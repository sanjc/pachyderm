package client

import (
	"bytes"
	"context"
	"io"

	"github.com/gogo/protobuf/types"
	"github.com/pachyderm/pachyderm/src/client/pfs"
	"github.com/pachyderm/pachyderm/src/client/pkg/grpcutil"
)

// NewRepo creates a pfs.Repo.
func NewRepo(repoName string) *pfs.Repo {
	return &pfs.Repo{Name: repoName}
}

// NewCommit creates a pfs.Commit.
func NewCommit(repoName string, commitID string) *pfs.Commit {
	return &pfs.Commit{
		Repo: NewRepo(repoName),
		ID:   commitID,
	}
}

// NewFile creates a pfs.File.
func NewFile(repoName string, commitID string, path string) *pfs.File {
	return &pfs.File{
		Commit: NewCommit(repoName, commitID),
		Path:   path,
	}
}

// NewBlock creates a pfs.Block.
func NewBlock(hash string) *pfs.Block {
	return &pfs.Block{
		Hash: hash,
	}
}

// CreateRepo creates a new Repo object in pfs with the given name. Repos are
// the top level data object in pfs and should be used to store data of a
// similar type. For example rather than having a single Repo for an entire
// project you might have seperate Repos for logs, metrics, database dumps etc.
func (c APIClient) CreateRepo(repoName string) error {
	_, err := c.PfsAPIClient.CreateRepo(
		c.ctx(),
		&pfs.CreateRepoRequest{
			Repo: NewRepo(repoName),
		},
	)
	return sanitizeErr(err)
}

// InspectRepo returns info about a specific Repo.
func (c APIClient) InspectRepo(repoName string) (*pfs.RepoInfo, error) {
	repoInfo, err := c.PfsAPIClient.InspectRepo(
		c.ctx(),
		&pfs.InspectRepoRequest{
			Repo: NewRepo(repoName),
		},
	)
	if err != nil {
		return nil, sanitizeErr(err)
	}
	return repoInfo, nil
}

// ListRepo returns info about all Repos.
// provenance specifies a set of provenance repos, only repos which have ALL of
// the specified repos as provenance will be returned unless provenance is nil
// in which case it is ignored.
func (c APIClient) ListRepo(provenance []string) ([]*pfs.RepoInfo, error) {
	request := &pfs.ListRepoRequest{}
	for _, repoName := range provenance {
		request.Provenance = append(request.Provenance, NewRepo(repoName))
	}
	repoInfos, err := c.PfsAPIClient.ListRepo(
		c.ctx(),
		request,
	)
	if err != nil {
		return nil, sanitizeErr(err)
	}
	return repoInfos.RepoInfo, nil
}

// DeleteRepo deletes a repo and reclaims the storage space it was using. Note
// that as of 1.0 we do not reclaim the blocks that the Repo was referencing,
// this is because they may also be referenced by other Repos and deleting them
// would make those Repos inaccessible. This will be resolved in later
// versions.
// If "force" is set to true, the repo will be removed regardless of errors.
// This argument should be used with care.
func (c APIClient) DeleteRepo(repoName string, force bool) error {
	_, err := c.PfsAPIClient.DeleteRepo(
		c.ctx(),
		&pfs.DeleteRepoRequest{
			Repo:  NewRepo(repoName),
			Force: force,
		},
	)
	return err
}

// StartCommit begins the process of committing data to a Repo. Once started
// you can write to the Commit with PutFile and when all the data has been
// written you must finish the Commit with FinishCommit. NOTE, data is not
// persisted until FinishCommit is called.
// branch is a more convenient way to build linear chains of commits. When a
// commit is started with a non empty branch the value of branch becomes an
// alias for the created Commit. This enables a more intuitive access pattern.
// When the commit is started on a branch the previous head of the branch is
// used as the parent of the commit.
func (c APIClient) StartCommit(repoName string, branch string) (*pfs.Commit, error) {
	commit, err := c.PfsAPIClient.StartCommit(
		c.ctx(),
		&pfs.StartCommitRequest{
			Parent: &pfs.Commit{
				Repo: &pfs.Repo{
					Name: repoName,
				},
			},
			Branch: branch,
		},
	)
	if err != nil {
		return nil, sanitizeErr(err)
	}
	return commit, nil
}

// StartCommitParent begins the process of committing data to a Repo. Once started
// you can write to the Commit with PutFile and when all the data has been
// written you must finish the Commit with FinishCommit. NOTE, data is not
// persisted until FinishCommit is called.
// branch is a more convenient way to build linear chains of commits. When a
// commit is started with a non empty branch the value of branch becomes an
// alias for the created Commit. This enables a more intuitive access pattern.
// When the commit is started on a branch the previous head of the branch is
// used as the parent of the commit.
// parentCommit specifies the parent Commit, upon creation the new Commit will
// appear identical to the parent Commit, data can safely be added to the new
// commit without affecting the contents of the parent Commit. You may pass ""
// as parentCommit in which case the new Commit will have no parent and will
// initially appear empty.
func (c APIClient) StartCommitParent(repoName string, branch string, parentCommit string) (*pfs.Commit, error) {
	commit, err := c.PfsAPIClient.StartCommit(
		c.ctx(),
		&pfs.StartCommitRequest{
			Parent: &pfs.Commit{
				Repo: &pfs.Repo{
					Name: repoName,
				},
				ID: parentCommit,
			},
			Branch: branch,
		},
	)
	if err != nil {
		return nil, sanitizeErr(err)
	}
	return commit, nil
}

// FinishCommit ends the process of committing data to a Repo and persists the
// Commit. Once a Commit is finished the data becomes immutable and future
// attempts to write to it with PutFile will error.
func (c APIClient) FinishCommit(repoName string, commitID string) error {
	_, err := c.PfsAPIClient.FinishCommit(
		c.ctx(),
		&pfs.FinishCommitRequest{
			Commit: NewCommit(repoName, commitID),
		},
	)
	return sanitizeErr(err)
}

// InspectCommit returns info about a specific Commit.
func (c APIClient) InspectCommit(repoName string, commitID string) (*pfs.CommitInfo, error) {
	commitInfo, err := c.PfsAPIClient.InspectCommit(
		c.ctx(),
		&pfs.InspectCommitRequest{
			Commit: NewCommit(repoName, commitID),
		},
	)
	if err != nil {
		return nil, sanitizeErr(err)
	}
	return commitInfo, nil
}

// ListCommit lists commits.
// If only `repo` is given, all commits in the repo are returned.
// If `to` is given, only the ancestors of `to`, including `to` itself,
// are considered.
// If `from` is given, only the descendents of `from`, including `from`
// itself, are considered.
// `number` determines how many commits are returned.  If `number` is 0,
// all commits that match the aforementioned criteria are returned.
func (c APIClient) ListCommit(repoName string, to string, from string, number uint64) ([]*pfs.CommitInfo, error) {
	req := &pfs.ListCommitRequest{
		Repo:   NewRepo(repoName),
		Number: number,
	}
	if from != "" {
		req.From = NewCommit(repoName, from)
	}
	if to != "" {
		req.To = NewCommit(repoName, to)
	}
	commitInfos, err := c.PfsAPIClient.ListCommit(
		c.ctx(),
		req,
	)
	if err != nil {
		return nil, sanitizeErr(err)
	}
	return commitInfos.CommitInfo, nil
}

// ListCommitByRepo lists all commits in a repo.
func (c APIClient) ListCommitByRepo(repoName string) ([]*pfs.CommitInfo, error) {
	return c.ListCommit(repoName, "", "", 0)
}

// ListBranch lists the active branches on a Repo.
func (c APIClient) ListBranch(repoName string) ([]*pfs.Branch, error) {
	branches, err := c.PfsAPIClient.ListBranch(
		c.ctx(),
		&pfs.ListBranchRequest{
			Repo: NewRepo(repoName),
		},
	)
	if err != nil {
		return nil, sanitizeErr(err)
	}
	return branches.Branches, nil
}

// SetBranch sets a commit and its ancestors as a branch
func (c APIClient) SetBranch(repoName string, commit string, branch string) error {
	_, err := c.PfsAPIClient.SetBranch(
		c.ctx(),
		&pfs.SetBranchRequest{
			Commit: NewCommit(repoName, commit),
			Branch: branch,
		},
	)
	return sanitizeErr(err)
}

// DeleteBranch deletes a branch, but leaves the commits themselves intact.
// In other words, those commits can still be accessed via commit IDs and
// other branches they happen to be on.
func (c APIClient) DeleteBranch(repoName string, branch string) error {
	_, err := c.PfsAPIClient.DeleteBranch(
		c.ctx(),
		&pfs.DeleteBranchRequest{
			Repo:   NewRepo(repoName),
			Branch: branch,
		},
	)
	return sanitizeErr(err)
}

// DeleteCommit deletes a commit.
// Note it is currently not implemented.
func (c APIClient) DeleteCommit(repoName string, commitID string) error {
	_, err := c.PfsAPIClient.DeleteCommit(
		c.ctx(),
		&pfs.DeleteCommitRequest{
			Commit: NewCommit(repoName, commitID),
		},
	)
	return sanitizeErr(err)
}

// FlushCommit blocks until all of the commits which have a set of commits as
// provenance have finished. For commits to be considered they must have all of
// the specified commits as provenance. This in effect waits for all of the
// jobs that are triggered by a set of commits to complete.
// It returns an error if any of the commits it's waiting on are cancelled due
// to one of the jobs encountering an error during runtime.
// If toRepos is not nil then only the commits up to and including those repos
// will be considered, otherwise all repos are considered.
// Note that it's never necessary to call FlushCommit to run jobs, they'll run
// no matter what, FlushCommit just allows you to wait for them to complete and
// see their output once they do.
func (c APIClient) FlushCommit(commits []*pfs.Commit, toRepos []*pfs.Repo) (CommitInfoIterator, error) {
	ctx, cancel := context.WithCancel(c.ctx())
	stream, err := c.PfsAPIClient.FlushCommit(
		ctx,
		&pfs.FlushCommitRequest{
			Commits: commits,
			ToRepos: toRepos,
		},
	)
	if err != nil {
		return nil, sanitizeErr(err)
	}
	return &commitInfoIterator{stream, cancel}, nil
}

// CommitInfoIterator wraps a stream of commits and makes them easy to iterate.
type CommitInfoIterator interface {
	Next() (*pfs.CommitInfo, error)
	Close()
}

type commitInfoIterator struct {
	stream pfs.API_SubscribeCommitClient
	cancel context.CancelFunc
}

func (c *commitInfoIterator) Next() (*pfs.CommitInfo, error) {
	return c.stream.Recv()
}

func (c *commitInfoIterator) Close() {
	c.cancel()
	// this is completely retarded, but according to this thread it's
	// necessary for closing a server-side stream from the client side.
	// https://github.com/grpc/grpc-go/issues/188
	for {
		if _, err := c.stream.Recv(); err != nil {
			break
		}
	}
}

// SubscribeCommit is like ListCommit but it keeps listening for commits as
// they come in.
func (c APIClient) SubscribeCommit(repo string, branch string, from string) (CommitInfoIterator, error) {
	ctx, cancel := context.WithCancel(c.ctx())
	req := &pfs.SubscribeCommitRequest{
		Repo:   NewRepo(repo),
		Branch: branch,
	}
	if from != "" {
		req.From = NewCommit(repo, from)
	}
	stream, err := c.PfsAPIClient.SubscribeCommit(ctx, req)
	if err != nil {
		return nil, sanitizeErr(err)
	}
	return &commitInfoIterator{stream, cancel}, nil
}

// PutObject puts a value into the object store and tags it with 0 or more tags.
func (c APIClient) PutObject(r io.Reader, tags ...string) (object *pfs.Object, _ int64, retErr error) {
	w, err := c.newPutObjectWriteCloser(tags...)
	if err != nil {
		return nil, 0, sanitizeErr(err)
	}
	defer func() {
		if err := w.Close(); err != nil && retErr == nil {
			retErr = sanitizeErr(err)
		}
		if retErr == nil {
			object = w.object
		}
	}()
	written, err := io.CopyBuffer(w, r, make([]byte, grpcutil.MaxMsgSize/2))
	if err != nil {
		return nil, 0, sanitizeErr(err)
	}
	// return value set by deferred function
	return nil, written, nil
}

// GetObject gets an object out of the object store by hash.
func (c APIClient) GetObject(hash string, writer io.Writer) error {
	getObjectClient, err := c.ObjectAPIClient.GetObject(
		c.ctx(),
		&pfs.Object{Hash: hash},
	)
	if err != nil {
		return sanitizeErr(err)
	}
	if err := grpcutil.WriteFromStreamingBytesClient(getObjectClient, writer); err != nil {
		return sanitizeErr(err)
	}
	return nil
}

// ReadObject gets an object by hash and returns it directly as []byte.
func (c APIClient) ReadObject(hash string) ([]byte, error) {
	var buffer bytes.Buffer
	if err := c.GetObject(hash, &buffer); err != nil {
		return nil, err
	}
	return buffer.Bytes(), nil
}

// GetObjects gets several objects out of the object store by hash.
func (c APIClient) GetObjects(hashes []string, offset uint64, size uint64, writer io.Writer) error {
	var objects []*pfs.Object
	for _, hash := range hashes {
		objects = append(objects, &pfs.Object{Hash: hash})
	}
	getObjectsClient, err := c.ObjectAPIClient.GetObjects(
		c.ctx(),
		&pfs.GetObjectsRequest{
			Objects:     objects,
			OffsetBytes: offset,
			SizeBytes:   size,
		},
	)
	if err != nil {
		return sanitizeErr(err)
	}
	if err := grpcutil.WriteFromStreamingBytesClient(getObjectsClient, writer); err != nil {
		return sanitizeErr(err)
	}
	return nil
}

// ReadObjects gets  several objects by hash and returns them directly as []byte.
func (c APIClient) ReadObjects(hashes []string, offset uint64, size uint64) ([]byte, error) {
	var buffer bytes.Buffer
	if err := c.GetObjects(hashes, offset, size, &buffer); err != nil {
		return nil, err
	}
	return buffer.Bytes(), nil
}

// TagObject applies a tag to an existing object.
func (c APIClient) TagObject(hash string, tags ...string) error {
	var _tags []*pfs.Tag
	for _, tag := range tags {
		_tags = append(_tags, &pfs.Tag{Name: tag})
	}
	if _, err := c.ObjectAPIClient.TagObject(
		c.ctx(),
		&pfs.TagObjectRequest{
			Object: &pfs.Object{Hash: hash},
			Tags:   _tags,
		},
	); err != nil {
		return sanitizeErr(err)
	}
	return nil
}

// InspectObject returns info about an Object.
func (c APIClient) InspectObject(hash string) (*pfs.ObjectInfo, error) {
	value, err := c.ObjectAPIClient.InspectObject(
		c.ctx(),
		&pfs.Object{Hash: hash},
	)
	if err != nil {
		return nil, sanitizeErr(err)
	}
	return value, nil
}

// GetTag gets an object out of the object store by tag.
func (c APIClient) GetTag(tag string, writer io.Writer) error {
	getTagClient, err := c.ObjectAPIClient.GetTag(
		c.ctx(),
		&pfs.Tag{Name: tag},
	)
	if err != nil {
		return sanitizeErr(err)
	}
	if err := grpcutil.WriteFromStreamingBytesClient(getTagClient, writer); err != nil {
		return sanitizeErr(err)
	}
	return nil
}

// ReadTag gets an object by tag and returns it directly as []byte.
func (c APIClient) ReadTag(tag string) ([]byte, error) {
	var buffer bytes.Buffer
	if err := c.GetTag(tag, &buffer); err != nil {
		return nil, err
	}
	return buffer.Bytes(), nil
}

// Compact forces compaction of objects.
func (c APIClient) Compact() error {
	_, err := c.ObjectAPIClient.Compact(
		c.ctx(),
		&types.Empty{},
	)
	return err
}

// PutFileWriter writes a file to PFS.
// NOTE: PutFileWriter returns an io.WriteCloser you must call Close on it when
// you are done writing.
func (c APIClient) PutFileWriter(repoName string, commitID string, path string) (io.WriteCloser, error) {
	return c.newPutFileWriteCloser(repoName, commitID, path, pfs.Delimiter_NONE, 0, 0)
}

// PutFileSplitWriter writes a multiple files to PFS by splitting up the data
// that is written to it.
// NOTE: PutFileSplitWriter returns an io.WriteCloser you must call Close on it when
// you are done writing.
func (c APIClient) PutFileSplitWriter(repoName string, commitID string, path string,
	delimiter pfs.Delimiter, targetFileDatums int64, targetFileBytes int64) (io.WriteCloser, error) {
	return c.newPutFileWriteCloser(repoName, commitID, path, delimiter, targetFileDatums, targetFileBytes)
}

// PutFile writes a file to PFS from a reader.
func (c APIClient) PutFile(repoName string, commitID string, path string, reader io.Reader) (_ int, retErr error) {
	if c.streamSemaphore != nil {
		c.streamSemaphore <- struct{}{}
		defer func() { <-c.streamSemaphore }()
	}
	return c.PutFileSplit(repoName, commitID, path, pfs.Delimiter_NONE, 0, 0, reader)
}

//PutFileSplit writes a file to PFS from a reader
// delimiter is used to tell PFS how to break the input into blocks
func (c APIClient) PutFileSplit(repoName string, commitID string, path string, delimiter pfs.Delimiter, targetFileDatums int64, targetFileBytes int64, reader io.Reader) (_ int, retErr error) {
	writer, err := c.PutFileSplitWriter(repoName, commitID, path, delimiter, targetFileDatums, targetFileBytes)
	if err != nil {
		return 0, sanitizeErr(err)
	}
	defer func() {
		if err := writer.Close(); err != nil && retErr == nil {
			retErr = err
		}
	}()
	written, err := io.Copy(writer, reader)
	return int(written), err
}

// PutFileURL puts a file using the content found at a URL.
// The URL is sent to the server which performs the request.
// recursive allow for recursive scraping of some types URLs for example on s3:// urls.
func (c APIClient) PutFileURL(repoName string, commitID string, path string, url string, recursive bool) (retErr error) {
	putFileClient, err := c.PfsAPIClient.PutFile(c.ctx())
	if err != nil {
		return sanitizeErr(err)
	}
	defer func() {
		if _, err := putFileClient.CloseAndRecv(); err != nil && retErr == nil {
			retErr = sanitizeErr(err)
		}
	}()
	if err := putFileClient.Send(&pfs.PutFileRequest{
		File:      NewFile(repoName, commitID, path),
		FileType:  pfs.FileType_FILE,
		Url:       url,
		Recursive: recursive,
	}); err != nil {
		return sanitizeErr(err)
	}
	return nil
}

// GetFile returns the contents of a file at a specific Commit.
// offset specifies a number of bytes that should be skipped in the beginning of the file.
// size limits the total amount of data returned, note you will get fewer bytes
// than size if you pass a value larger than the size of the file.
// If size is set to 0 then all of the data will be returned.
func (c APIClient) GetFile(repoName string, commitID string, path string, offset int64, size int64, writer io.Writer) error {
<<<<<<< HEAD
	c.streamSemaphore <- struct{}{}
	defer func() { <-c.streamSemaphore }()
	apiGetFileClient, err := c.getFile(repoName, commitID, path, offset, size)
	if err != nil {
		return sanitizeErr(err)
	}
	if err := grpcutil.WriteFromStreamingBytesClient(apiGetFileClient, writer); err != nil {
		return sanitizeErr(err)
	}
	return nil
=======
	if c.streamSemaphore != nil {
		c.streamSemaphore <- struct{}{}
		defer func() { <-c.streamSemaphore }()
	}
	return c.getFile(repoName, commitID, path, offset, size, writer)
>>>>>>> 0e87a800
}

// GetFileReader returns a reader for the contents of a file at a specific Commit.
// offset specifies a number of bytes that should be skipped in the beginning of the file.
// size limits the total amount of data returned, note you will get fewer bytes
// than size if you pass a value larger than the size of the file.
// If size is set to 0 then all of the data will be returned.
func (c APIClient) GetFileReader(repoName string, commitID string, path string, offset int64, size int64) (io.Reader, error) {
	apiGetFileClient, err := c.getFile(repoName, commitID, path, offset, size)
	if err != nil {
		return nil, sanitizeErr(err)
	}
	return grpcutil.NewStreamingBytesReader(apiGetFileClient), nil
}

func (c APIClient) getFile(repoName string, commitID string, path string, offset int64,
	size int64) (pfs.API_GetFileClient, error) {
	return c.PfsAPIClient.GetFile(
		c.ctx(),
		&pfs.GetFileRequest{
			File:        NewFile(repoName, commitID, path),
			OffsetBytes: offset,
			SizeBytes:   size,
		},
	)
}

// InspectFile returns info about a specific file.
func (c APIClient) InspectFile(repoName string, commitID string, path string) (*pfs.FileInfo, error) {
	return c.inspectFile(repoName, commitID, path)
}

func (c APIClient) inspectFile(repoName string, commitID string, path string) (*pfs.FileInfo, error) {
	fileInfo, err := c.PfsAPIClient.InspectFile(
		c.ctx(),
		&pfs.InspectFileRequest{
			File: NewFile(repoName, commitID, path),
		},
	)
	if err != nil {
		return nil, sanitizeErr(err)
	}
	return fileInfo, nil
}

// ListFile returns info about all files in a Commit.
func (c APIClient) ListFile(repoName string, commitID string, path string) ([]*pfs.FileInfo, error) {
	fileInfos, err := c.PfsAPIClient.ListFile(
		c.ctx(),
		&pfs.ListFileRequest{
			File: NewFile(repoName, commitID, path),
		},
	)
	if err != nil {
		return nil, sanitizeErr(err)
	}
	return fileInfos.FileInfo, nil
}

// WalkFn is the type of the function called for each file in Walk.
// Returning a non-nil error from WalkFn will result in Walk aborting and
// returning said error.
type WalkFn func(*pfs.FileInfo) error

// Walk walks the pfs filesystem rooted at path. walkFn will be called for each
// file found under path, this includes both regular files and directories.
func (c APIClient) Walk(repoName string, commitID string, path string, walkFn WalkFn) error {
	fileInfos, err := c.ListFile(repoName, commitID, path)
	if err != nil {
		return err
	}
	for _, fileInfo := range fileInfos {
		if err := walkFn(fileInfo); err != nil {
			return err
		}
		if fileInfo.FileType == pfs.FileType_DIR {
			if err := c.Walk(repoName, commitID, fileInfo.File.Path, walkFn); err != nil {
				return err
			}
		}
	}
	return nil
}

// DeleteFile deletes a file from a Commit.
// DeleteFile leaves a tombstone in the Commit, assuming the file isn't written
// to later attempting to get the file from the finished commit will result in
// not found error.
// The file will of course remain intact in the Commit's parent.
func (c APIClient) DeleteFile(repoName string, commitID string, path string) error {
	_, err := c.PfsAPIClient.DeleteFile(
		c.ctx(),
		&pfs.DeleteFileRequest{
			File: NewFile(repoName, commitID, path),
		},
	)
	return err
}

// MakeDirectory creates a directory in PFS.
// Note directories are created implicitly by PutFile, so you technically never
// need this function unless you want to create an empty directory.
func (c APIClient) MakeDirectory(repoName string, commitID string, path string) (retErr error) {
	putFileClient, err := c.PfsAPIClient.PutFile(c.ctx())
	if err != nil {
		return sanitizeErr(err)
	}
	defer func() {
		if _, err := putFileClient.CloseAndRecv(); err != nil && retErr == nil {
			retErr = sanitizeErr(err)
		}
	}()
	return sanitizeErr(putFileClient.Send(
		&pfs.PutFileRequest{
			File:     NewFile(repoName, commitID, path),
			FileType: pfs.FileType_DIR,
		},
	))
}

type putFileWriteCloser struct {
	request       *pfs.PutFileRequest
	putFileClient pfs.API_PutFileClient
	sent          bool
}

func (c APIClient) newPutFileWriteCloser(repoName string, commitID string, path string, delimiter pfs.Delimiter, targetFileDatums int64, targetFileBytes int64) (*putFileWriteCloser, error) {
	putFileClient, err := c.PfsAPIClient.PutFile(c.ctx())
	if err != nil {
		return nil, err
	}
	return &putFileWriteCloser{
		request: &pfs.PutFileRequest{
			File:             NewFile(repoName, commitID, path),
			FileType:         pfs.FileType_FILE,
			Delimiter:        delimiter,
			TargetFileDatums: targetFileDatums,
			TargetFileBytes:  targetFileBytes,
		},
		putFileClient: putFileClient,
	}, nil
}

func (w *putFileWriteCloser) Write(p []byte) (int, error) {
	bytesWritten := 0
	for {
		// Buffer the write so that we don't exceed the grpc
		// MaxMsgSize. This value includes the whole payload
		// including headers, so we're conservative and halve it
		ceil := bytesWritten + grpcutil.MaxMsgSize/2
		if ceil > len(p) {
			ceil = len(p)
		}
		actualP := p[bytesWritten:ceil]
		if len(actualP) == 0 {
			break
		}
		w.request.Value = actualP
		if err := w.putFileClient.Send(w.request); err != nil {
			return 0, sanitizeErr(err)
		}
		w.sent = true
		w.request.Value = nil
		// File is only needed on the first request
		w.request.File = nil
		bytesWritten += len(actualP)
	}
	return bytesWritten, nil
}

func (w *putFileWriteCloser) Close() error {
	// we always send at least one request, otherwise it's impossible to create
	// an empty file
	if !w.sent {
		if err := w.putFileClient.Send(w.request); err != nil {
			return err
		}
	}
	_, err := w.putFileClient.CloseAndRecv()
	return sanitizeErr(err)
}

type putObjectWriteCloser struct {
	request         *pfs.PutObjectRequest
	putObjectClient pfs.ObjectAPI_PutObjectClient
	object          *pfs.Object
}

func (c APIClient) newPutObjectWriteCloser(tags ...string) (*putObjectWriteCloser, error) {
	putObjectClient, err := c.ObjectAPIClient.PutObject(c.ctx())
	if err != nil {
		return nil, sanitizeErr(err)
	}
	var _tags []*pfs.Tag
	for _, tag := range tags {
		_tags = append(_tags, &pfs.Tag{Name: tag})
	}
	return &putObjectWriteCloser{
		request: &pfs.PutObjectRequest{
			Tags: _tags,
		},
		putObjectClient: putObjectClient,
	}, nil
}

func (w *putObjectWriteCloser) Write(p []byte) (int, error) {
	bytesWritten := 0
	for {
		// Buffer the write so that we don't exceed the grpc
		// MaxMsgSize. This value includes the whole payload
		// including headers, so we're conservative and halve it
		ceil := bytesWritten + grpcutil.MaxMsgSize/2
		if ceil > len(p) {
			ceil = len(p)
		}
		actualP := p[bytesWritten:ceil]
		if len(actualP) == 0 {
			break
		}
		w.request.Value = actualP
		if err := w.putObjectClient.Send(w.request); err != nil {
			return 0, sanitizeErr(err)
		}
		w.request.Value = nil
		bytesWritten += len(actualP)
	}
	return bytesWritten, nil
}

func (w *putObjectWriteCloser) Close() error {
	var err error
	w.object, err = w.putObjectClient.CloseAndRecv()
	return sanitizeErr(err)
}<|MERGE_RESOLUTION|>--- conflicted
+++ resolved
@@ -559,24 +559,18 @@
 // than size if you pass a value larger than the size of the file.
 // If size is set to 0 then all of the data will be returned.
 func (c APIClient) GetFile(repoName string, commitID string, path string, offset int64, size int64, writer io.Writer) error {
-<<<<<<< HEAD
-	c.streamSemaphore <- struct{}{}
-	defer func() { <-c.streamSemaphore }()
-	apiGetFileClient, err := c.getFile(repoName, commitID, path, offset, size)
-	if err != nil {
-		return sanitizeErr(err)
-	}
-	if err := grpcutil.WriteFromStreamingBytesClient(apiGetFileClient, writer); err != nil {
-		return sanitizeErr(err)
-	}
-	return nil
-=======
 	if c.streamSemaphore != nil {
 		c.streamSemaphore <- struct{}{}
 		defer func() { <-c.streamSemaphore }()
 	}
-	return c.getFile(repoName, commitID, path, offset, size, writer)
->>>>>>> 0e87a800
+	apiGetFileClient, err := c.getFile(repoName, commitID, path, offset, size)
+	if err != nil {
+		return sanitizeErr(err)
+	}
+	if err := grpcutil.WriteFromStreamingBytesClient(apiGetFileClient, writer); err != nil {
+		return sanitizeErr(err)
+	}
+	return nil
 }
 
 // GetFileReader returns a reader for the contents of a file at a specific Commit.
