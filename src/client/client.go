--- conflicted
+++ resolved
@@ -38,20 +38,7 @@
 	PfsAPIClient
 	PpsAPIClient
 	ObjectAPIClient
-<<<<<<< HEAD
 	AuthAPIClient
-	addr              string
-	clientConn        *grpc.ClientConn
-	healthClient      health.HealthClient
-	_ctx              context.Context
-	config            *config.Config
-	cancel            func()
-	reportUserMetrics bool
-	metricsPrefix     string
-	streamSemaphore   chan struct{}
-}
-=======
->>>>>>> 8c1e0ab1
 
 	// addr is a "host:port" string pointing at a pachd endpoint
 	addr string
