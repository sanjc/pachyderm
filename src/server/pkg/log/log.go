package log

import (
	"encoding/json"
	"fmt"
	"runtime"
	"strings"
	"time"

	"github.com/sirupsen/logrus"
)

// Logger is a helper for emitting our grpc API logs
type Logger interface {
	Log(request interface{}, response interface{}, err error, duration time.Duration)
	LogAtLevelFromDepth(request interface{}, response interface{}, err error, duration time.Duration, level logrus.Level, depth int)
}

type logger struct {
	*logrus.Entry
}

// NewLogger creates a new logger
func NewLogger(service string) Logger {
	l := logrus.New()
	l.Formatter = new(prettyFormatter)
	return &logger{
		l.WithFields(logrus.Fields{"service": service}),
	}
}

// Helper function used to log requests and responses from our GRPC method
// implementations
func (l *logger) Log(request interface{}, response interface{}, err error, duration time.Duration) {
	if err != nil {
		l.LogAtLevelFromDepth(request, response, err, duration, logrus.ErrorLevel, 4)
	} else {
		l.LogAtLevelFromDepth(request, response, err, duration, logrus.InfoLevel, 4)
	}
}

func (l *logger) LogAtLevelFromDepth(request interface{}, response interface{}, err error, duration time.Duration, level logrus.Level, depth int) {
	pc := make([]uintptr, depth)
	runtime.Callers(depth, pc)
	split := strings.Split(runtime.FuncForPC(pc[0]).Name(), ".")
	method := split[len(split)-1]

<<<<<<< HEAD
	var errString string
	if err != nil {
		errString = err.Error()
	}
	entry := l.WithFields(
		logrus.Fields{
			"method":   method,
			"request":  request,
			"response": response,
			"error":    errString,
			"duration": duration,
		},
	)

	if err != nil {
		entry.Error()
	} else {
=======
	fields := logrus.Fields{
		"method":  method,
		"request": request,
	}
	if response != nil {
		fields["response"] = response
	}
	if err != nil {
		// "err" itself might be a code or even an empty struct
		fields["error"] = err.Error()
	}
	if duration > 0 {
		fields["duration"] = duration
	}
	entry := l.WithFields(fields)

	switch level {
	case logrus.PanicLevel:
		entry.Panic()
	case logrus.FatalLevel:
		entry.Fatal()
	case logrus.ErrorLevel:
		entry.Error()
	case logrus.WarnLevel:
		entry.Warn()
	case logrus.InfoLevel:
>>>>>>> 53482c62
		entry.Info()
	case logrus.DebugLevel:
		entry.Debug()
	}
}

type prettyFormatter struct{}

func (f *prettyFormatter) Format(entry *logrus.Entry) ([]byte, error) {
	serialized := []byte(
		fmt.Sprintf(
			"%v %v ",
			entry.Time.Format(logrus.DefaultTimestampFormat),
			strings.ToUpper(entry.Level.String()),
		),
	)
	if entry.Data["service"] != nil {
		serialized = append(serialized, []byte(fmt.Sprintf("%v.%v ", entry.Data["service"], entry.Data["method"]))...)
	}
	if len(entry.Data) > 2 {
		delete(entry.Data, "service")
		delete(entry.Data, "method")
		if entry.Data["duration"] != nil {
			entry.Data["duration"] = entry.Data["duration"].(time.Duration).Seconds()
		}
		data, err := json.Marshal(entry.Data)
		if err != nil {
			return nil, fmt.Errorf("Failed to marshal fields to JSON, %v", err)
		}
		serialized = append(serialized, []byte(string(data))...)
		serialized = append(serialized, ' ')
	}

	serialized = append(serialized, []byte(entry.Message)...)
	serialized = append(serialized, '\n')
	return serialized, nil
}<|MERGE_RESOLUTION|>--- conflicted
+++ resolved
@@ -45,25 +45,6 @@
 	split := strings.Split(runtime.FuncForPC(pc[0]).Name(), ".")
 	method := split[len(split)-1]
 
-<<<<<<< HEAD
-	var errString string
-	if err != nil {
-		errString = err.Error()
-	}
-	entry := l.WithFields(
-		logrus.Fields{
-			"method":   method,
-			"request":  request,
-			"response": response,
-			"error":    errString,
-			"duration": duration,
-		},
-	)
-
-	if err != nil {
-		entry.Error()
-	} else {
-=======
 	fields := logrus.Fields{
 		"method":  method,
 		"request": request,
@@ -90,7 +71,6 @@
 	case logrus.WarnLevel:
 		entry.Warn()
 	case logrus.InfoLevel:
->>>>>>> 53482c62
 		entry.Info()
 	case logrus.DebugLevel:
 		entry.Debug()
