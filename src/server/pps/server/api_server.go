package server

import (
	"bufio"
	"bytes"
	"crypto/md5"
	"fmt"
	"math"
	"sort"
	"strings"
	"sync"
	"time"

	"github.com/pachyderm/pachyderm/src/client"
	pfsclient "github.com/pachyderm/pachyderm/src/client/pfs"
	"github.com/pachyderm/pachyderm/src/client/pkg/uuid"
	ppsclient "github.com/pachyderm/pachyderm/src/client/pps"
	"github.com/pachyderm/pachyderm/src/server/pfs/fuse"
	"github.com/pachyderm/pachyderm/src/server/pkg/lease"
	"github.com/pachyderm/pachyderm/src/server/pkg/metrics"
	ppsserver "github.com/pachyderm/pachyderm/src/server/pps"
	"github.com/pachyderm/pachyderm/src/server/pps/persist"

	"github.com/cenkalti/backoff"
	"go.pedge.io/lion/proto"
	"go.pedge.io/pb/go/google/protobuf"
	"go.pedge.io/proto/rpclog"
	"golang.org/x/net/context"
	"golang.org/x/sync/errgroup"
	"google.golang.org/grpc"

	"k8s.io/kubernetes/pkg/api"
	"k8s.io/kubernetes/pkg/api/unversioned"
	"k8s.io/kubernetes/pkg/apis/batch"
	kube "k8s.io/kubernetes/pkg/client/unversioned"
	kube_labels "k8s.io/kubernetes/pkg/labels"
)

const (
	// MaxPodsPerChunk is the maximum number of pods we can schedule for each
	// chunk in case of failures.
	MaxPodsPerChunk = 3
	// DefaultUserImage is the image used for jobs when the user does not specify
	// an image.
	DefaultUserImage = "ubuntu:16.04"
)

var (
	trueVal = true
	suite   = "pachyderm"
)

func newErrJobNotFound(job string) error {
	return fmt.Errorf("job %v not found", job)
}

func newErrPipelineNotFound(pipeline string) error {
	return fmt.Errorf("pipeline %v not found", pipeline)
}

func newErrPipelineExists(pipeline string) error {
	return fmt.Errorf("pipeline %v already exists", pipeline)
}

type errEmptyInput struct {
	error
}

func newErrEmptyInput(commitID string) *errEmptyInput {
	return &errEmptyInput{
		error: fmt.Errorf("job was not started due to empty input at commit %v", commitID),
	}
}

func newErrParentInputsMismatch(parent string) error {
	return fmt.Errorf("job does not have the same set of inputs as its parent %v", parent)
}

type apiServer struct {
	protorpclog.Logger
	hasher                  *ppsserver.Hasher
	address                 string
	pfsAPIClient            pfsclient.APIClient
	pfsClientOnce           sync.Once
	persistAPIClient        persist.APIClient
	persistClientOnce       sync.Once
	kubeClient              *kube.Client
	shardCancelFuncs        map[uint64]func()
	shardCancelFuncsLock    sync.Mutex
	pipelineCancelFuncs     map[string]func()
	pipelineCancelFuncsLock sync.Mutex
	jobCancelFuncs          map[string]func()
	jobCancelFuncsLock      sync.Mutex
	version                 int64
	// versionLock protects the version field.
	// versionLock must be held BEFORE reading from version and UNTIL all
	// requests using version have returned
	versionLock        sync.RWMutex
	namespace          string
	jobShimImage       string
	jobImagePullPolicy string
	reporter           *metrics.Reporter
}

// JobInputs implements sort.Interface so job inputs can be sorted
// We sort job inputs based on repo names
type JobInputs []*ppsclient.JobInput

func (inputs JobInputs) Len() int {
	return len(inputs)
}

func (inputs JobInputs) Less(i, j int) bool {
	return inputs[i].Commit.Repo.Name < inputs[j].Commit.Repo.Name
}

func (inputs JobInputs) Swap(i, j int) {
	inputs[i], inputs[j] = inputs[j], inputs[i]
}

// GetExpectedNumWorkers computes the expected number of workers that pachyderm will start given
// the ParallelismSpec 'spec'.
//
// This is only exported for testing
func GetExpectedNumWorkers(kubeClient *kube.Client, spec *ppsclient.ParallelismSpec) (uint64, error) {
	coefficient := 0.0 // Used if [spec.Strategy == PROPORTIONAL] or [spec.Constant == 0]
	if spec == nil {
		// Unset ParallelismSpec is handled here. Currently we start one worker per
		// node
		coefficient = 1.0
	} else if spec.Strategy == ppsclient.ParallelismSpec_CONSTANT {
		if spec.Constant > 0 {
			return spec.Constant, nil
		}
		// Zero-initialized ParallelismSpec is handled here. Currently we start one
		// worker per node
		coefficient = 1
	} else if spec.Strategy == ppsclient.ParallelismSpec_COEFFICIENT {
		coefficient = spec.Coefficient
	} else {
		return 0, fmt.Errorf("Unable to interpret ParallelismSpec strategy %s", spec.Strategy)
	}
	if coefficient == 0.0 {
		return 0, fmt.Errorf("Ended up with coefficient == 0 (no workers) after interpreting ParallelismSpec %s", spec.Strategy)
	}

	// Start ('coefficient' * 'nodes') workers. Determine number of workers
	nodeList, err := kubeClient.Nodes().List(api.ListOptions{})
	if err != nil {
		return 0, fmt.Errorf("Unable to retrieve node list from k8s to determine parallelism")
	}
	if len(nodeList.Items) == 0 {
		return 0, fmt.Errorf("pachyderm.ppsclient.jobserver: no k8s nodes found")
	}
	result := math.Floor(coefficient * float64(len(nodeList.Items)))
	return uint64(math.Max(result, 1)), nil
}

// onTheSameBranch tests if two commits are on the same branch.
func onTheSameBranch(a, b *pfsclient.Commit) bool {
	aParts := strings.Split(a.ID, "/")
	bParts := strings.Split(b.ID, "/")
	return aParts[0] == bParts[0]
}

func (a *apiServer) CreateJob(ctx context.Context, request *ppsclient.CreateJobRequest) (response *ppsclient.Job, retErr error) {
	func() { a.Log(request, nil, nil, 0) }()
	metricsFn := metrics.ReportUserAction(ctx, a.reporter, "CreateJob")
	defer func(start time.Time) { metricsFn(start, retErr) }(time.Now())

	persistClient, err := a.getPersistClient()
	if err != nil {
		return nil, err
	}

	// We need to sort job inputs because the following code depends on
	// the invariant that inputs[i] matches parentInputs[i]
	sort.Sort(JobInputs(request.Inputs))

	// In case some inputs have not provided a method, we set the default
	// method for them
	setDefaultJobInputMethod(request.Inputs)

	var pipelineInfo *ppsclient.PipelineInfo
	if request.Pipeline != nil {
		pipelineInfo, err = a.InspectPipeline(ctx, &ppsclient.InspectPipelineRequest{
			Pipeline: request.Pipeline,
		})
		if err != nil {
			return nil, err
		}
	}
	// Currently this happens when someone attempts to run a pipeline once
	if request.Pipeline != nil && request.Transform == nil {
		request.Transform = pipelineInfo.Transform
		request.ParallelismSpec = pipelineInfo.ParallelismSpec
	}
	repoSet := make(map[string]bool)
	for _, input := range request.Inputs {
		repoSet[input.Commit.Repo.Name] = true
	}
	if len(repoSet) < len(request.Inputs) {
		return nil, fmt.Errorf("pachyderm.ppsclient.jobserver: duplicate repo in job")
	}

	var parentJobInfo *persist.JobInfo
	if request.ParentJob != nil {
		// We Block on our parent's state because the job may access its
		// parent's output while it's running so we want the job and its output
		// commit to have finished.
		inspectJobRequest := &ppsclient.InspectJobRequest{
			Job:        request.ParentJob,
			BlockState: true,
		}
		parentJobInfo, err = persistClient.InspectJob(ctx, inspectJobRequest)
		if err != nil {
			return nil, err
		}

		// Check that the parent job has the same set of inputs as the current job
		if len(parentJobInfo.Inputs) != len(request.Inputs) {
			return nil, newErrParentInputsMismatch(parentJobInfo.JobID)
		}

		for i, input := range request.Inputs {
			if parentJobInfo.Inputs[i].Commit.Repo.Name != input.Commit.Repo.Name {
				return nil, newErrParentInputsMismatch(parentJobInfo.JobID)
			}
		}
	}

	pfsAPIClient, err := a.getPfsClient()
	if err != nil {
		return nil, err
	}

	jobID := getJobID(request)
	if !request.Force {
		_, err = persistClient.InspectJob(ctx, &ppsclient.InspectJobRequest{
			Job: client.NewJob(jobID),
		})
		if err == nil {
			// the job already exists. we simply return
			return &ppsclient.Job{ID: jobID}, nil
		}
	}

	// If JobInfo.Pipeline is set, use the pipeline repo
	var outputRepo *pfsclient.Repo
	if request.Pipeline != nil {
		outputRepo = ppsserver.PipelineRepo(&ppsclient.Pipeline{Name: request.Pipeline.Name})
		if parentJobInfo != nil && parentJobInfo.OutputCommit.Repo.Name != outputRepo.Name {
			return nil, fmt.Errorf("parent job was not part of the same pipeline; this is likely a bug")
		}
	} else {
		if parentJobInfo != nil {
			outputRepo = parentJobInfo.OutputCommit.Repo
		} else {
			// Create a repo for this job
			outputRepo = ppsserver.JobRepo(&ppsclient.Job{
				ID: jobID,
			})
			var provenance []*pfsclient.Repo
			for _, input := range request.Inputs {
				provenance = append(provenance, input.Commit.Repo)
			}
			defer func() {
				if retErr != nil {
					req := &pfsclient.DeleteRepoRequest{
						Repo: outputRepo,
					}
					_, err := pfsAPIClient.DeleteRepo(ctx, req)
					if err != nil {
						protolion.Errorf("could not rollback repo creation %s", err.Error())
						a.Log(req, nil, err, 0)
					}
				}
			}()

			if _, err := pfsAPIClient.CreateRepo(ctx,
				&pfsclient.CreateRepoRequest{
					Repo:       outputRepo,
					Provenance: provenance,
				}); err != nil {
				return nil, err
			}
		}
	}

	// We want to fork the output commit to a new branch if
	// this job has a parent, but one or more of the input commits are not on
	// the same branch as their corresponding parent input commits.
	var fork bool
	repoToFromCommit := make(map[string]*pfsclient.Commit)
	if parentJobInfo != nil {
		if len(request.Inputs) != len(parentJobInfo.Inputs) {
			return nil, fmt.Errorf("parent job does not have the same number of inputs as this job does; this is likely a bug")
		}
		for i, jobInput := range request.Inputs {
			if jobInput.Method.Incremental != ppsclient.Incremental_NONE {
				repoToFromCommit[jobInput.Commit.Repo.Name] = parentJobInfo.Inputs[i].Commit
				if !onTheSameBranch(jobInput.Commit, parentJobInfo.Inputs[i].Commit) {
					fork = true
				}
			}
		}
	}

	var outputCommit *pfsclient.Commit
	var provenance []*pfsclient.Commit
	for _, input := range request.Inputs {
		provenance = append(provenance, input.Commit)
	}
	parent := &pfsclient.Commit{
		Repo: outputRepo,
	}
	if fork {
		forkCommitRequest := &pfsclient.ForkCommitRequest{
			Provenance: provenance,
			Parent:     parent,
			Branch:     uuid.NewWithoutDashes(),
		}
		forkCommitRequest.Parent.ID = parentJobInfo.OutputCommit.ID
		outputCommit, err = pfsAPIClient.ForkCommit(ctx, forkCommitRequest)
		if err != nil {
			return nil, err
		}
	} else {
		startCommitRequest := &pfsclient.StartCommitRequest{
			Provenance: provenance,
			Parent:     parent,
		}
		if parentJobInfo != nil {
			startCommitRequest.Parent.ID = parentJobInfo.OutputCommit.ID
		} else {
			// Without a parent, we start the commit on a random branch
			startCommitRequest.Parent.ID = uuid.NewWithoutDashes()
		}
		outputCommit, err = pfsAPIClient.StartCommit(ctx, startCommitRequest)
		if err != nil {
			return nil, err
		}
	}

	// TODO validate job to make sure input commits and output repo exist
	persistJobInfo := &persist.JobInfo{
		JobID:        jobID,
		Transform:    request.Transform,
		Inputs:       request.Inputs,
		ParentJob:    request.ParentJob,
		OutputCommit: outputCommit,
		Shard: a.hasher.HashJob(&ppsclient.Job{
			ID: jobID,
		}),
		Service: request.Service,
	}
	if request.Pipeline != nil {
		persistJobInfo.PipelineName = pipelineInfo.Pipeline.Name
		persistJobInfo.PipelineVersion = pipelineInfo.Version
	}

	// If the job has no input, we respect the specified degree of parallelism
	// Otherwise, we run as many pods as possible given that each pod has some
	// input.
	var shardModuli []uint64
	if len(request.Inputs) == 0 {
		persistJobInfo.ParallelismSpec = request.ParallelismSpec
	} else {
		numWorkers, err := GetExpectedNumWorkers(a.kubeClient, request.ParallelismSpec)
		if err != nil {
			return nil, err
		}
		shardModuli, err = a.shardModuli(ctx, request.Inputs, numWorkers, repoToFromCommit)
		_, ok := err.(*errEmptyInput)
		if err != nil && !ok {
			return nil, err
		}

		if ok {
			// If an input is empty, and RunEmpty flag is not set, then we simply
			// create an empty job and finish the commit.
			persistJobInfo.State = ppsclient.JobState_JOB_EMPTY
			_, err = persistClient.CreateJobInfo(ctx, persistJobInfo)
			if err != nil {
				return nil, err
			}

			_, err = pfsAPIClient.FinishCommit(ctx, &pfsclient.FinishCommitRequest{
				Commit: outputCommit,
			})
			if err != nil {
				return nil, err
			}

			return &ppsclient.Job{
				ID: jobID,
			}, nil
		}

		persistJobInfo.ParallelismSpec = &ppsclient.ParallelismSpec{
			Strategy: ppsclient.ParallelismSpec_CONSTANT,
			Constant: product(shardModuli),
		}
		persistJobInfo.DefaultShardModuli = shardModuli
	}

	if a.kubeClient == nil {
		return nil, fmt.Errorf("pachyderm.ppsclient.jobserver: no job backend")
	}

	// Create chunks for this job
	// We need to create chunks before we create the JobInfo object itself,
	// because once a JobInfo object has been created, a jobManager routine
	// will be kicked off, and it will check to see if all chunks have been
	// finished.  If there are no chunks, then the jobManager will think
	// that the job has been finished, when in reality the chunks haven't
	// even been created.
	//
	// Right now numWorkers == numChunks, but it may not remain that way.
	numChunks, err := GetExpectedNumWorkers(a.kubeClient, persistJobInfo.ParallelismSpec)
	if err != nil {
		return nil, err
	}
	var chunks []*persist.Chunk
	for i := 0; i < int(numChunks); i++ {
		chunk := &persist.Chunk{
			ID:     uuid.New(),
			JobID:  jobID,
			Moduli: shardModuli,
			Index:  uint64(i),
			State:  persist.ChunkState_UNASSIGNED,
		}
		chunks = append(chunks, chunk)
	}
	// TODO: if there are a huge number of chunks, could it be a problem that
	// we are sending all of them in one request?
	_, err = persistClient.AddChunk(ctx, &persist.AddChunkRequest{
		Chunks: chunks,
	})
	if err != nil {
		return nil, err
	}

	_, err = persistClient.CreateJobInfo(ctx, persistJobInfo)
	if err != nil {
		return nil, err
	}

	defer func() {
		if retErr != nil {
			if _, err := persistClient.CreateJobState(ctx, &persist.JobState{
				JobID: persistJobInfo.JobID,
				State: ppsclient.JobState_JOB_FAILURE,
			}); err != nil {
				protolion.Errorf("error from CreateJobState %s", err.Error())
			}
		}
	}()

	if request.Service != nil {
		rc, service, err := service(a.kubeClient, persistJobInfo, a.jobShimImage, a.jobImagePullPolicy, request.Service.InternalPort, request.Service.ExternalPort)
		if err != nil {
			return nil, err
		}
		if _, err := a.kubeClient.ReplicationControllers(a.namespace).Create(rc); err != nil {
			return nil, err
		}
		if _, err := a.kubeClient.Services(a.namespace).Create(service); err != nil {
			return nil, err
		}
	} else {
		job, err := job(a.kubeClient, persistJobInfo, a.jobShimImage, a.jobImagePullPolicy)
		if err != nil {
			return nil, err
		}
		if _, err := a.kubeClient.Extensions().Jobs(a.namespace).Create(job); err != nil {
			return nil, err
		}
	}

	return &ppsclient.Job{
		ID: jobID,
	}, nil
}

// shardModuli computes the modulus to use for each input.  In other words,
// it computes how many shards each input repo should be partitioned into.
//
// The algorithm is as follows:
// 1. Each input starts with a modulus of 1
// 2. Double the modulus of the input that currently has the highest size/modulus
// ratio, but only if doing so does not result in empty shards.  If it does, we
// remove the input from further consideration.
// 3. Repeat step 2, until the product of the moduli hits the given parallelism,
// or until all inputs have been removed from consideration.
func (a *apiServer) shardModuli(ctx context.Context, inputs []*ppsclient.JobInput, parallelism uint64, repoToFromCommit map[string]*pfsclient.Commit) ([]uint64, error) {
	pfsClient, err := a.getPfsClient()
	if err != nil {
		return nil, err
	}

	var shardModuli []uint64
	var inputSizes []uint64
	limitHit := make(map[int]bool)
	for i, input := range inputs {
		if input.Method.Partition == ppsclient.Partition_REPO {
			// A global input shouldn't be partitioned
			limitHit[i] = true
		}

		commitInfo, err := pfsClient.InspectCommit(ctx, &pfsclient.InspectCommitRequest{
			Commit: input.Commit,
		})
		if err != nil {
			return nil, err
		}

		if commitInfo.SizeBytes == 0 {
			if input.RunEmpty {
				// An empty input shouldn't be partitioned
				limitHit[i] = true
			} else {
				return nil, newErrEmptyInput(input.Commit.ID)
			}
		}

		inputSizes = append(inputSizes, commitInfo.SizeBytes)
		shardModuli = append(shardModuli, 1)
	}

	for product(shardModuli) < parallelism && len(limitHit) < len(inputs) {
		max := float64(0)
		modulusIndex := 0
		// Find the modulus to double
		// It should maximize the decrease in size per shard
		for i, inputSize := range inputSizes {
			if !limitHit[i] {
				diff := float64(inputSize) / float64(shardModuli[i])
				if diff > max {
					max = diff
					modulusIndex = i
				}
			}
		}

		b, err := a.noEmptyShards(ctx, inputs[modulusIndex], shardModuli[modulusIndex]*2, repoToFromCommit)
		if err != nil {
			return nil, err
		}

		if b {
			shardModuli[modulusIndex] *= 2
		} else {
			limitHit[modulusIndex] = true
		}
	}

	return shardModuli, nil
}

// product computes the product of a list of integers
//
// The algorithm, originally discovered at Pachyderm, is as follows:
// 1. Set p to 1
// 2. Set p to the product of itself and the first unprocessed number in the list
// 3. Repeat step 2 until we run out of numbers
// 4. Return p
func product(numbers []uint64) uint64 {
	p := uint64(1)
	for _, n := range numbers {
		p *= n
	}
	return p
}

// noEmptyShards computes if every shard will have some input data given an
// input and a modulus number.
//
// TODO: it's very inefficient as of now, since it involves many calls to ListFile
func (a *apiServer) noEmptyShards(ctx context.Context, input *ppsclient.JobInput, modulus uint64, repoToFromCommit map[string]*pfsclient.Commit) (bool, error) {
	pfsClient, err := a.getPfsClient()
	if err != nil {
		return false, err
	}

	for i := 0; i < int(modulus); i++ {
		listFileRequest := &pfsclient.ListFileRequest{
			File: &pfsclient.File{
				Commit: input.Commit,
				Path:   "", // the root directory
			},
			Shard: &pfsclient.Shard{
				FileModulus:  1,
				BlockModulus: 1,
			},
			Mode: pfsclient.ListFileMode_ListFile_RECURSE,
		}
		parentInputCommit := repoToFromCommit[input.Commit.Repo.Name]
		if parentInputCommit != nil && input.Commit.ID != parentInputCommit.ID {
			listFileRequest.DiffMethod = &pfsclient.DiffMethod{
				FromCommit: parentInputCommit,
				FullFile:   input.Method.Incremental == ppsclient.Incremental_FULL,
			}
		}

		switch input.Method.Partition {
		case ppsclient.Partition_BLOCK:
			listFileRequest.Shard.BlockNumber = uint64(i)
			listFileRequest.Shard.BlockModulus = modulus
		case ppsclient.Partition_FILE:
			listFileRequest.Shard.FileNumber = uint64(i)
			listFileRequest.Shard.FileModulus = modulus
		case ppsclient.Partition_REPO:
		default:
			return false, fmt.Errorf("unrecognized partition method; this is likely a bug")
		}

		fileInfos, err := pfsClient.ListFile(ctx, listFileRequest)
		if err != nil {
			return false, err
		}

		var totalSize uint64
		for _, fileInfo := range fileInfos.FileInfo {
			totalSize += fileInfo.SizeBytes
		}

		if totalSize == 0 {
			return false, nil
		}
	}

	return true, nil
}

func getJobID(req *ppsclient.CreateJobRequest) string {
	// If the job belongs to a pipeline, and the pipeline has inputs,
	// we want to make sure that the same
	// job does not run twice.  We ensure that by generating the job id by
	// hashing the pipeline name and input commits.  That way, two same jobs
	// will have the sam job IDs, therefore won't be created in the database
	// twice.
	if req.Pipeline != nil && len(req.Inputs) > 0 && !req.Force {
		s := req.Pipeline.Name
		s += req.Transform.String()
		for _, input := range req.Inputs {
			s += "/" + input.String()
		}

		hash := md5.Sum([]byte(s))
		return fmt.Sprintf("%x", hash)
	}

	return uuid.NewWithoutDashes()
}

func (a *apiServer) InspectJob(ctx context.Context, request *ppsclient.InspectJobRequest) (response *ppsclient.JobInfo, retErr error) {
	func() { a.Log(request, nil, nil, 0) }()
	metricsFn := metrics.ReportUserAction(ctx, a.reporter, "InspectJob")
	defer func(start time.Time) { metricsFn(start, retErr) }(time.Now())

	persistClient, err := a.getPersistClient()
	if err != nil {
		return nil, err
	}

	persistJobInfo, err := persistClient.InspectJob(ctx, request)
	if err != nil {
		return nil, err
	}

	jobInfo, err := newJobInfo(persistJobInfo)
	if err != nil {
		return nil, err
	}

	chunks, err := persistClient.GetChunksForJob(ctx, request.Job)
	if err != nil {
		return nil, err
	}

	for _, chunk := range chunks.Chunks {
		var pods []*ppsclient.Pod
		for i, pod := range chunk.Pods {
			pod := &ppsclient.Pod{
				Name:         pod.Name,
				OutputCommit: pod.OutputCommit,
			}
			if i == len(chunk.Pods)-1 && chunk.State == persist.ChunkState_SUCCESS {
				pod.State = ppsclient.PodState_POD_SUCCESS
			} else if i == len(chunk.Pods)-1 && chunk.State == persist.ChunkState_ASSIGNED {
				pod.State = ppsclient.PodState_POD_RUNNING
			} else {
				pod.State = ppsclient.PodState_POD_FAILED
			}
			pods = append(pods, pod)
		}
		c := &ppsclient.Chunk{
			ID:   chunk.ID,
			Pods: pods,
		}
		switch chunk.State {
		case persist.ChunkState_UNASSIGNED:
			c.State = ppsclient.ChunkState_CHUNK_UNASSIGNED
		case persist.ChunkState_ASSIGNED:
			c.State = ppsclient.ChunkState_CHUNK_ASSIGNED
		case persist.ChunkState_SUCCESS:
			c.State = ppsclient.ChunkState_CHUNK_SUCCESS
		case persist.ChunkState_FAILED:
			c.State = ppsclient.ChunkState_CHUNK_FAILURE
		case persist.ChunkState_SPLITTED:
			continue
		}
		jobInfo.Chunks = append(jobInfo.Chunks, c)
	}

	return jobInfo, nil
}

func (a *apiServer) ListJob(ctx context.Context, request *ppsclient.ListJobRequest) (response *ppsclient.JobInfos, retErr error) {
	func() { a.Log(request, nil, nil, 0) }()
	metricsFn := metrics.ReportUserAction(ctx, a.reporter, "ListJob")
	defer func(start time.Time) { metricsFn(start, retErr) }(time.Now())

	persistClient, err := a.getPersistClient()
	if err != nil {
		return nil, err
	}

	persistJobInfos, err := persistClient.ListJobInfos(ctx, request)
	if err != nil {
		return nil, err
	}
	jobInfos := make([]*ppsclient.JobInfo, len(persistJobInfos.JobInfo))
	for i, persistJobInfo := range persistJobInfos.JobInfo {
		jobInfo, err := newJobInfo(persistJobInfo)
		if err != nil {
			return nil, err
		}
		jobInfos[i] = jobInfo
	}
	return &ppsclient.JobInfos{
		JobInfo: jobInfos,
	}, nil
}

func (a *apiServer) DeleteJob(ctx context.Context, request *ppsclient.DeleteJobRequest) (response *google_protobuf.Empty, err error) {
	func() { a.Log(request, nil, nil, 0) }()
	metricsFn := metrics.ReportUserAction(ctx, a.reporter, "DeleteJob")
	defer func(start time.Time) { metricsFn(start, err) }(time.Now())

	pfsAPIClient, err := a.getPfsClient()
	if err != nil {
		return nil, err
	}
	persistClient, err := a.getPersistClient()
	if err != nil {
		return nil, err
	}
	jobInfo, err := persistClient.InspectJob(ctx, &ppsclient.InspectJobRequest{
		Job: request.Job,
	})
	if err != nil {
		return nil, err
	}
	if jobInfo.PipelineName != "" {
		return nil, fmt.Errorf("cannot delete job (%v) that belongs to a pipeline (%v)", request.Job.ID, jobInfo.PipelineName)
	}
	if err := a.deleteJob(ctx, jobInfo); err != nil {
		return nil, err
	}
	if _, err := pfsAPIClient.DeleteRepo(ctx, &pfsclient.DeleteRepoRequest{Repo: jobInfo.OutputCommit.Repo}); err != nil {
		return nil, err
	}
	if _, err := persistClient.DeleteJobInfo(ctx, request.Job); err != nil {
		return nil, err
	}
	return google_protobuf.EmptyInstance, nil
}

func (a *apiServer) GetLogs(request *ppsclient.GetLogsRequest, apiGetLogsServer ppsclient.API_GetLogsServer) (retErr error) {
	func() { a.Log(request, nil, nil, 0) }()
	pods, err := a.jobPods(request.Job)
	if err != nil {
		return err
	}
	if len(pods) == 0 {
		return newErrJobNotFound(request.Job.ID)
	}
	// sort the pods to make sure that the indexes are stable
	sort.Sort(podSlice(pods))
	logs := make([][]byte, len(pods))
	var eg errgroup.Group
	for i, pod := range pods {
		i := i
		pod := pod
		eg.Go(func() error {
			result := a.kubeClient.Pods(a.namespace).GetLogs(
				pod.ObjectMeta.Name, &api.PodLogOptions{}).Do()
			value, err := result.Raw()
			if err != nil {
				return err
			}
			var buffer bytes.Buffer
			scanner := bufio.NewScanner(bytes.NewBuffer(value))
			for scanner.Scan() {
				fmt.Fprintf(&buffer, "%d | %s\n", i, scanner.Text())
			}
			logs[i] = buffer.Bytes()
			return nil
		})
	}
	if err := eg.Wait(); err != nil {
		return err
	}
	for _, log := range logs {
		if err := apiGetLogsServer.Send(&google_protobuf.BytesValue{Value: log}); err != nil {
			return err
		}
	}
	return nil
}

func (a *apiServer) StartPod(ctx context.Context, request *ppsserver.StartPodRequest) (response *ppsserver.StartPodResponse, retErr error) {
	func() { a.Log(request, nil, nil, 0) }()
	metricsFn := metrics.ReportUserAction(ctx, a.reporter, "StartJob")
	defer func(start time.Time) { metricsFn(start, retErr) }(time.Now())

	persistClient, err := a.getPersistClient()
	if err != nil {
		return nil, err
	}

	jobInfo, err := persistClient.StartJob(ctx, request.Job)
	if err != nil {
		return nil, err
	}

	if jobInfo.Transform == nil {
		return nil, fmt.Errorf("jobInfo.Transform should not be nil (this is likely a bug)")
	}

	var parentJobInfo *persist.JobInfo
	if jobInfo.ParentJob != nil {
		inspectJobRequest := &ppsclient.InspectJobRequest{
			Job: jobInfo.ParentJob,
		}
		parentJobInfo, err = persistClient.InspectJob(ctx, inspectJobRequest)
		if err != nil {
			return nil, err
		}
	}
	repoToParentJobCommit := make(map[string]*pfsclient.Commit)
	if parentJobInfo != nil {
		for i, jobInput := range jobInfo.Inputs {
			if jobInput.Method.Incremental != ppsclient.Incremental_NONE {
				repoToParentJobCommit[jobInput.Commit.Repo.Name] = parentJobInfo.Inputs[i].Commit
			}
		}
	}

	var provenance []*pfsclient.Commit
	for _, input := range jobInfo.Inputs {
		provenance = append(provenance, input.Commit)
	}

	pfsAPIClient, err := a.getPfsClient()
	if err != nil {
		return nil, err
	}

	var commit *pfsclient.Commit
	if parentJobInfo != nil {
		if len(jobInfo.Inputs) != len(parentJobInfo.Inputs) {
			return nil, fmt.Errorf("parent job does not have the same number of inputs as this job does; this is likely a bug")
		}
		// If we have a parent, then we fork the parent
		forkReq := &pfsclient.ForkCommitRequest{
			Provenance: provenance,
			Parent: &pfsclient.Commit{
				Repo: jobInfo.OutputCommit.Repo,
				ID:   parentJobInfo.OutputCommit.ID,
			},
			Branch: fmt.Sprintf("pod_%v", uuid.NewWithoutDashes()),
		}
		commit, err = pfsAPIClient.ForkCommit(ctx, forkReq)
		if err != nil {
			return nil, err
		}
	} else {
		// If we don't have a parent, then we simply start a new commit
		startCommitReq := &pfsclient.StartCommitRequest{
			Provenance: provenance,
			Parent: &pfsclient.Commit{
				Repo: jobInfo.OutputCommit.Repo,
				ID:   fmt.Sprintf("pod_%v", uuid.NewWithoutDashes()),
			},
		}
		commit, err = pfsAPIClient.StartCommit(ctx, startCommitReq)
		if err != nil {
			return nil, err
		}
	}

	// We archive the commit before we finish it, to ensure that a pipeline
	// that is listing finished commits do not end up seeing this commit
	_, err = pfsAPIClient.ArchiveCommit(ctx, &pfsclient.ArchiveCommitRequest{
		Commits: []*pfsclient.Commit{commit},
	})
	if err != nil {
		return nil, err
	}

	chunk, err := persistClient.ClaimChunk(ctx, &persist.ClaimChunkRequest{
		JobID: request.Job.ID,
		Pod: &persist.Pod{
			Name:         request.PodName,
			OutputCommit: commit,
		},
	})

	var commitMounts []*fuse.CommitMount
	filterNumbers := filterNumber(chunk.Index, chunk.Moduli)
	for i, jobInput := range jobInfo.Inputs {
		commitMount := &fuse.CommitMount{
			Commit: jobInput.Commit,
			Lazy:   jobInput.Lazy,
		}
		parentJobCommit := repoToParentJobCommit[jobInput.Commit.Repo.Name]
		if parentJobCommit != nil && jobInput.Commit.ID != parentJobCommit.ID {
			// We only include a from commit if we have a different commit for a
			// repo than our parent.
			// This means that only the commit that triggered this pipeline will be
			// done incrementally, the other repos will be shown in full
			commitMount.DiffMethod = &pfsclient.DiffMethod{
				FromCommit: parentJobCommit,
				FullFile:   jobInput.Method != nil && jobInput.Method.Incremental == ppsclient.Incremental_FULL,
			}
		}

		switch jobInput.Method.Partition {
		case ppsclient.Partition_BLOCK:
			commitMount.Shard = &pfsclient.Shard{
				BlockNumber:  filterNumbers[i],
				BlockModulus: chunk.Moduli[i],
			}
		case ppsclient.Partition_FILE:
			commitMount.Shard = &pfsclient.Shard{
				FileNumber:  filterNumbers[i],
				FileModulus: chunk.Moduli[i],
			}
		case ppsclient.Partition_REPO:
			// empty shard matches everything
			commitMount.Shard = &pfsclient.Shard{}
		default:
			return nil, fmt.Errorf("unrecognized partition method: %v; this is likely a bug", jobInput.Method.Partition)
		}

		commitMounts = append(commitMounts, commitMount)
	}

	outputCommitMount := &fuse.CommitMount{
		Commit: commit,
		Alias:  "out",
	}
	commitMounts = append(commitMounts, outputCommitMount)

	// If a job has a parent commit, we expose the parent commit
	// to the job under /pfs/prev
	commitInfo, err := pfsAPIClient.InspectCommit(ctx, &pfsclient.InspectCommitRequest{
		Commit: outputCommitMount.Commit,
	})
	if err != nil {
		return nil, err
	}
	if commitInfo.ParentCommit != nil {
		commitMounts = append(commitMounts, &fuse.CommitMount{
			Commit: commitInfo.ParentCommit,
			Alias:  "prev",
		})
	}

	return &ppsserver.StartPodResponse{
		ChunkID:      chunk.ID,
		Transform:    jobInfo.Transform,
		CommitMounts: commitMounts,
	}, nil
}

// filterNumber essentially computes a representation of the number N
// as if the base for each digit is the corresponding number in the moduli array
func filterNumber(n uint64, moduli []uint64) []uint64 {
	res := make([]uint64, len(moduli), len(moduli))
	for i := len(moduli) - 1; i >= 0; i-- {
		res[i] = n % moduli[i]
		n = n / moduli[i]
	}
	return res
}

func (a *apiServer) ContinuePod(ctx context.Context, request *ppsserver.ContinuePodRequest) (response *ppsserver.ContinuePodResponse, retErr error) {
	func() { a.Log(request, nil, nil, 0) }()
	persistClient, err := a.getPersistClient()
	if err != nil {
		return nil, err
	}
	chunk, err := persistClient.RenewChunk(ctx, &persist.RenewChunkRequest{
		ChunkID: request.ChunkID,
		PodName: request.PodName,
	})
	if err != nil {
		return nil, err
	}
	response = &ppsserver.ContinuePodResponse{}
	// A pod should only continue executing if it still owns the chunk, or the chunk
	// has been finished (in which case the pod just continues executing and eventually peacefully exit).
	// Otherwise, we tell the pod to exit and restart, so it can claim another chunk
	// to process.
	if (chunk.Owner == request.PodName && chunk.State == persist.ChunkState_ASSIGNED) || (chunk.State == persist.ChunkState_SUCCESS) {
		response.Restart = false
	} else {
		response.Restart = true
	}
	return response, nil
}

func (a *apiServer) FinishPod(ctx context.Context, request *ppsserver.FinishPodRequest) (response *ppsserver.FinishPodResponse, retErr error) {
	func() { a.Log(request, nil, nil, 0) }()
	metricsFn := metrics.ReportUserAction(ctx, a.reporter, "FinishJob")
	defer func(start time.Time) { metricsFn(start, retErr) }(time.Now())

	persistClient, err := a.getPersistClient()
	if err != nil {
		return nil, err
	}
	var chunk *persist.Chunk
	if request.Success {
		chunk, err = persistClient.FinishChunk(ctx, &persist.FinishChunkRequest{
			ChunkID: request.ChunkID,
			PodName: request.PodName,
		})
		if err != nil {
			return nil, err
		}
	} else {
		chunk, err = persistClient.RevokeChunk(ctx, &persist.RevokeChunkRequest{
			ChunkID: request.ChunkID,
			PodName: request.PodName,
			MaxPods: MaxPodsPerChunk,
		})
		if err != nil {
			return nil, err
		}
	}

	pfsAPIClient, err := a.getPfsClient()
	if err != nil {
		return nil, err
	}
	if _, err := pfsAPIClient.FinishCommit(ctx, &pfsclient.FinishCommitRequest{
		Commit: chunk.Pods[len(chunk.Pods)-1].OutputCommit,
		Cancel: !request.Success,
	}); err != nil {
		return nil, err
	}

	// Restart the pod if it fails, and the chunk has not exceeded the maximum
	// number of retries (at which point its state will be set to FAILED)
	response = &ppsserver.FinishPodResponse{
		Restart: !request.Success && chunk.State != persist.ChunkState_FAILED,
	}

	return response, nil
}

func (a *apiServer) CreatePipeline(ctx context.Context, request *ppsclient.CreatePipelineRequest) (response *google_protobuf.Empty, retErr error) {
	func() { a.Log(request, nil, nil, 0) }()
	metricsFn := metrics.ReportUserAction(ctx, a.reporter, "CreatePipeline")
	defer func(start time.Time) { metricsFn(start, retErr) }(time.Now())

	pfsAPIClient, err := a.getPfsClient()
	if err != nil {
		return nil, err
	}

	persistClient, err := a.getPersistClient()
	if err != nil {
		return nil, err
	}

	setDefaultPipelineInputMethod(request.Inputs)

	if request.Pipeline == nil {
		return nil, fmt.Errorf("pachyderm.ppsclient.pipelineserver: request.Pipeline cannot be nil")
	}

	repoSet := make(map[string]bool)
	for _, input := range request.Inputs {
		if _, err := pfsAPIClient.InspectRepo(ctx, &pfsclient.InspectRepoRequest{Repo: input.Repo}); err != nil {
			return nil, err
		}
		repoSet[input.Repo.Name] = true
	}
	if len(repoSet) < len(request.Inputs) {
		return nil, fmt.Errorf("pachyderm.ppsclient.pipelineserver: duplicate input repos")
	}
	repo := ppsserver.PipelineRepo(request.Pipeline)
	var provenance []*pfsclient.Repo
	for _, input := range request.Inputs {
		provenance = append(provenance, input.Repo)
	}
	if !request.Update { // repo exists if it's an update
		// This function needs to return newErrPipelineExists if the pipeline
		// already exists
		if _, err := a.InspectPipeline(
			ctx,
			&ppsclient.InspectPipelineRequest{Pipeline: request.Pipeline},
		); err == nil {
			return nil, newErrPipelineExists(request.Pipeline.Name)
		}
		if _, err := pfsAPIClient.CreateRepo(
			ctx,
			&pfsclient.CreateRepoRequest{
				Repo:       repo,
				Provenance: provenance,
			}); err != nil {
			return nil, err
		}
		defer func() {
			if retErr != nil {
				// we don't return the error here because the function has
				// already errored, if this fails there's nothing we can do but
				// log it
				if _, err := pfsAPIClient.DeleteRepo(ctx, &pfsclient.DeleteRepoRequest{Repo: repo}); err != nil {
					protolion.Errorf("error deleting repo %s: %s", repo, err.Error())
				}
			}
		}()
	}

	persistPipelineInfo := &persist.PipelineInfo{
		PipelineName:    request.Pipeline.Name,
		Transform:       request.Transform,
		ParallelismSpec: request.ParallelismSpec,
		Inputs:          request.Inputs,
		OutputRepo:      repo,
		Shard:           a.hasher.HashPipeline(request.Pipeline),
		State:           ppsclient.PipelineState_PIPELINE_IDLE,
		GcPolicy:        request.GcPolicy,
	}
	if persistPipelineInfo.GcPolicy == nil {
		persistPipelineInfo.GcPolicy = DefaultGCPolicy
	}

	if !request.Update {
		if _, err := persistClient.CreatePipelineInfo(ctx, persistPipelineInfo); err != nil {
			if strings.Contains(err.Error(), "Duplicate primary key `PipelineName`") {
				return nil, fmt.Errorf("pipeline %v already exists", request.Pipeline.Name)
			}
		}
	} else {
		if !request.NoArchive {
			if _, err := a.StopPipeline(ctx, &ppsclient.StopPipelineRequest{Pipeline: request.Pipeline}); err != nil {
				return nil, err
			}
			// archive the existing commits from the pipeline
			commitInfos, err := pfsAPIClient.ListCommit(
				ctx,
				&pfsclient.ListCommitRequest{
					Include: []*pfsclient.Commit{&pfsclient.Commit{
						Repo: ppsserver.PipelineRepo(request.Pipeline),
					}},
				})
			if err != nil {
				return nil, err
			}
			var commits []*pfsclient.Commit
			for _, commitInfo := range commitInfos.CommitInfo {
				commits = append(commits, commitInfo.Commit)
			}
			_, err = pfsAPIClient.ArchiveCommit(
				ctx,
				&pfsclient.ArchiveCommitRequest{
					Commits: commits,
				})
			if err != nil {
				return nil, err
			}
		}
		if _, err := persistClient.UpdatePipelineInfo(ctx, persistPipelineInfo); err != nil {
			return nil, err
		}
		if !request.NoArchive {
			// Downstream pipelines need to be restarted as well so that they know
			// there's new stuff to process.
			repoInfos, err := pfsAPIClient.ListRepo(
				ctx,
				&pfsclient.ListRepoRequest{
					Provenance: []*pfsclient.Repo{client.NewRepo(request.Pipeline.Name)},
				})
			if err != nil {
				return nil, err
			}
			var eg errgroup.Group
			for _, repoInfo := range repoInfos.RepoInfo {
				repoInfo := repoInfo
				eg.Go(func() error {
					// here we use the fact that pipelines have the same names as their output repos
					request := &persist.UpdatePipelineStoppedRequest{PipelineName: repoInfo.Repo.Name}
					request.Stopped = true
					if _, err := persistClient.UpdatePipelineStopped(ctx, request); err != nil {
						return err
					}
					request.Stopped = false
					if _, err := persistClient.UpdatePipelineStopped(ctx, request); err != nil {
						return err
					}
					return nil
				})
			}
			if err := eg.Wait(); err != nil {
				return nil, err
			}
		}
	}
	return google_protobuf.EmptyInstance, nil
}

// setDefaultPipelineInputMethod sets method to the default for the inputs
// that do not specify a method
func setDefaultPipelineInputMethod(inputs []*ppsclient.PipelineInput) {
	for _, input := range inputs {
		if input.Method == nil {
			input.Method = client.DefaultMethod
		}
	}
}

// setDefaultJobInputMethod sets method to the default for the inputs
// that do not specify a method
func setDefaultJobInputMethod(inputs []*ppsclient.JobInput) {
	for _, input := range inputs {
		if input.Method == nil {
			input.Method = client.DefaultMethod
		}
	}
}

func (a *apiServer) InspectPipeline(ctx context.Context, request *ppsclient.InspectPipelineRequest) (response *ppsclient.PipelineInfo, err error) {
	func() { a.Log(request, nil, nil, 0) }()
	metricsFn := metrics.ReportUserAction(ctx, a.reporter, "InspectPipeline")
	defer func(start time.Time) { metricsFn(start, err) }(time.Now())

	persistClient, err := a.getPersistClient()
	if err != nil {
		return nil, err
	}

	persistPipelineInfo, err := persistClient.GetPipelineInfo(ctx, request.Pipeline)
	if err != nil {
		return nil, err
	}
	return newPipelineInfo(persistPipelineInfo), nil
}

func (a *apiServer) ListPipeline(ctx context.Context, request *ppsclient.ListPipelineRequest) (response *ppsclient.PipelineInfos, err error) {
	func() { a.Log(request, nil, nil, 0) }()
	metricsFn := metrics.ReportUserAction(ctx, a.reporter, "ListPipeline")
	defer func(start time.Time) { metricsFn(start, err) }(time.Now())

	persistClient, err := a.getPersistClient()
	if err != nil {
		return nil, err
	}

	persistPipelineInfos, err := persistClient.ListPipelineInfos(ctx, &persist.ListPipelineInfosRequest{})
	if err != nil {
		return nil, err
	}
	pipelineInfos := make([]*ppsclient.PipelineInfo, len(persistPipelineInfos.PipelineInfo))
	for i, persistPipelineInfo := range persistPipelineInfos.PipelineInfo {
		pipelineInfos[i] = newPipelineInfo(persistPipelineInfo)
	}
	return &ppsclient.PipelineInfos{
		PipelineInfo: pipelineInfos,
	}, nil
}

func (a *apiServer) DeletePipeline(ctx context.Context, request *ppsclient.DeletePipelineRequest) (response *google_protobuf.Empty, err error) {
	func() { a.Log(request, nil, nil, 0) }()
	metricsFn := metrics.ReportUserAction(ctx, a.reporter, "DeletePipeline")
	defer func(start time.Time) { metricsFn(start, err) }(time.Now())

	if err := a.deletePipeline(ctx, request.Pipeline); err != nil {
		return nil, err
	}
	return google_protobuf.EmptyInstance, nil
}

func (a *apiServer) StartPipeline(ctx context.Context, request *ppsclient.StartPipelineRequest) (response *google_protobuf.Empty, err error) {
	func() { a.Log(request, nil, nil, 0) }()
	metricsFn := metrics.ReportUserAction(ctx, a.reporter, "StartPipeline")
	defer func(start time.Time) { metricsFn(start, err) }(time.Now())

	persistClient, err := a.getPersistClient()
	if err != nil {
		return nil, err
	}
	_, err = persistClient.UpdatePipelineStopped(ctx, &persist.UpdatePipelineStoppedRequest{
		PipelineName: request.Pipeline.Name,
		Stopped:      false,
	})
	if err != nil {
		return nil, err
	}
	return persistClient.BlockPipelineState(ctx, &persist.BlockPipelineStateRequest{
		PipelineName: request.Pipeline.Name,
		State:        ppsclient.PipelineState_PIPELINE_RUNNING,
	})
}

func (a *apiServer) StopPipeline(ctx context.Context, request *ppsclient.StopPipelineRequest) (response *google_protobuf.Empty, err error) {
	func() { a.Log(request, nil, nil, 0) }()
	metricsFn := metrics.ReportUserAction(ctx, a.reporter, "StopPipeline")
	defer func(start time.Time) { metricsFn(start, err) }(time.Now())

	persistClient, err := a.getPersistClient()
	if err != nil {
		return nil, err
	}
	_, err = persistClient.UpdatePipelineStopped(ctx, &persist.UpdatePipelineStoppedRequest{
		PipelineName: request.Pipeline.Name,
		Stopped:      true,
	})
	if err != nil {
		return nil, err
	}
	return persistClient.BlockPipelineState(ctx, &persist.BlockPipelineStateRequest{
		PipelineName: request.Pipeline.Name,
		State:        ppsclient.PipelineState_PIPELINE_STOPPED,
	})
}

func (a *apiServer) DeleteAll(ctx context.Context, request *google_protobuf.Empty) (response *google_protobuf.Empty, retErr error) {
	func() { a.Log(request, nil, nil, 0) }()
	metricsFn := metrics.ReportUserAction(ctx, a.reporter, "PPSDeleteAll")
	defer func(start time.Time) { metricsFn(start, retErr) }(time.Now())

	persistClient, err := a.getPersistClient()
	if err != nil {
		return nil, err
	}
	persistPipelineInfos, err := persistClient.ListPipelineInfos(ctx, &persist.ListPipelineInfosRequest{})
	if err != nil {
		return nil, err
	}
	for _, persistPipelineInfo := range persistPipelineInfos.PipelineInfo {
		if err := a.deletePipeline(ctx, client.NewPipeline(persistPipelineInfo.PipelineName)); err != nil {
			return nil, err
		}
	}
	if _, err := persistClient.DeleteAll(ctx, request); err != nil {
		return nil, err
	}
	return google_protobuf.EmptyInstance, nil
}

func (a *apiServer) Version(version int64) error {
	a.versionLock.Lock()
	defer a.versionLock.Unlock()
	a.version = version
	return nil
}

func (a *apiServer) newPipelineCtx(ctx context.Context, pipelineName string) context.Context {
	ctx, cancel := context.WithCancel(ctx)
	a.pipelineCancelFuncsLock.Lock()
	defer a.pipelineCancelFuncsLock.Unlock()
	if oldCancel, ok := a.pipelineCancelFuncs[pipelineName]; ok {
		oldCancel()
	}
	a.pipelineCancelFuncs[pipelineName] = cancel
	return ctx
}

func (a *apiServer) cancelPipeline(pipelineName string) error {
	a.pipelineCancelFuncsLock.Lock()
	defer a.pipelineCancelFuncsLock.Unlock()
	cancel, ok := a.pipelineCancelFuncs[pipelineName]
	if ok {
		cancel()
		delete(a.pipelineCancelFuncs, pipelineName)
	} else {
		return fmt.Errorf("trying to cancel a pipeline %s which has not been started; this is likely a bug", pipelineName)
	}
	return nil
}

func (a *apiServer) newJobCtx(ctx context.Context, jobID string) context.Context {
	ctx, cancel := context.WithCancel(ctx)
	a.jobCancelFuncsLock.Lock()
	defer a.jobCancelFuncsLock.Unlock()
	if oldCancel, ok := a.jobCancelFuncs[jobID]; ok {
		oldCancel()
	}
	a.jobCancelFuncs[jobID] = cancel
	return ctx
}

func (a *apiServer) cancelJob(jobID string) error {
	a.jobCancelFuncsLock.Lock()
	defer a.jobCancelFuncsLock.Unlock()
	cancel, ok := a.jobCancelFuncs[jobID]
	if ok {
		cancel()
		delete(a.jobCancelFuncs, jobID)
	} else {
		return fmt.Errorf("trying to cancel a job %s which has not been started; this is likely a bug", jobID)
	}
	return nil
}

func (a *apiServer) AddShard(shard uint64) error {
	persistClient, err := a.getPersistClient()
	if err != nil {
		return err
	}
	ctx, cancel := context.WithCancel(context.Background())
	a.shardCancelFuncsLock.Lock()
	defer a.shardCancelFuncsLock.Unlock()
	if _, ok := a.shardCancelFuncs[shard]; ok {
		return fmt.Errorf("shard %d is being added twice; this is likely a bug", shard)
	}
	a.shardCancelFuncs[shard] = cancel

	go func() {
		b := backoff.NewExponentialBackOff()
		// never stop retrying
		b.MaxElapsedTime = 0
		backoff.RetryNotify(func() error {
			pipelineClient, err := persistClient.SubscribePipelineInfos(ctx, &persist.SubscribePipelineInfosRequest{
				IncludeInitial: true,
				Shard:          &persist.Shard{Number: shard},
			})
			if err != nil {
				return err
			}
			for {
				pipelineChange, err := pipelineClient.Recv()
				if err != nil {
					return err
				}
				pipelineName := pipelineChange.Pipeline.PipelineName

				switch pipelineChange.Type {
				case persist.ChangeType_DELETE:
					if err := a.cancelPipeline(pipelineName); err != nil {
						protolion.Errorf("error cancelling pipeline %v: %s", pipelineName, err.Error())
					}
				case persist.ChangeType_UPDATE:
					if err := a.cancelPipeline(pipelineName); err != nil {
						protolion.Errorf("error cancelling pipeline %v: %s", pipelineName, err.Error())
					}
					fallthrough
				case persist.ChangeType_CREATE:
					pipelineCtx := a.newPipelineCtx(ctx, pipelineName)
					if pipelineChange.Pipeline.Stopped {
						if _, err = persistClient.UpdatePipelineState(pipelineCtx, &persist.UpdatePipelineStateRequest{
							PipelineName: pipelineName,
							State:        ppsclient.PipelineState_PIPELINE_STOPPED,
						}); err != nil {
							return err
						}
						continue
					}
					go func() {
						b := backoff.NewExponentialBackOff()
						// We set MaxElapsedTime to 0 because we want the retry to
						// never stop.
						// However, ideally we should crash this pps server so the
						// pipeline gets reassigned to another pps server.
						// The reason we don't do that right now is that pps and
						// pfs are bundled together, so by crashing this program
						// we will be crashing a pfs node too, which might cause
						// cascading failures as other pps nodes might be depending
						// on it.
						b.MaxElapsedTime = 0
						err = backoff.RetryNotify(func() error {
							if err := a.runPipeline(pipelineCtx, newPipelineInfo(pipelineChange.Pipeline)); err != nil && !isContextCancelled(err) {
								return err
							}
							return nil
						}, b, func(err error, d time.Duration) {
							protolion.Errorf("error running pipeline %v: %v; retrying in %s", pipelineName, err, d)
							if _, err = persistClient.UpdatePipelineState(pipelineCtx, &persist.UpdatePipelineStateRequest{
								PipelineName: pipelineName,
								State:        ppsclient.PipelineState_PIPELINE_RESTARTING,
								RecentError:  err.Error(),
							}); err != nil {
								protolion.Errorf("error updating pipeline state: %v", err)
							}
						})
						// At this point we stop retrying and update the pipeline state
						// to FAILED
						if err != nil {
							if _, err = persistClient.UpdatePipelineState(pipelineCtx, &persist.UpdatePipelineStateRequest{
								PipelineName: pipelineName,
								State:        ppsclient.PipelineState_PIPELINE_FAILURE,
								RecentError:  err.Error(),
							}); err != nil {
								protolion.Errorf("error updating pipeline state: %v", err)
							}
						}
					}()
				}
			}
		}, b, func(err error, d time.Duration) {
			protolion.Errorf("error receiving pipeline updates: %v; retrying in %v", err, d)
		})
	}()

	go func() {
		b := backoff.NewExponentialBackOff()
		// never stop retrying
		b.MaxElapsedTime = 0
		backoff.RetryNotify(func() error {
			jobInfoClient, err := persistClient.SubscribeJobInfos(ctx, &persist.SubscribeJobInfosRequest{
				IncludeInitial: true,
				IncludeChanges: false,
				Shard:          &persist.Shard{Number: shard},
				State:          []ppsclient.JobState{ppsclient.JobState_JOB_RUNNING},
			})
			if err != nil {
				return err
			}
			for {
				jobChange, err := jobInfoClient.Recv()
				if err != nil {
					return fmt.Errorf("error from receive: %s", err.Error())
				}
				jobID := jobChange.JobInfo.JobID

				switch jobChange.Type {
				case persist.ChangeType_DELETE:
					if err := a.cancelJob(jobID); err != nil {
						return fmt.Errorf("error cancelling job %v: %s", jobID, err.Error())
					}
				case persist.ChangeType_CREATE:
					// If we see a job that's running or creating, we start a job
					// manager for it.
					if jobChange.JobInfo.State == ppsclient.JobState_JOB_RUNNING || jobChange.JobInfo.State == ppsclient.JobState_JOB_CREATING {
						jobCtx := a.newJobCtx(ctx, jobID)
						go func() {
							b := backoff.NewExponentialBackOff()
							b.MaxElapsedTime = 0
							backoff.RetryNotify(func() error {
								if err := a.jobManager(jobCtx, &ppsclient.Job{jobID}); err != nil && !isContextCancelled(err) {
									return err
								}
								return nil
							}, b, func(err error, d time.Duration) {
								protolion.Errorf("error running jobManager for job %v: %v; retrying in %s", jobID, err, d)
							})
						}()
					}
				}
			}
		}, b, func(err error, d time.Duration) {
			protolion.Errorf("error receiving job updates: %v; retrying in %v", err, d)
		})
	}()

	return nil
}

func isContextCancelled(err error) bool {
	return err == context.Canceled || strings.Contains(err.Error(), context.Canceled.Error())
}

func (a *apiServer) DeleteShard(shard uint64) error {
	a.shardCancelFuncsLock.Lock()
	defer a.shardCancelFuncsLock.Unlock()
	cancel, ok := a.shardCancelFuncs[shard]
	if !ok {
		return fmt.Errorf("shard %d is being deleted, but it was never added; this is likely a bug", shard)
	}
	cancel()
	delete(a.shardCancelFuncs, shard)

	return nil
}

func newPipelineInfo(persistPipelineInfo *persist.PipelineInfo) *ppsclient.PipelineInfo {
	return &ppsclient.PipelineInfo{
		Pipeline: &ppsclient.Pipeline{
			Name: persistPipelineInfo.PipelineName,
		},
		Version:         persistPipelineInfo.Version,
		Transform:       persistPipelineInfo.Transform,
		ParallelismSpec: persistPipelineInfo.ParallelismSpec,
		Inputs:          persistPipelineInfo.Inputs,
		OutputRepo:      persistPipelineInfo.OutputRepo,
		CreatedAt:       persistPipelineInfo.CreatedAt,
		State:           persistPipelineInfo.State,
		RecentError:     persistPipelineInfo.RecentError,
		JobCounts:       persistPipelineInfo.JobCounts,
		GcPolicy:        persistPipelineInfo.GcPolicy,
	}
}

func isCommitCancelledErr(err error) bool {
	return strings.Contains(err.Error(), "cancelled")
}

func (a *apiServer) runPipeline(ctx context.Context, pipelineInfo *ppsclient.PipelineInfo) error {
	if len(pipelineInfo.Inputs) == 0 {
		// this pipeline does not have inputs; there is nothing to be done
		return nil
	}

	persistClient, err := a.getPersistClient()
	if err != nil {
		return err
	}

	_, err = persistClient.UpdatePipelineState(ctx, &persist.UpdatePipelineStateRequest{
		PipelineName: pipelineInfo.Pipeline.Name,
		State:        ppsclient.PipelineState_PIPELINE_RUNNING,
	})
	if err != nil {
		return err
	}

	gcCtx, cancel := context.WithCancel(ctx)
	defer cancel()
	go a.runGC(gcCtx, pipelineInfo)

	repoToLeaves := make(map[string]map[string]bool)
	rawInputRepos, err := a.rawInputs(ctx, pipelineInfo)
	if err != nil {
		return err
	}
	for _, repo := range rawInputRepos {
		repoToLeaves[repo.Name] = make(map[string]bool)
	}
	pfsAPIClient, err := a.getPfsClient()
	if err != nil {
		return err
	}
	for {
		var exclude []*pfsclient.Commit
		for repo, leaves := range repoToLeaves {
			if len(leaves) > 0 {
				for leaf := range leaves {
					exclude = append(
						exclude,
						&pfsclient.Commit{
							Repo: &pfsclient.Repo{Name: repo},
							ID:   leaf,
						})
				}
			} else {
				exclude = append(
					exclude,
					&pfsclient.Commit{
						Repo: &pfsclient.Repo{Name: repo},
					})
			}
		}
		listCommitRequest := &pfsclient.ListCommitRequest{
			Exclude:    exclude,
			CommitType: pfsclient.CommitType_COMMIT_TYPE_READ,
			Block:      true,
		}
		commitInfos, err := pfsAPIClient.ListCommit(ctx, listCommitRequest)
		if err != nil {
			return err
		}
		for _, commitInfo := range commitInfos.CommitInfo {
			repoToLeaves[commitInfo.Commit.Repo.Name][commitInfo.Commit.ID] = true
			if commitInfo.ParentCommit != nil {
				delete(repoToLeaves[commitInfo.ParentCommit.Repo.Name], commitInfo.ParentCommit.ID)
			}
			// generate all the permutations of leaves we could use this commit with
			commitSets := [][]*pfsclient.Commit{[]*pfsclient.Commit{}}
			for repoName, leaves := range repoToLeaves {
				if repoName == commitInfo.Commit.Repo.Name {
					continue
				}
				var newCommitSets [][]*pfsclient.Commit
				for _, commitSet := range commitSets {
					for leaf := range leaves {
						newCommitSet := make([]*pfsclient.Commit, len(commitSet)+1)
						copy(newCommitSet, commitSet)
						newCommitSet[len(commitSet)] = client.NewCommit(repoName, leaf)
						newCommitSets = append(newCommitSets, newCommitSet)
					}
				}
				commitSets = newCommitSets
			}
			for _, commitSet := range commitSets {
				rawInputs := append(commitSet, commitInfo.Commit)
				// + 1 as the commitSet doesn't contain the commit we just got
				if len(rawInputs) < len(rawInputRepos) {
					continue
				}
				trueInputs, err := a.trueInputs(ctx, rawInputs, pipelineInfo)
				if err != nil {
					if isCommitCancelledErr(err) {
						protolion.Errorf("could not process raw commit set (%v) due to commit cancellation: %s", rawInputs, err)
						continue
					}
					return err
				}
				var parentJob *ppsclient.Job
				if commitInfo.ParentCommit != nil {
					parentRawInputs := append(commitSet, commitInfo.ParentCommit)
					parentJob, err = a.parentJob(ctx, trueInputs, parentRawInputs, pipelineInfo)
					if err != nil {
						return err
					}
				}
				_, err = a.CreateJob(
					ctx,
					&ppsclient.CreateJobRequest{
						Transform:       pipelineInfo.Transform,
						Pipeline:        pipelineInfo.Pipeline,
						ParallelismSpec: pipelineInfo.ParallelismSpec,
						Inputs:          trueInputs,
						ParentJob:       parentJob,
					},
				)
				if err != nil {
					return err
				}
			}
		}
	}
}

// jobManager manages a job.  Specifically, it subscribes to status updates of
// chunks (units of work that make up of a job) and updates the state of the job
// as chunks are being finished.  It also squashes all the output commits of
// the chunks into the final output commit.
func (a *apiServer) jobManager(ctx context.Context, job *ppsclient.Job) error {
	persistClient, err := a.getPersistClient()
	if err != nil {
		return err
	}

	chunkClient, err := persistClient.SubscribeChunks(ctx, &persist.SubscribeChunksRequest{
		Job:            job,
		IncludeInitial: true,
	})
	if err != nil {
		return err
	}

	// a set that stores the chunk IDs that we've seen
	var podCommits []*pfsclient.Commit
	var failed bool
	var totalChunks int
	// ready is used to indicate if we've already received all chunks.
	// This is to prevent a scenario where we receive 1 chunk, see that
	// it's a SUCCESS, and be like, oh we are done!, without knowing that
	// there are more chunks to come, some of which might have not been
	// finished.
	var ready bool
	lm := lease.NewLeaser()
	for {
		chunkChange, err := chunkClient.Recv()
		if err != nil {
			return err
		}

		ready = ready || chunkChange.Ready

		chunk := chunkChange.Chunk
		if chunk != nil {
			switch chunkChange.Type {
			case persist.ChangeType_DELETE:
				totalChunks--
			case persist.ChangeType_CREATE, persist.ChangeType_UPDATE:
				if chunkChange.Type == persist.ChangeType_CREATE {
					totalChunks++
				}
				switch chunk.State {
				case persist.ChunkState_SUCCESS:
					lm.Return(chunk.ID)
					podCommits = append(podCommits, chunk.Pods[len(chunk.Pods)-1].OutputCommit)
				case persist.ChunkState_FAILED:
					lm.Return(chunk.ID)
					podCommits = append(podCommits, chunk.Pods[len(chunk.Pods)-1].OutputCommit)
					failed = true
				case persist.ChunkState_ASSIGNED:
					lm.Lease(chunk.ID, client.PPSLeasePeriod, func() {
						b := backoff.NewExponentialBackOff()
						b.MaxElapsedTime = 0
						backoff.Retry(func() error {
							if _, err := persistClient.RevokeChunk(ctx, &persist.RevokeChunkRequest{
								ChunkID: chunk.ID,
								PodName: chunk.Owner,
								MaxPods: MaxPodsPerChunk,
							}); err != nil && !isContextCancelled(err) {
								return err
							}
							return nil
						}, b)
					})
				}
			}
		}

		if ready && totalChunks == len(podCommits) {
			break
		}
	}

	jobInfo, err := persistClient.InspectJob(ctx, &ppsclient.InspectJobRequest{
		Job: job,
	})
	if err != nil {
		return err
	}

	pfsAPIClient, err := a.getPfsClient()
	if err != nil {
		return err
	}

	// Note that there's a failure mode that's not accounted for: if this process
	// fails after SquashCommit completes, but before CreateJobState completes,
	// then another process will attempt to run this jobManager again, causing
	// the pod commits to be squashed into the output commit again, meaning that
	// we might get duplicated data in the output commit.
	squashReq := &pfsclient.SquashCommitRequest{
		FromCommits: podCommits,
		ToCommit:    jobInfo.OutputCommit,
	}
	if _, err := pfsAPIClient.SquashCommit(
		ctx,
		squashReq,
	); err != nil {
		return err
	}

	if _, err = pfsAPIClient.FinishCommit(ctx, &pfsclient.FinishCommitRequest{
		Commit: jobInfo.OutputCommit,
		Cancel: failed,
	}); err != nil {
		return err
	}

	// We use a new context here because as soon as we update the job state,
	// the original context will be cancelled.
	var state ppsclient.JobState
	if failed {
		state = ppsclient.JobState_JOB_FAILURE
	} else {
		state = ppsclient.JobState_JOB_SUCCESS
	}
	if _, err := persistClient.CreateJobState(context.Background(), &persist.JobState{
		JobID: job.ID,
		State: state,
	}); err != nil {
		return err
	}

	return nil
}

func (a *apiServer) parentJob(
	ctx context.Context,
	trueInputs []*ppsclient.JobInput,
	rawInputs []*pfsclient.Commit,
	pipelineInfo *ppsclient.PipelineInfo,
) (*ppsclient.Job, error) {
	parentTrueInputs, err := a.trueInputs(ctx, rawInputs, pipelineInfo)
	if err != nil {
		return nil, err
	}
	parental, err := inputsAreParental(trueInputs, parentTrueInputs)
	if err != nil {
		return nil, err
	}
	if !parental {
		return nil, nil
	}
	var parentTrueInputCommits []*pfsclient.Commit
	for _, input := range parentTrueInputs {
		parentTrueInputCommits = append(parentTrueInputCommits, input.Commit)
	}
	jobInfos, err := a.ListJob(
		ctx,
		&ppsclient.ListJobRequest{
			Pipeline:    pipelineInfo.Pipeline,
			InputCommit: parentTrueInputCommits,
		})
	if err != nil {
		return nil, err
	}
	for _, jobInfo := range jobInfos.JobInfo {
		if jobInfo.PipelineVersion == pipelineInfo.Version {
			return jobInfo.Job, nil
		}
	}
	return nil, nil
}

// inputsAreParental returns true if a job run from oldTrueInputs can be used
// as a parent for one run from newTrueInputs
func inputsAreParental(
	trueInputs []*ppsclient.JobInput,
	parentTrueInputs []*ppsclient.JobInput,
) (bool, error) {
	if len(trueInputs) != len(parentTrueInputs) {
		return false, fmt.Errorf("true inputs have different lengths (this is likely a bug)")
	}
	sort.Sort(JobInputs(trueInputs))
	sort.Sort(JobInputs(parentTrueInputs))
	for i, trueInput := range trueInputs {
		parentTrueInput := parentTrueInputs[i]
		if trueInput.Commit.ID != parentTrueInput.Commit.ID &&
			trueInput.Method.Incremental == ppsclient.Incremental_NONE {
			return false, nil
		}
	}
	return true, nil
}

// rawInputs tracks provenance for a pipeline back to its raw sources of
// data
// rawInputs is much efficient less than it could be because it does a lot of
// duplicate work computing provenance. It could be made more efficient by
// adding a special purpose rpc to the pfs api but that call wouldn't be useful
// for much other than this.
func (a *apiServer) rawInputs(
	ctx context.Context,
	pipelineInfo *ppsclient.PipelineInfo,
) ([]*pfsclient.Repo, error) {
	pfsClient, err := a.getPfsClient()
	if err != nil {
		return nil, err
	}
	repoInfo, err := pfsClient.InspectRepo(
		ctx,
		&pfsclient.InspectRepoRequest{Repo: ppsserver.PipelineRepo(pipelineInfo.Pipeline)},
	)
	if err != nil {
		return nil, err
	}
	var result []*pfsclient.Repo
	for _, repo := range repoInfo.Provenance {
		repoInfo, err := pfsClient.InspectRepo(
			ctx,
			&pfsclient.InspectRepoRequest{Repo: repo},
		)
		if err != nil {
			return nil, err
		}
		if len(repoInfo.Provenance) == 0 {
			result = append(result, repoInfo.Repo)
		}
	}
	return result, nil
}

// trueInputs returns the JobInputs for a set of raw input commits
func (a *apiServer) trueInputs(
	ctx context.Context,
	rawInputs []*pfsclient.Commit,
	pipelineInfo *ppsclient.PipelineInfo,
) ([]*ppsclient.JobInput, error) {
	pfsClient, err := a.getPfsClient()
	if err != nil {
		return nil, err
	}
	var toRepo []*pfsclient.Repo
	repoToInput := make(map[string]*ppsclient.PipelineInput)
	for _, input := range pipelineInfo.Inputs {
		toRepo = append(toRepo, input.Repo)
		repoToInput[input.Repo.Name] = input
	}
	var result []*ppsclient.JobInput
	for _, commit := range rawInputs {
		pipelineInput, ok := repoToInput[commit.Repo.Name]
		if ok {
			result = append(result,
				&ppsclient.JobInput{
					Commit:   commit,
					Method:   pipelineInput.Method,
					RunEmpty: pipelineInput.RunEmpty,
					Lazy:     pipelineInput.Lazy,
				})
			delete(repoToInput, commit.Repo.Name)
		}
	}
	if len(result) == len(pipelineInfo.Inputs) {
		// our pipeline only has raw inputs
		// no need to flush them, we can return them as is
		return result, nil
	}
	// Flush the rawInputs up to true input repos of the pipeline
	commitInfos, err := pfsClient.FlushCommit(
		ctx,
		&pfsclient.FlushCommitRequest{
			Commit: rawInputs,
			ToRepo: toRepo,
		},
	)
	if err != nil {
		return nil, err
	}
	for _, commitInfo := range commitInfos.CommitInfo {
		pipelineInput, ok := repoToInput[commitInfo.Commit.Repo.Name]
		if ok {
			result = append(result,
				&ppsclient.JobInput{
					Commit:   commitInfo.Commit,
					Method:   pipelineInput.Method,
					RunEmpty: pipelineInput.RunEmpty,
				})
		}
	}
	return result, nil
}

func (a *apiServer) getPfsClient() (pfsclient.APIClient, error) {
	if a.pfsAPIClient == nil {
		var onceErr error
		a.pfsClientOnce.Do(func() {
			clientConn, err := grpc.Dial(a.address, grpc.WithInsecure())
			if err != nil {
				onceErr = err
			}
			a.pfsAPIClient = pfsclient.NewAPIClient(clientConn)
		})
		if onceErr != nil {
			return nil, onceErr
		}
	}
	return a.pfsAPIClient, nil
}

func (a *apiServer) getPersistClient() (persist.APIClient, error) {
	if a.persistAPIClient == nil {
		var onceErr error
		a.persistClientOnce.Do(func() {
			clientConn, err := grpc.Dial(a.address, grpc.WithInsecure())
			if err != nil {
				onceErr = err
			}
			a.persistAPIClient = persist.NewAPIClient(clientConn)
		})
		if onceErr != nil {
			return nil, onceErr
		}
	}
	return a.persistAPIClient, nil
}

func newJobInfo(persistJobInfo *persist.JobInfo) (*ppsclient.JobInfo, error) {
	job := &ppsclient.Job{ID: persistJobInfo.JobID}
	return &ppsclient.JobInfo{
		Job:             job,
		Transform:       persistJobInfo.Transform,
		Pipeline:        &ppsclient.Pipeline{Name: persistJobInfo.PipelineName},
		PipelineVersion: persistJobInfo.PipelineVersion,
		ParallelismSpec: persistJobInfo.ParallelismSpec,
		Inputs:          persistJobInfo.Inputs,
		ParentJob:       persistJobInfo.ParentJob,
		Started:         persistJobInfo.Started,
		Finished:        persistJobInfo.Finished,
		OutputCommit:    persistJobInfo.OutputCommit,
		State:           persistJobInfo.State,
		Service:         persistJobInfo.Service,
	}, nil
}

// RepoNameToEnvString is a helper which uppercases a repo name for
// use in environment variable names.
func RepoNameToEnvString(repoName string) string {
	return strings.ToUpper(repoName)
}

type jobOptions struct {
	labels             map[string]string
	parallelism        int32
	userImage          string
	jobShimImage       string
	jobImagePullPolicy string
	jobEnv             []api.EnvVar
	volumes            []api.Volume
	volumeMounts       []api.VolumeMount
}

func getJobOptions(kubeClient *kube.Client, jobInfo *persist.JobInfo, jobShimImage string, jobImagePullPolicy string) (*jobOptions, error) {
	labels := labels(jobInfo.JobID)
	parallelism64, err := GetExpectedNumWorkers(kubeClient, jobInfo.ParallelismSpec)
	if err != nil {
		return nil, err
	}
	parallelism := int32(parallelism64)
	userImage := jobInfo.Transform.Image
	if userImage == "" {
		userImage = DefaultUserImage
	}
	if jobImagePullPolicy == "" {
		jobImagePullPolicy = "IfNotPresent"
	}

	var jobEnv []api.EnvVar
	for _, input := range jobInfo.Inputs {
		jobEnv = append(
			jobEnv,
			api.EnvVar{
				Name:  fmt.Sprintf("PACH_%v_COMMIT_ID", RepoNameToEnvString(input.Commit.Repo.Name)),
				Value: input.Commit.ID,
			},
		)
	}
	for name, value := range jobInfo.Transform.Env {
		jobEnv = append(
			jobEnv,
			api.EnvVar{
				Name:  name,
				Value: value,
			},
		)
	}
	// We use Kubernetes' "Downward API" so the pod is aware of its name.
	// This is so that the pod can include its name in future requests
	// to PPS.
	// http://kubernetes.io/docs/user-guide/downward-api/
	jobEnv = append(jobEnv, api.EnvVar{
		Name: client.PPSPodNameEnv,
		ValueFrom: &api.EnvVarSource{
			FieldRef: &api.ObjectFieldSelector{
				FieldPath: "metadata.name",
			},
		},
	})

	var volumes []api.Volume
	var volumeMounts []api.VolumeMount
	for _, secret := range jobInfo.Transform.Secrets {
		volumes = append(volumes, api.Volume{
			Name: secret.Name,
			VolumeSource: api.VolumeSource{
				Secret: &api.SecretVolumeSource{
					SecretName: secret.Name,
				},
			},
		})
		volumeMounts = append(volumeMounts, api.VolumeMount{
			Name:      secret.Name,
			MountPath: secret.MountPath,
		})
	}

	volumes = append(volumes, api.Volume{
		Name: "pach-bin",
		VolumeSource: api.VolumeSource{
			EmptyDir: &api.EmptyDirVolumeSource{},
		},
	})
	volumeMounts = append(volumeMounts, api.VolumeMount{
		Name:      "pach-bin",
		MountPath: "/pach-bin",
	})
	var imagePullSecrets []api.LocalObjectReference
	for _, secret := range jobInfo.Transform.ImagePullSecrets {
		imagePullSecrets = append(imagePullSecrets, api.LocalObjectReference{Name: secret})
	}

	return &jobOptions{
		labels:             labels,
		parallelism:        parallelism,
		userImage:          userImage,
		jobShimImage:       jobShimImage,
		jobImagePullPolicy: jobImagePullPolicy,
		jobEnv:             jobEnv,
		volumes:            volumes,
		volumeMounts:       volumeMounts,
	}, nil
}

func podSpec(options *jobOptions, jobID string, restartPolicy api.RestartPolicy) api.PodSpec {
	return api.PodSpec{
		InitContainers: []api.Container{
			{
				Name:            "init",
				Image:           options.jobShimImage,
				Command:         []string{"/pach/job-shim.sh"},
				ImagePullPolicy: api.PullPolicy(options.jobImagePullPolicy),
				Env:             options.jobEnv,
				VolumeMounts:    options.volumeMounts,
			},
		},
		Containers: []api.Container{
			{
				Name:    "user",
				Image:   options.userImage,
				Command: []string{"/pach-bin/guest.sh", jobID},
				SecurityContext: &api.SecurityContext{
					Privileged: &trueVal, // god is this dumb
				},
				ImagePullPolicy: api.PullPolicy(options.jobImagePullPolicy),
				Env:             options.jobEnv,
				VolumeMounts:    options.volumeMounts,
			},
		},
		RestartPolicy: restartPolicy,
		Volumes:       options.volumes,
	}
}

func serviceName(jobID string) string {
	return fmt.Sprintf("pach-%v", jobID)
}

func service(kubeClient *kube.Client, jobInfo *persist.JobInfo, jobShimImage string, jobImagePullPolicy string, internalPort int32, externalPort int32) (*api.ReplicationController, *api.Service, error) {

	options, err := getJobOptions(kubeClient, jobInfo, jobShimImage, jobImagePullPolicy)
	if err != nil {
		return nil, nil, err
	}
	if options.parallelism != int32(1) {
		return nil, nil, fmt.Errorf("pachyderm service only supports parallelism of 1, got %v", options.parallelism)
	}
	rc := &api.ReplicationController{
		TypeMeta: unversioned.TypeMeta{
			Kind:       "ReplicationController",
			APIVersion: "v1",
		},
		ObjectMeta: api.ObjectMeta{
			Name:   jobInfo.JobID,
			Labels: options.labels,
		},
		Spec: api.ReplicationControllerSpec{
			Selector: options.labels,
			Replicas: options.parallelism,
			Template: &api.PodTemplateSpec{
				ObjectMeta: api.ObjectMeta{
					Name:   jobInfo.JobID,
					Labels: options.labels,
				},
				Spec: podSpec(options, jobInfo.JobID, "Always"),
			},
		},
	}
	service := &api.Service{
		TypeMeta: unversioned.TypeMeta{
			Kind:       "Service",
			APIVersion: "v1",
		},
		ObjectMeta: api.ObjectMeta{
			Name:   serviceName(jobInfo.JobID),
			Labels: options.labels,
		},
		Spec: api.ServiceSpec{
			Type:     api.ServiceTypeNodePort,
			Selector: options.labels,
			Ports: []api.ServicePort{
				{
					Port:     internalPort,
					Name:     "user-service-port",
					NodePort: externalPort,
				},
			},
		},
	}
	return rc, service, nil
}

// Convert a persist.JobInfo into a Kubernetes batch.Job spec
func job(kubeClient *kube.Client, jobInfo *persist.JobInfo, jobShimImage string, jobImagePullPolicy string) (*batch.Job, error) {
	options, err := getJobOptions(kubeClient, jobInfo, jobShimImage, jobImagePullPolicy)
	if err != nil {
		return nil, err
	}
	return &batch.Job{
		TypeMeta: unversioned.TypeMeta{
			Kind:       "Job",
			APIVersion: "v1",
		},
		ObjectMeta: api.ObjectMeta{
			Name:   jobInfo.JobID,
			Labels: options.labels,
		},
		Spec: batch.JobSpec{
			ManualSelector: &trueVal,
			Selector: &unversioned.LabelSelector{
				MatchLabels: options.labels,
			},
			Parallelism: &options.parallelism,
			Completions: &options.parallelism,
			Template: api.PodTemplateSpec{
				ObjectMeta: api.ObjectMeta{
					Name:   jobInfo.JobID,
<<<<<<< HEAD
					Labels: labels,
				},
				Spec: api.PodSpec{
					InitContainers: []api.Container{
						{
							Name:            "init",
							Image:           jobShimImage,
							Command:         []string{"/pach/job-shim.sh"},
							ImagePullPolicy: api.PullPolicy(jobImagePullPolicy),
							Env:             jobEnv,
							VolumeMounts:    volumeMounts,
						},
					},
					Containers: []api.Container{
						{
							Name:    "user",
							Image:   userImage,
							Command: []string{"/pach-bin/guest.sh", jobInfo.JobID},
							SecurityContext: &api.SecurityContext{
								Privileged: &trueVal, // god is this dumb
							},
							ImagePullPolicy: api.PullPolicy(jobImagePullPolicy),
							Env:             jobEnv,
							VolumeMounts:    volumeMounts,
						},
					},
					RestartPolicy:    "Never",
					Volumes:          volumes,
					ImagePullSecrets: imagePullSecrets,
=======
					Labels: options.labels,
>>>>>>> 6ed5b1c7
				},
				Spec: podSpec(options, jobInfo.JobID, "Never"),
			},
		},
	}, nil
}

func (a *apiServer) jobPods(job *ppsclient.Job) ([]api.Pod, error) {
	podList, err := a.kubeClient.Pods(a.namespace).List(api.ListOptions{
		TypeMeta: unversioned.TypeMeta{
			Kind:       "ListOptions",
			APIVersion: "v1",
		},
		LabelSelector: kube_labels.SelectorFromSet(labels(job.ID)),
	})
	if err != nil {
		return nil, err
	}
	return podList.Items, nil
}

func (a *apiServer) deleteJob(ctx context.Context, jobInfo *persist.JobInfo) error {

	if jobInfo.Service != nil {
		falseVal := false
		deleteOptions := &api.DeleteOptions{
			OrphanDependents: &falseVal,
		}
		if err := a.kubeClient.ReplicationControllers(a.namespace).Delete(jobInfo.JobID, deleteOptions); err != nil {
			return err
		}
		if err := a.kubeClient.Services(a.namespace).Delete(serviceName(jobInfo.JobID)); err != nil {
			return err
		}
	} else {
		if err := a.kubeClient.Extensions().Jobs(a.namespace).Delete(jobInfo.JobID, nil); err != nil {
			// we don't return on failure here because jobs may get deleted
			// through other means and we don't want that to prevent users from
			// deleting pipelines.
			protolion.Errorf("error deleting job %s: %s", jobInfo.JobID, err.Error())
		}
		pods, jobPodsErr := a.jobPods(client.NewJob(jobInfo.JobID))
		for _, pod := range pods {
			if err := a.kubeClient.Pods(a.namespace).Delete(pod.Name, nil); err != nil {
				// we don't return on failure here because pods may get deleted
				// through other means and we don't want that to prevent users from
				// deleting pipelines.
				protolion.Errorf("error deleting pod %s: %s", pod.Name, err.Error())
			}
		}
		if jobPodsErr != nil {
			return jobPodsErr
		}
	}
	persistClient, err := a.getPersistClient()
	if err != nil {
		return err
	}
	// Remove the chunks for this job
	_, err = persistClient.DeleteChunksForJob(ctx, &ppsclient.Job{
		ID: jobInfo.JobID,
	})
	return err
}

func (a *apiServer) deletePipeline(ctx context.Context, pipeline *ppsclient.Pipeline) error {
	persistClient, err := a.getPersistClient()
	if err != nil {
		return err
	}

	if pipeline == nil {
		return fmt.Errorf("pipeline cannot be nil")
	}

	// Delete kubernetes jobs.  Otherwise we won't be able to create jobs with
	// the same IDs, since kubernetes jobs simply use these IDs as their names
	jobInfos, err := persistClient.ListJobInfos(ctx, &ppsclient.ListJobRequest{
		Pipeline: pipeline,
	})
	if err != nil {
		return err
	}
	var eg errgroup.Group
	for _, jobInfo := range jobInfos.JobInfo {
		jobInfo := jobInfo
		eg.Go(func() error { return a.deleteJob(ctx, jobInfo) })
	}
	if err := eg.Wait(); err != nil {
		return err
	}

	// The reason we need to do this, is that if we don't, then if the very same
	// pipeline is recreated, we won't actually create new jobs due to the fact
	// that we de-duplicate jobs by obtaining JobIDs through hashing pipeline
	// name + inputs.  So the jobs will already be in the database, resulting
	// in no new jobs being created, even though the output of those existing
	// jobs might have already being removed.
	// Therefore, we delete the job infos.
	if _, err := persistClient.DeleteJobInfosForPipeline(ctx, pipeline); err != nil {
		return err
	}

	if _, err := persistClient.DeletePipelineInfo(ctx, pipeline); err != nil {
		return err
	}

	return nil
}

func labels(app string) map[string]string {
	return map[string]string{
		"app":   app,
		"suite": suite,
	}
}

type podSlice []api.Pod

func (s podSlice) Len() int {
	return len(s)
}
func (s podSlice) Swap(i, j int) {
	s[i], s[j] = s[j], s[i]
}
func (s podSlice) Less(i, j int) bool {
	return s[i].ObjectMeta.Name < s[j].ObjectMeta.Name
}<|MERGE_RESOLUTION|>--- conflicted
+++ resolved
@@ -2210,8 +2210,9 @@
 				VolumeMounts:    options.volumeMounts,
 			},
 		},
-		RestartPolicy: restartPolicy,
-		Volumes:       options.volumes,
+		RestartPolicy:    restartPolicy,
+		Volumes:          options.volumes,
+		ImagePullSecrets: imagePullSecrets,
 	}
 }
 
@@ -2298,39 +2299,7 @@
 			Template: api.PodTemplateSpec{
 				ObjectMeta: api.ObjectMeta{
 					Name:   jobInfo.JobID,
-<<<<<<< HEAD
-					Labels: labels,
-				},
-				Spec: api.PodSpec{
-					InitContainers: []api.Container{
-						{
-							Name:            "init",
-							Image:           jobShimImage,
-							Command:         []string{"/pach/job-shim.sh"},
-							ImagePullPolicy: api.PullPolicy(jobImagePullPolicy),
-							Env:             jobEnv,
-							VolumeMounts:    volumeMounts,
-						},
-					},
-					Containers: []api.Container{
-						{
-							Name:    "user",
-							Image:   userImage,
-							Command: []string{"/pach-bin/guest.sh", jobInfo.JobID},
-							SecurityContext: &api.SecurityContext{
-								Privileged: &trueVal, // god is this dumb
-							},
-							ImagePullPolicy: api.PullPolicy(jobImagePullPolicy),
-							Env:             jobEnv,
-							VolumeMounts:    volumeMounts,
-						},
-					},
-					RestartPolicy:    "Never",
-					Volumes:          volumes,
-					ImagePullSecrets: imagePullSecrets,
-=======
 					Labels: options.labels,
->>>>>>> 6ed5b1c7
 				},
 				Spec: podSpec(options, jobInfo.JobID, "Never"),
 			},
