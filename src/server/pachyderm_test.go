package server

import (
	"archive/tar"
	"bytes"
	"context"
	"encoding/base64"
	"encoding/hex"
	"encoding/json"
	"errors"
	"fmt"
	"io"
	"io/ioutil"
	"math"
	"math/rand"
	"net"
	"net/http"
	"net/url"
	"os"
	"path"
	"reflect"
	"strconv"
	"strings"
	"sync"
	"testing"
	"time"

	"github.com/segmentio/kafka-go"

	"golang.org/x/sync/errgroup"

	"github.com/pachyderm/pachyderm/src/client"
	"github.com/pachyderm/pachyderm/src/client/auth"
	"github.com/pachyderm/pachyderm/src/client/pfs"
	"github.com/pachyderm/pachyderm/src/client/pkg/require"
	"github.com/pachyderm/pachyderm/src/client/pps"
	pfspretty "github.com/pachyderm/pachyderm/src/server/pfs/pretty"
	"github.com/pachyderm/pachyderm/src/server/pkg/ancestry"
	"github.com/pachyderm/pachyderm/src/server/pkg/backoff"
	col "github.com/pachyderm/pachyderm/src/server/pkg/collection"
	"github.com/pachyderm/pachyderm/src/server/pkg/ppsconsts"
	"github.com/pachyderm/pachyderm/src/server/pkg/ppsutil"
	"github.com/pachyderm/pachyderm/src/server/pkg/pretty"
	tu "github.com/pachyderm/pachyderm/src/server/pkg/testutil"
	"github.com/pachyderm/pachyderm/src/server/pkg/uuid"
	"github.com/pachyderm/pachyderm/src/server/pkg/workload"
	ppspretty "github.com/pachyderm/pachyderm/src/server/pps/pretty"
	pps_server "github.com/pachyderm/pachyderm/src/server/pps/server"
	"github.com/pachyderm/pachyderm/src/server/pps/server/githook"

	"github.com/brianvoe/gofakeit"
	etcd "github.com/coreos/etcd/clientv3"
	"github.com/gogo/protobuf/jsonpb"
	"github.com/gogo/protobuf/proto"
	"github.com/gogo/protobuf/types"
	prom_api "github.com/prometheus/client_golang/api"
	prom_api_v1 "github.com/prometheus/client_golang/api/prometheus/v1"
	prom_model "github.com/prometheus/common/model"
	apps "k8s.io/api/apps/v1"
	v1 "k8s.io/api/core/v1"
	metav1 "k8s.io/apimachinery/pkg/apis/meta/v1"
	"k8s.io/apimachinery/pkg/watch"
)

const (
	// If this environment variable is set, then the tests are being run
	// in a real cluster in the cloud.
	InCloudEnv = "PACH_TEST_CLOUD"
)

func TestSimplePipeline(t *testing.T) {
	if testing.Short() {
		t.Skip("Skipping integration tests in short mode")
	}

	c := getPachClient(t)
	require.NoError(t, c.DeleteAll())

	dataRepo := tu.UniqueString("TestSimplePipeline_data")
	require.NoError(t, c.CreateRepo(dataRepo))

	commit1, err := c.StartCommit(dataRepo, "master")
	require.NoError(t, err)
	_, err = c.PutFile(dataRepo, commit1.ID, "file", strings.NewReader("foo"))
	require.NoError(t, err)
	require.NoError(t, c.FinishCommit(dataRepo, commit1.ID))

	pipeline := tu.UniqueString("TestSimplePipeline")
	require.NoError(t, c.CreatePipeline(
		pipeline,
		"",
		[]string{"bash"},
		[]string{
			fmt.Sprintf("cp /pfs/%s/* /pfs/out/", dataRepo),
		},
		&pps.ParallelismSpec{
			Constant: 1,
		},
		client.NewPFSInput(dataRepo, "/*"),
		"",
		false,
	))

	commitIter, err := c.FlushCommit([]*pfs.Commit{commit1}, nil)
	require.NoError(t, err)
	commitInfos := collectCommitInfos(t, commitIter)
	require.Equal(t, 1, len(commitInfos))

	var buf bytes.Buffer
	require.NoError(t, c.GetFile(commitInfos[0].Commit.Repo.Name, commitInfos[0].Commit.ID, "file", 0, 0, &buf))
	require.Equal(t, "foo", buf.String())
}

// TestRepoSize ensures that a repo's size is equal to it's master branch's
// HEAD's size. This test should prevent a regression where output repos would
// incorrectly report their size to be 0B. See here for more details:
// https://github.com/pachyderm/pachyderm/issues/3330
func TestRepoSize(t *testing.T) {
	if testing.Short() {
		t.Skip("Skipping integration tests in short mode")
	}

	c := getPachClient(t)
	require.NoError(t, c.DeleteAll())

	// create a data repo
	dataRepo := tu.UniqueString("TestRepoSize_data")
	require.NoError(t, c.CreateRepo(dataRepo))

	// create a pipeline
	pipeline := tu.UniqueString("TestRepoSize")
	require.NoError(t, c.CreatePipeline(
		pipeline,
		"",
		[]string{"bash"},
		[]string{
			fmt.Sprintf("cp /pfs/%s/* /pfs/out/", dataRepo),
		},
		&pps.ParallelismSpec{
			Constant: 1,
		},
		client.NewPFSInput(dataRepo, "/*"),
		"",
		false,
	))

	// put a file without an open commit - should count towards repo size
	_, err := c.PutFile(dataRepo, "master", "file2", strings.NewReader("foo"))
	require.NoError(t, err)

	// put a file on another branch - should not count towards repo size
	_, err = c.PutFile(dataRepo, "develop", "file3", strings.NewReader("foo"))
	require.NoError(t, err)

	// put a file on an open commit - should count toward repo size
	commit1, err := c.StartCommit(dataRepo, "master")
	require.NoError(t, err)
	_, err = c.PutFile(dataRepo, commit1.ID, "file1", strings.NewReader("foo"))
	require.NoError(t, err)
	require.NoError(t, c.FinishCommit(dataRepo, commit1.ID))

	// wait for everything to be processed
	commitIter, err := c.FlushCommit([]*pfs.Commit{commit1}, nil)
	require.NoError(t, err)
	commitInfos := collectCommitInfos(t, commitIter)
	require.Equal(t, 1, len(commitInfos))

	// check data repo size
	repoInfo, err := pachClient.InspectRepo(dataRepo)
	require.NoError(t, err)
	require.Equal(t, uint64(6), repoInfo.SizeBytes)

	// check pipeline repo size
	repoInfo, err = pachClient.InspectRepo(pipeline)
	require.NoError(t, err)
	require.Equal(t, uint64(6), repoInfo.SizeBytes)

	// ensure size is updated when we delete a commit
	require.NoError(t, c.DeleteCommit(dataRepo, commit1.ID))
	repoInfo, err = pachClient.InspectRepo(dataRepo)
	require.NoError(t, err)
	require.Equal(t, uint64(3), repoInfo.SizeBytes)
	repoInfo, err = pachClient.InspectRepo(pipeline)
	require.NoError(t, err)
	require.Equal(t, uint64(3), repoInfo.SizeBytes)
}

func TestPFSPipeline(t *testing.T) {
	if testing.Short() {
		t.Skip("Skipping integration tests in short mode")
	}

	c := getPachClient(t)
	require.NoError(t, c.DeleteAll())

	dataRepo := tu.UniqueString("TestPFSPipeline_data")
	require.NoError(t, c.CreateRepo(dataRepo))

	commit1, err := c.StartCommit(dataRepo, "master")
	require.NoError(t, err)
	_, err = c.PutFile(dataRepo, commit1.ID, "file", strings.NewReader("foo"))
	require.NoError(t, err)
	require.NoError(t, c.FinishCommit(dataRepo, commit1.ID))

	pipeline := tu.UniqueString("TestPFSPipeline")
	require.NoError(t, c.CreatePipeline(
		pipeline,
		"",
		[]string{"bash"},
		[]string{
			fmt.Sprintf("cp /pfs/%s/* /pfs/out/", dataRepo),
		},
		&pps.ParallelismSpec{
			Constant: 1,
		},
		client.NewPFSInput(dataRepo, "/*"),
		"",
		false,
	))

	commitIter, err := c.FlushCommit([]*pfs.Commit{commit1}, nil)
	require.NoError(t, err)
	commitInfos := collectCommitInfos(t, commitIter)
	require.Equal(t, 1, len(commitInfos))

	var buf bytes.Buffer
	require.NoError(t, c.GetFile(commitInfos[0].Commit.Repo.Name, commitInfos[0].Commit.ID, "file", 0, 0, &buf))
	require.Equal(t, "foo", buf.String())
}

func TestPipelineWithParallelism(t *testing.T) {
	if testing.Short() {
		t.Skip("Skipping integration tests in short mode")
	}

	c := getPachClient(t)
	require.NoError(t, c.DeleteAll())

	dataRepo := tu.UniqueString("TestPipelineWithParallelism_data")
	require.NoError(t, c.CreateRepo(dataRepo))

	numFiles := 1000
	commit1, err := c.StartCommit(dataRepo, "master")
	require.NoError(t, err)
	for i := 0; i < numFiles; i++ {
		_, err = c.PutFile(dataRepo, commit1.ID, fmt.Sprintf("file-%d", i), strings.NewReader(fmt.Sprintf("%d", i)))
	}
	require.NoError(t, c.FinishCommit(dataRepo, commit1.ID))

	pipeline := tu.UniqueString("pipeline")
	require.NoError(t, c.CreatePipeline(
		pipeline,
		"",
		[]string{"bash"},
		[]string{
			fmt.Sprintf("cp /pfs/%s/* /pfs/out/", dataRepo),
		},
		&pps.ParallelismSpec{
			Constant: 4,
		},
		client.NewPFSInput(dataRepo, "/*"),
		"",
		false,
	))

	commitIter, err := c.FlushCommit([]*pfs.Commit{commit1}, nil)
	require.NoError(t, err)
	commitInfos := collectCommitInfos(t, commitIter)
	require.Equal(t, 1, len(commitInfos))

	for i := 0; i < numFiles; i++ {
		var buf bytes.Buffer
		require.NoError(t, c.GetFile(commitInfos[0].Commit.Repo.Name, commitInfos[0].Commit.ID, fmt.Sprintf("file-%d", i), 0, 0, &buf))
		require.Equal(t, fmt.Sprintf("%d", i), buf.String())
	}
}

func TestPipelineWithLargeFiles(t *testing.T) {
	if testing.Short() {
		t.Skip("Skipping integration tests in short mode")
	}

	c := getPachClient(t)
	require.NoError(t, c.DeleteAll())

	dataRepo := tu.UniqueString("TestPipelineWithLargeFiles_data")
	require.NoError(t, c.CreateRepo(dataRepo))

	r := rand.New(rand.NewSource(99))
	numFiles := 10
	var fileContents []string

	commit1, err := c.StartCommit(dataRepo, "master")
	require.NoError(t, err)
	chunkSize := int(pfs.ChunkSize / 32) // We used to use a full ChunkSize, but it was increased which caused this test to take too long.
	for i := 0; i < numFiles; i++ {
		fileContent := workload.RandString(r, chunkSize+i*MB)
		_, err = c.PutFile(dataRepo, commit1.ID, fmt.Sprintf("file-%d", i),
			strings.NewReader(fileContent))
		require.NoError(t, err)
		fileContents = append(fileContents, fileContent)
	}
	require.NoError(t, c.FinishCommit(dataRepo, commit1.ID))
	pipeline := tu.UniqueString("pipeline")
	require.NoError(t, c.CreatePipeline(
		pipeline,
		"",
		[]string{"bash"},
		[]string{
			fmt.Sprintf("cp /pfs/%s/* /pfs/out/", dataRepo),
		},
		nil,
		client.NewPFSInput(dataRepo, "/*"),
		"",
		false,
	))
	commitIter, err := c.FlushCommit([]*pfs.Commit{commit1}, nil)
	require.NoError(t, err)
	commitInfos := collectCommitInfos(t, commitIter)
	require.Equal(t, 1, len(commitInfos))

	commit := commitInfos[0].Commit

	for i := 0; i < numFiles; i++ {
		var buf bytes.Buffer
		fileName := fmt.Sprintf("file-%d", i)

		fileInfo, err := c.InspectFile(commit.Repo.Name, commit.ID, fileName)
		require.NoError(t, err)
		require.Equal(t, chunkSize+i*MB, int(fileInfo.SizeBytes))

		require.NoError(t, c.GetFile(commit.Repo.Name, commit.ID, fileName, 0, 0, &buf))
		// we don't wanna use the `require` package here since it prints
		// the strings, which would clutter the output.
		if fileContents[i] != buf.String() {
			t.Fatalf("file content does not match")
		}
	}
}

func TestDatumDedup(t *testing.T) {
	if testing.Short() {
		t.Skip("Skipping integration tests in short mode")
	}

	c := getPachClient(t)
	require.NoError(t, c.DeleteAll())

	dataRepo := tu.UniqueString("TestDatumDedup_data")
	require.NoError(t, c.CreateRepo(dataRepo))

	commit1, err := c.StartCommit(dataRepo, "master")
	require.NoError(t, err)
	_, err = c.PutFile(dataRepo, commit1.ID, "file", strings.NewReader("foo"))
	require.NoError(t, c.FinishCommit(dataRepo, commit1.ID))

	pipeline := tu.UniqueString("pipeline")
	// This pipeline sleeps for 10 secs per datum
	require.NoError(t, c.CreatePipeline(
		pipeline,
		"",
		[]string{"bash"},
		[]string{
			"sleep 10",
		},
		nil,
		client.NewPFSInput(dataRepo, "/*"),
		"",
		false,
	))

	commitIter, err := c.FlushCommit([]*pfs.Commit{commit1}, nil)
	require.NoError(t, err)
	commitInfos := collectCommitInfos(t, commitIter)
	require.Equal(t, 1, len(commitInfos))

	commit2, err := c.StartCommit(dataRepo, "master")
	require.NoError(t, err)
	require.NoError(t, c.FinishCommit(dataRepo, commit2.ID))

	// Since we did not change the datum, the datum should not be processed
	// again, which means that the job should complete instantly.
	ctx, cancel := context.WithTimeout(context.Background(), time.Second*5)
	defer cancel()
	stream, err := c.PfsAPIClient.FlushCommit(
		ctx,
		&pfs.FlushCommitRequest{
			Commits: []*pfs.Commit{commit2},
		})
	require.NoError(t, err)
	_, err = stream.Recv()
	require.NoError(t, err)
}

func TestPipelineInputDataModification(t *testing.T) {
	if testing.Short() {
		t.Skip("Skipping integration tests in short mode")
	}

	c := getPachClient(t)
	require.NoError(t, c.DeleteAll())

	dataRepo := tu.UniqueString("TestPipelineInputDataModification_data")
	require.NoError(t, c.CreateRepo(dataRepo))

	commit1, err := c.StartCommit(dataRepo, "master")
	require.NoError(t, err)
	_, err = c.PutFile(dataRepo, commit1.ID, "file", strings.NewReader("foo"))
	require.NoError(t, c.FinishCommit(dataRepo, commit1.ID))

	pipeline := tu.UniqueString("pipeline")
	require.NoError(t, c.CreatePipeline(
		pipeline,
		"",
		[]string{"bash"},
		[]string{
			fmt.Sprintf("cp /pfs/%s/* /pfs/out/", dataRepo),
		},
		nil,
		client.NewPFSInput(dataRepo, "/*"),
		"",
		false,
	))

	commitIter, err := c.FlushCommit([]*pfs.Commit{commit1}, nil)
	require.NoError(t, err)
	commitInfos := collectCommitInfos(t, commitIter)
	require.Equal(t, 1, len(commitInfos))

	var buf bytes.Buffer
	require.NoError(t, c.GetFile(commitInfos[0].Commit.Repo.Name, commitInfos[0].Commit.ID, "file", 0, 0, &buf))
	require.Equal(t, "foo", buf.String())

	// replace the contents of 'file' in dataRepo (from "foo" to "bar")
	commit2, err := c.StartCommit(dataRepo, "master")
	require.NoError(t, err)
	require.NoError(t, c.DeleteFile(dataRepo, commit2.ID, "file"))
	_, err = c.PutFile(dataRepo, commit2.ID, "file", strings.NewReader("bar"))
	require.NoError(t, err)
	require.NoError(t, c.FinishCommit(dataRepo, commit2.ID))

	commitIter, err = c.FlushCommit([]*pfs.Commit{commit2}, nil)
	require.NoError(t, err)
	commitInfos = collectCommitInfos(t, commitIter)
	require.Equal(t, 1, len(commitInfos))

	buf.Reset()
	require.NoError(t, c.GetFile(commitInfos[0].Commit.Repo.Name, commitInfos[0].Commit.ID, "file", 0, 0, &buf))
	require.Equal(t, "bar", buf.String())

	// Add a file to dataRepo
	commit3, err := c.StartCommit(dataRepo, "master")
	require.NoError(t, err)
	require.NoError(t, c.DeleteFile(dataRepo, commit3.ID, "file"))
	_, err = c.PutFile(dataRepo, commit3.ID, "file2", strings.NewReader("foo"))
	require.NoError(t, err)
	require.NoError(t, c.FinishCommit(dataRepo, commit3.ID))

	commitIter, err = c.FlushCommit([]*pfs.Commit{commit3}, nil)
	require.NoError(t, err)
	commitInfos = collectCommitInfos(t, commitIter)
	require.Equal(t, 1, len(commitInfos))

	require.YesError(t, c.GetFile(commitInfos[0].Commit.Repo.Name, commitInfos[0].Commit.ID, "file", 0, 0, &buf))
	buf.Reset()
	require.NoError(t, c.GetFile(commitInfos[0].Commit.Repo.Name, commitInfos[0].Commit.ID, "file2", 0, 0, &buf))
	require.Equal(t, "foo", buf.String())

	commitInfos, err = c.ListCommit(pipeline, "master", "", 0)
	require.NoError(t, err)
	require.Equal(t, 3, len(commitInfos))
}

func TestMultipleInputsFromTheSameBranch(t *testing.T) {
	if testing.Short() {
		t.Skip("Skipping integration tests in short mode")
	}

	c := getPachClient(t)
	require.NoError(t, c.DeleteAll())

	dataRepo := tu.UniqueString("TestMultipleInputsFromTheSameBranch_data")
	require.NoError(t, c.CreateRepo(dataRepo))

	commit1, err := c.StartCommit(dataRepo, "master")
	require.NoError(t, err)
	_, err = c.PutFile(dataRepo, commit1.ID, "dirA/file", strings.NewReader("foo\n"))
	require.NoError(t, err)
	_, err = c.PutFile(dataRepo, commit1.ID, "dirB/file", strings.NewReader("foo\n"))
	require.NoError(t, err)
	require.NoError(t, c.FinishCommit(dataRepo, commit1.ID))

	pipeline := tu.UniqueString("pipeline")
	require.NoError(t, c.CreatePipeline(
		pipeline,
		"",
		[]string{"bash"},
		[]string{
			"cat /pfs/out/file",
			fmt.Sprintf("cat /pfs/dirA/dirA/file >> /pfs/out/file"),
			fmt.Sprintf("cat /pfs/dirB/dirB/file >> /pfs/out/file"),
		},
		nil,
		client.NewCrossInput(
			client.NewPFSInputOpts("dirA", dataRepo, "", "/dirA/*", "", false),
			client.NewPFSInputOpts("dirB", dataRepo, "", "/dirB/*", "", false),
		),
		"",
		false,
	))

	commitIter, err := c.FlushCommit([]*pfs.Commit{commit1}, nil)
	require.NoError(t, err)
	commitInfos := collectCommitInfos(t, commitIter)
	require.Equal(t, 1, len(commitInfos))

	var buf bytes.Buffer
	require.NoError(t, c.GetFile(commitInfos[0].Commit.Repo.Name, commitInfos[0].Commit.ID, "file", 0, 0, &buf))
	require.Equal(t, "foo\nfoo\n", buf.String())

	commit2, err := c.StartCommit(dataRepo, "master")
	require.NoError(t, err)
	_, err = c.PutFile(dataRepo, commit2.ID, "dirA/file", strings.NewReader("bar\n"))
	require.NoError(t, err)
	require.NoError(t, c.FinishCommit(dataRepo, commit2.ID))

	commitIter, err = c.FlushCommit([]*pfs.Commit{commit2}, nil)
	require.NoError(t, err)
	commitInfos = collectCommitInfos(t, commitIter)
	require.Equal(t, 1, len(commitInfos))

	buf.Reset()
	require.NoError(t, c.GetFile(commitInfos[0].Commit.Repo.Name, commitInfos[0].Commit.ID, "file", 0, 0, &buf))
	require.Equal(t, "foo\nbar\nfoo\n", buf.String())

	commit3, err := c.StartCommit(dataRepo, "master")
	require.NoError(t, err)
	_, err = c.PutFile(dataRepo, commit3.ID, "dirB/file", strings.NewReader("buzz\n"))
	require.NoError(t, err)
	require.NoError(t, c.FinishCommit(dataRepo, commit3.ID))

	commitIter, err = c.FlushCommit([]*pfs.Commit{commit3}, nil)
	require.NoError(t, err)
	commitInfos = collectCommitInfos(t, commitIter)
	require.Equal(t, 1, len(commitInfos))

	buf.Reset()
	require.NoError(t, c.GetFile(commitInfos[0].Commit.Repo.Name, commitInfos[0].Commit.ID, "file", 0, 0, &buf))
	require.Equal(t, "foo\nbar\nfoo\nbuzz\n", buf.String())

	commitInfos, err = c.ListCommit(pipeline, "master", "", 0)
	require.NoError(t, err)
	require.Equal(t, 3, len(commitInfos))
}

func TestMultipleInputsFromTheSameRepoDifferentBranches(t *testing.T) {
	if testing.Short() {
		t.Skip("Skipping integration tests in short mode")
	}

	c := getPachClient(t)
	require.NoError(t, c.DeleteAll())

	dataRepo := tu.UniqueString("TestMultipleInputsFromTheSameRepoDifferentBranches_data")
	require.NoError(t, c.CreateRepo(dataRepo))

	branchA := "branchA"
	branchB := "branchB"

	pipeline := tu.UniqueString("pipeline")
	// Creating this pipeline should error, because the two inputs are
	// from the same repo but they don't specify different names.
	require.NoError(t, c.CreatePipeline(
		pipeline,
		"",
		[]string{"bash"},
		[]string{
			"cat /pfs/branch-a/file >> /pfs/out/file",
			"cat /pfs/branch-b/file >> /pfs/out/file",
		},
		nil,
		client.NewCrossInput(
			client.NewPFSInputOpts("branch-a", dataRepo, branchA, "/*", "", false),
			client.NewPFSInputOpts("branch-b", dataRepo, branchB, "/*", "", false),
		),
		"",
		false,
	))

	commitA, err := c.StartCommit(dataRepo, branchA)
	require.NoError(t, err)
	c.PutFile(dataRepo, commitA.ID, "/file", strings.NewReader("data A\n"))
	c.FinishCommit(dataRepo, commitA.ID)

	commitB, err := c.StartCommit(dataRepo, branchB)
	require.NoError(t, err)
	c.PutFile(dataRepo, commitB.ID, "/file", strings.NewReader("data B\n"))
	c.FinishCommit(dataRepo, commitB.ID)

	iter, err := c.FlushCommit([]*pfs.Commit{commitA, commitB}, nil)
	require.NoError(t, err)
	commits := collectCommitInfos(t, iter)
	require.Equal(t, 1, len(commits))
	buffer := bytes.Buffer{}
	require.NoError(t, c.GetFile(commits[0].Commit.Repo.Name, commits[0].Commit.ID, "file", 0, 0, &buffer))
	require.Equal(t, "data A\ndata B\n", buffer.String())
}
func TestRunPipeline(t *testing.T) {
	if testing.Short() {
		t.Skip("Skipping integration tests in short mode")
	}

	c := getPachClient(t)
	require.NoError(t, c.DeleteAll())

	// Test on cross pipeline
	t.Run("RunPipelineCross", func(t *testing.T) {
		dataRepo := tu.UniqueString("TestRunPipeline_data")
		require.NoError(t, c.CreateRepo(dataRepo))

		branchA := "branchA"
		branchB := "branchB"

		pipeline := tu.UniqueString("pipeline")
		require.NoError(t, c.CreatePipeline(
			pipeline,
			"",
			[]string{"bash"},
			[]string{
				"cat /pfs/branch-a/file >> /pfs/out/file",
				"cat /pfs/branch-b/file >> /pfs/out/file",
				"echo ran-pipeline",
			},
			nil,
			client.NewCrossInput(
				client.NewPFSInputOpts("branch-a", dataRepo, branchA, "/*", "", false),
				client.NewPFSInputOpts("branch-b", dataRepo, branchB, "/*", "", false),
			),
			"",
			false,
		))

		commitA, err := c.StartCommit(dataRepo, branchA)
		require.NoError(t, err)
		c.PutFile(dataRepo, commitA.ID, "/file", strings.NewReader("data A\n"))
		c.FinishCommit(dataRepo, commitA.ID)

		commitB, err := c.StartCommit(dataRepo, branchB)
		require.NoError(t, err)
		c.PutFile(dataRepo, commitB.ID, "/file", strings.NewReader("data B\n"))
		c.FinishCommit(dataRepo, commitB.ID)

		iter, err := c.FlushCommit([]*pfs.Commit{commitA, commitB}, nil)
		require.NoError(t, err)
		commits := collectCommitInfos(t, iter)
		require.Equal(t, 1, len(commits))
		buffer := bytes.Buffer{}
		require.NoError(t, c.GetFile(commits[0].Commit.Repo.Name, commits[0].Commit.ID, "file", 0, 0, &buffer))
		require.Equal(t, "data A\ndata B\n", buffer.String())

		commitM, err := c.StartCommit(dataRepo, "master")
		require.NoError(t, err)
		err = c.FinishCommit(dataRepo, commitM.ID)
		require.NoError(t, err)

		// we should have two jobs
		ji, err := c.ListJob(pipeline, nil, nil, -1, true)
		require.NoError(t, err)
		require.Equal(t, 2, len(ji))
		// now run the pipeline
		require.NoError(t, c.RunPipeline(pipeline, nil))
		// running the pipeline should create a new job
		require.NoError(t, backoff.Retry(func() error {
			jobInfos, err := c.ListJob(pipeline, nil, nil, -1, true)
			require.NoError(t, err)
			if len(jobInfos) != 3 {
				return fmt.Errorf("expected 3 jobs, got %d", len(jobInfos))
			}
			return nil
		}, backoff.NewTestingBackOff()))

		// now run the pipeline with non-empty provenance
		require.NoError(t, backoff.Retry(func() error {
			return c.RunPipeline(pipeline, []*pfs.CommitProvenance{
				client.NewCommitProvenance(dataRepo, "branchA", commitA.ID),
			})
		}, backoff.NewTestingBackOff()))

		// running the pipeline should create a new job
		require.NoError(t, backoff.Retry(func() error {
			jobInfos, err := c.ListJob(pipeline, nil, nil, -1, true)
			require.NoError(t, err)
			if len(jobInfos) != 4 {
				return fmt.Errorf("expected 4 jobs, got %d", len(jobInfos))
			}
			return nil
		}, backoff.NewTestingBackOff()))

		// add some new commits with some new info
		commitA2, err := c.StartCommit(dataRepo, branchA)
		require.NoError(t, err)
		c.PutFile(dataRepo, commitA2.ID, "/file", strings.NewReader("data A2\n"))
		c.FinishCommit(dataRepo, commitA2.ID)

		commitB2, err := c.StartCommit(dataRepo, branchB)
		require.NoError(t, err)
		c.PutFile(dataRepo, commitB2.ID, "/file", strings.NewReader("data B2\n"))
		c.FinishCommit(dataRepo, commitB2.ID)

		// and make sure the output file is updated appropriately
		iter, err = c.FlushCommit([]*pfs.Commit{commitA2, commitB2}, nil)
		require.NoError(t, err)
		commits = collectCommitInfos(t, iter)
		require.Equal(t, 1, len(commits))
		buffer = bytes.Buffer{}
		require.NoError(t, c.GetFile(commits[0].Commit.Repo.Name, commits[0].Commit.ID, "file", 0, 0, &buffer))
		require.Equal(t, "data A\ndata A2\ndata B\ndata B2\n", buffer.String())

		// now run the pipeline provenant on the old commits
		require.NoError(t, c.RunPipeline(pipeline, []*pfs.CommitProvenance{
			client.NewCommitProvenance(dataRepo, "branchA", commitA.ID),
			client.NewCommitProvenance(dataRepo, "branchB", commitB2.ID),
		}))

		// and ensure that the file now has the info from the correct versions of the commits
		iter, err = c.FlushCommit([]*pfs.Commit{commitA, commitB2}, nil)
		require.NoError(t, err)
		commits = collectCommitInfos(t, iter)
		require.Equal(t, 1, len(commits))
		buffer = bytes.Buffer{}
		require.NoError(t, c.GetFile(commits[0].Commit.Repo.Name, commits[0].Commit.ID, "file", 0, 0, &buffer))
		require.Equal(t, "data A\ndata B\ndata B2\n", buffer.String())

		// make sure no commits with this provenance combination exist
		iter, err = c.FlushCommit([]*pfs.Commit{commitA2, commitB}, nil)
		require.NoError(t, err)
		commits = collectCommitInfos(t, iter)
		require.Equal(t, 0, len(commits))
	})

	// Test on pipeline with no commits
	t.Run("RunPipelineEmpty", func(t *testing.T) {
		dataRepo := tu.UniqueString("TestRunPipeline_data")
		require.NoError(t, c.CreateRepo(dataRepo))

		pipeline := tu.UniqueString("empty-pipeline")
		require.NoError(t, c.CreatePipeline(
			pipeline,
			"",
			nil,
			nil,
			nil,
			nil,
			"",
			false,
		))

		// we should have two jobs
		ji, err := c.ListJob(pipeline, nil, nil, -1, true)
		require.NoError(t, err)
		require.Equal(t, 0, len(ji))
		// now run the pipeline
		require.YesError(t, c.RunPipeline(pipeline, nil))
	})

	// Test on unrelated branch
	t.Run("RunPipelineUnrelated", func(t *testing.T) {
		dataRepo := tu.UniqueString("TestRunPipeline_data")
		require.NoError(t, c.CreateRepo(dataRepo))

		branchA := "branchA"
		branchB := "branchB"

		pipeline := tu.UniqueString("unrelated-pipeline")
		require.NoError(t, c.CreatePipeline(
			pipeline,
			"",
			[]string{"bash"},
			[]string{
				"cat /pfs/branch-a/file >> /pfs/out/file",
				"cat /pfs/branch-b/file >> /pfs/out/file",
				"echo ran-pipeline",
			},
			nil,
			client.NewCrossInput(
				client.NewPFSInputOpts("branch-a", dataRepo, branchA, "/*", "", false),
				client.NewPFSInputOpts("branch-b", dataRepo, branchB, "/*", "", false),
			),
			"",
			false,
		))
		commitA, err := c.StartCommit(dataRepo, branchA)
		require.NoError(t, err)
		c.PutFile(dataRepo, commitA.ID, "/file", strings.NewReader("data A\n"))
		c.FinishCommit(dataRepo, commitA.ID)

		commitM, err := c.StartCommit(dataRepo, "master")
		require.NoError(t, err)
		err = c.FinishCommit(dataRepo, commitM.ID)
		require.NoError(t, err)

		require.NoError(t, c.CreateBranch(dataRepo, "unrelated", "", nil))
		commitU, err := c.StartCommit(dataRepo, "unrelated")
		require.NoError(t, err)
		err = c.FinishCommit(dataRepo, commitU.ID)
		require.NoError(t, err)

		_, err = c.FlushCommit([]*pfs.Commit{commitA, commitM, commitU}, nil)
		require.NoError(t, err)

		// now run the pipeline with unrelated provenance
		require.YesError(t, c.RunPipeline(pipeline, []*pfs.CommitProvenance{
			client.NewCommitProvenance(dataRepo, "unrelated", commitU.ID)}))
	})

	// Test with downstream pipeline
	t.Run("RunPipelineDownstream", func(t *testing.T) {
		dataRepo := tu.UniqueString("TestRunPipeline_data")
		require.NoError(t, c.CreateRepo(dataRepo))

		branchA := "branchA"
		branchB := "branchB"

		pipeline := tu.UniqueString("original-pipeline")
		require.NoError(t, c.CreatePipeline(
			pipeline,
			"",
			[]string{"bash"},
			[]string{
				"cat /pfs/branch-a/file >> /pfs/out/file",
				"cat /pfs/branch-b/file >> /pfs/out/file",
				"echo ran-pipeline",
			},
			nil,
			client.NewCrossInput(
				client.NewPFSInputOpts("branch-a", dataRepo, branchA, "/*", "", false),
				client.NewPFSInputOpts("branch-b", dataRepo, branchB, "/*", "", false),
			),
			"",
			false,
		))

		commitA, err := c.StartCommit(dataRepo, branchA)
		require.NoError(t, err)
		c.PutFile(dataRepo, commitA.ID, "/file", strings.NewReader("data A\n"))
		c.FinishCommit(dataRepo, commitA.ID)

		commitB, err := c.StartCommit(dataRepo, branchB)
		require.NoError(t, err)
		c.PutFile(dataRepo, commitB.ID, "/file", strings.NewReader("data B\n"))
		c.FinishCommit(dataRepo, commitB.ID)

		iter, err := c.FlushCommit([]*pfs.Commit{commitA, commitB}, nil)
		require.NoError(t, err)
		commits := collectCommitInfos(t, iter)
		require.Equal(t, 1, len(commits))
		buffer := bytes.Buffer{}
		require.NoError(t, c.GetFile(commits[0].Commit.Repo.Name, commits[0].Commit.ID, "file", 0, 0, &buffer))
		require.Equal(t, "data A\ndata B\n", buffer.String())

		// and make sure we can attatch a downstream pipeline
		downstreamPipeline := tu.UniqueString("downstream-pipeline")
		require.NoError(t, c.CreatePipeline(
			downstreamPipeline,
			"",
			[]string{"/bin/bash"},
			[]string{"cp " + fmt.Sprintf("/pfs/%s/*", pipeline) + " /pfs/out/"},
			nil,
			client.NewPFSInput(pipeline, "/*"),
			"",
			false,
		))

		commitA2, err := c.StartCommit(dataRepo, branchA)
		require.NoError(t, err)
		err = c.FinishCommit(dataRepo, commitA2.ID)
		require.NoError(t, err)

		// there should be one job on the old commit for downstreamPipeline
		jobInfos, err := c.FlushJobAll([]*pfs.Commit{commitA}, []string{downstreamPipeline})
		require.NoError(t, err)
		require.Equal(t, 1, len(jobInfos))

		// now run the pipeline
		require.NoError(t, backoff.Retry(func() error {
			return c.RunPipeline(pipeline, []*pfs.CommitProvenance{
				client.NewCommitProvenance(dataRepo, branchA, commitA.ID),
			})
		}, backoff.NewTestingBackOff()))

		// the downstream pipeline shouldn't have any new jobs, since runpipeline jobs don't propagate
		jobInfos, err = c.FlushJobAll([]*pfs.Commit{commitA}, []string{downstreamPipeline})
		require.NoError(t, err)
		require.Equal(t, 1, len(jobInfos))
	})

	// Test with a downstream pipeline who's upstream has no datum, but where the downstream still needs to succeed
	t.Run("RunPipelineEmptyUpstream", func(t *testing.T) {
		dataRepo := tu.UniqueString("TestRunPipeline_data")
		require.NoError(t, c.CreateRepo(dataRepo))

		branchA := "branchA"
		branchB := "branchB"

		pipeline := tu.UniqueString("pipeline-downstream")
		require.NoError(t, c.CreatePipeline(
			pipeline,
			"",
			[]string{"bash"},
			[]string{
				"cat /pfs/branch-a/file >> /pfs/out/file",
				"cat /pfs/branch-b/file >> /pfs/out/file",
				"echo ran-pipeline",
			},
			nil,
			client.NewCrossInput(
				client.NewPFSInputOpts("branch-a", dataRepo, branchA, "/*", "", false),
				client.NewPFSInputOpts("branch-b", dataRepo, branchB, "/*", "", false),
			),
			"",
			false,
		))

		commitA, err := c.StartCommit(dataRepo, branchA)
		require.NoError(t, err)
		c.PutFile(dataRepo, commitA.ID, "/file", strings.NewReader("data A\n"))
		c.FinishCommit(dataRepo, commitA.ID)

		iter, err := c.FlushCommit([]*pfs.Commit{commitA}, nil)
		require.NoError(t, err)
		commits := collectCommitInfos(t, iter)
		require.Equal(t, 1, len(commits))
		buffer := bytes.Buffer{}

		// no commit to branch-b so "file" should not exist
		require.YesError(t, c.GetFile(commits[0].Commit.Repo.Name, commits[0].Commit.ID, "file", 0, 0, &buffer))

		// and make sure we can attatch a downstream pipeline
		downstreamPipeline := tu.UniqueString("pipelinedownstream")
		require.NoError(t, c.CreatePipeline(
			downstreamPipeline,
			"",
			[]string{"/bin/bash"},
			[]string{
				"cat /pfs/branch-a/file >> /pfs/out/file",
				fmt.Sprintf("cat /pfs/%s/file >> /pfs/out/file", pipeline),
				"echo ran-pipeline",
			},
			nil,
			client.NewUnionInput(
				client.NewPFSInputOpts("branch-a", dataRepo, branchA, "/*", "", false),
				client.NewPFSInput(pipeline, "/*"),
			),
			"",
			false,
		))

		commitA2, err := c.StartCommit(dataRepo, branchA)
		require.NoError(t, err)
		err = c.FinishCommit(dataRepo, commitA2.ID)
		require.NoError(t, err)

		// there should be one job on the old commit for downstreamPipeline
		jobInfos, err := c.FlushJobAll([]*pfs.Commit{commitA}, []string{downstreamPipeline})
		require.NoError(t, err)
		require.Equal(t, 1, len(jobInfos))

		// now run the pipeline
		require.NoError(t, backoff.Retry(func() error {
			return c.RunPipeline(pipeline, []*pfs.CommitProvenance{
				client.NewCommitProvenance(dataRepo, branchA, commitA.ID),
			})
		}, backoff.NewTestingBackOff()))

		buffer2 := bytes.Buffer{}
		require.NoError(t, c.GetFile(jobInfos[0].OutputCommit.Repo.Name, jobInfos[0].OutputCommit.ID, "file", 0, 0, &buffer2))
		// the union of an empty output and datA should only return a file with "data A" in it.
		require.Equal(t, "data A\n", buffer2.String())

		// add another commit to see that we can successfully do the cross and union together
		commitB, err := c.StartCommit(dataRepo, branchB)
		require.NoError(t, err)
		c.PutFile(dataRepo, commitB.ID, "/file", strings.NewReader("data B\n"))
		c.FinishCommit(dataRepo, commitB.ID)

		_, err = c.FlushCommit([]*pfs.Commit{commitA, commitB}, nil)

		jobInfos, err = c.FlushJobAll([]*pfs.Commit{commitB}, []string{downstreamPipeline})
		require.NoError(t, err)
		require.Equal(t, 1, len(jobInfos))

		buffer3 := bytes.Buffer{}
		require.NoError(t, c.GetFile(jobInfos[0].OutputCommit.Repo.Name, jobInfos[0].OutputCommit.ID, "file", 0, 0, &buffer3))
		// now that we've added data to the other branch of the cross, we should see the union of data A along with the the crossed data.
		require.Equal(t, "data A\ndata A\ndata B\n", buffer3.String())
	})

	// Test on commits from the same branch
	t.Run("RunPipelineSameBranch", func(t *testing.T) {
		dataRepo := tu.UniqueString("TestRunPipeline_data")
		require.NoError(t, c.CreateRepo(dataRepo))

		branchA := "branchA"
		branchB := "branchB"

		pipeline := tu.UniqueString("sameBranch-pipeline")
		require.NoError(t, c.CreatePipeline(
			pipeline,
			"",
			[]string{"bash"},
			[]string{
				"cat /pfs/branch-a/file >> /pfs/out/file",
				"cat /pfs/branch-b/file >> /pfs/out/file",
				"echo ran-pipeline",
			},
			nil,
			client.NewCrossInput(
				client.NewPFSInputOpts("branch-a", dataRepo, branchA, "/*", "", false),
				client.NewPFSInputOpts("branch-b", dataRepo, branchB, "/*", "", false),
			),
			"",
			false,
		))
		commitA1, err := c.StartCommit(dataRepo, branchA)
		require.NoError(t, err)
		c.PutFile(dataRepo, commitA1.ID, "/file", strings.NewReader("data A1\n"))
		c.FinishCommit(dataRepo, commitA1.ID)

		commitA2, err := c.StartCommit(dataRepo, branchA)
		require.NoError(t, err)
		c.PutFile(dataRepo, commitA2.ID, "/file", strings.NewReader("data A2\n"))
		c.FinishCommit(dataRepo, commitA2.ID)

		_, err = c.FlushCommit([]*pfs.Commit{commitA1, commitA2}, nil)
		require.NoError(t, err)

		// now run the pipeline with provenance from the same branch
		require.YesError(t, c.RunPipeline(pipeline, []*pfs.CommitProvenance{
			client.NewCommitProvenance(dataRepo, branchA, commitA1.ID),
			client.NewCommitProvenance(dataRepo, branchA, commitA2.ID)},
		))
	})
	// Test on pipeline that should always fail
	t.Run("RerunPipeline", func(t *testing.T) {
		dataRepo := tu.UniqueString("TestRerunPipeline_data")
		require.NoError(t, c.CreateRepo(dataRepo))

		// jobs on this pipeline should always fail
		pipeline := tu.UniqueString("rerun-pipeline")
		require.NoError(t, c.CreatePipeline(
			pipeline,
			"",
			[]string{"bash"},
			[]string{"false"},
			nil,
			client.NewPFSInputOpts("branch-a", dataRepo, "branchA", "/*", "", false),
			"",
			false,
		))

		commitA1, err := c.StartCommit(dataRepo, "branchA")
		require.NoError(t, err)
		c.PutFile(dataRepo, commitA1.ID, "/file", strings.NewReader("data A1\n"))
		c.FinishCommit(dataRepo, commitA1.ID)

		iter, err := c.FlushCommit([]*pfs.Commit{commitA1}, nil)
		require.NoError(t, err)
		commits := collectCommitInfos(t, iter)
		require.Equal(t, 1, len(commits))
		// now run the pipeline
		require.NoError(t, c.RunPipeline(pipeline, nil))

		// running the pipeline should create a new job
		require.NoError(t, backoff.Retry(func() error {
			jobInfos, err := c.ListJob(pipeline, nil, nil, -1, true)
			require.NoError(t, err)
			if len(jobInfos) != 2 {
				return fmt.Errorf("expected 2 jobs, got %d", len(jobInfos))
			}

			// but both of these jobs should fail
			for i, job := range jobInfos {
				if "JOB_FAILURE" != job.State.String() {
					return fmt.Errorf("expected job %v to fail, but got %v", i, job.State.String())
				}
			}
			return nil
		}, backoff.NewTestingBackOff()))

		// Shouldn't error if you try to delete an already deleted pipeline
		require.NoError(t, c.DeletePipeline(pipeline, false))
		require.NoError(t, c.DeletePipeline(pipeline, false))
	})

}
func TestPipelineFailure(t *testing.T) {
	if testing.Short() {
		t.Skip("Skipping integration tests in short mode")
	}

	c := getPachClient(t)
	require.NoError(t, c.DeleteAll())

	dataRepo := tu.UniqueString("TestPipelineFailure_data")
	require.NoError(t, c.CreateRepo(dataRepo))

	commit, err := c.StartCommit(dataRepo, "master")
	require.NoError(t, err)
	_, err = c.PutFile(dataRepo, commit.ID, "file", strings.NewReader("foo\n"))
	require.NoError(t, err)
	require.NoError(t, c.FinishCommit(dataRepo, commit.ID))

	pipeline := tu.UniqueString("pipeline")
	require.NoError(t, c.CreatePipeline(
		pipeline,
		"",
		[]string{"exit 1"},
		nil,
		&pps.ParallelismSpec{
			Constant: 1,
		},
		client.NewPFSInput(dataRepo, "/*"),
		"",
		false,
	))
	var jobInfos []*pps.JobInfo
	require.NoError(t, backoff.Retry(func() error {
		jobInfos, err = c.ListJob(pipeline, nil, nil, -1, true)
		require.NoError(t, err)
		if len(jobInfos) != 1 {
			return fmt.Errorf("expected 1 jobs, got %d", len(jobInfos))
		}
		return nil
	}, backoff.NewTestingBackOff()))
	jobInfo, err := c.PpsAPIClient.InspectJob(context.Background(), &pps.InspectJobRequest{
		Job:        jobInfos[0].Job,
		BlockState: true,
	})
	require.NoError(t, err)
	require.Equal(t, pps.JobState_JOB_FAILURE, jobInfo.State)
	require.True(t, strings.Contains(jobInfo.Reason, "datum"))
}

func TestPipelineErrorHandling(t *testing.T) {
	if testing.Short() {
		t.Skip("Skipping integration tests in short mode")
	}

	c := getPachClient(t)
	require.NoError(t, c.DeleteAll())

	dataRepo := tu.UniqueString("TestPipelineErrorHandling_data")
	require.NoError(t, c.CreateRepo(dataRepo))

	_, err := c.PutFile(dataRepo, "master", "file1", strings.NewReader("foo\n"))
	require.NoError(t, err)
	_, err = c.PutFile(dataRepo, "master", "file2", strings.NewReader("bar\n"))
	require.NoError(t, err)
	_, err = c.PutFile(dataRepo, "master", "file3", strings.NewReader("bar\n"))
	require.NoError(t, err)

	// In this pipeline, we'll have a command that fails for files 2 and 3, and an error handler that fails for file 2
	pipeline := tu.UniqueString("pipeline1")
	_, err = c.PpsAPIClient.CreatePipeline(
		context.Background(),
		&pps.CreatePipelineRequest{
			Pipeline: client.NewPipeline(pipeline),
			Transform: &pps.Transform{
				Cmd:      []string{"bash"},
				Stdin:    []string{"if", fmt.Sprintf("[ -a pfs/%v/file1 ]", dataRepo), "then", "exit 0", "fi", "exit 1"},
				ErrCmd:   []string{"bash"},
				ErrStdin: []string{"if", fmt.Sprintf("[ -a pfs/%v/file3 ]", dataRepo), "then", "exit 0", "fi", "exit 1"},
			},
			Input: client.NewPFSInput(dataRepo, "/*"),
		})
	require.NoError(t, err)

	var jobInfos []*pps.JobInfo
	require.NoError(t, backoff.Retry(func() error {
		jobInfos, err = c.ListJob(pipeline, nil, nil, -1, true)
		require.NoError(t, err)
		if len(jobInfos) != 1 {
			return fmt.Errorf("expected 1 job, got %d", len(jobInfos))
		}
		return nil
	}, backoff.NewTestingBackOff()))
	jobInfo, err := c.PpsAPIClient.InspectJob(context.Background(), &pps.InspectJobRequest{
		Job:        jobInfos[0].Job,
		BlockState: true,
	})
	require.NoError(t, err)
	// We expect the job to fail, and have 1 datum processed, recovered, and failed each
	require.Equal(t, pps.JobState_JOB_FAILURE, jobInfo.State)
	require.Equal(t, int64(1), jobInfo.DataProcessed)
	require.Equal(t, int64(1), jobInfo.DataRecovered)
	require.Equal(t, int64(1), jobInfo.DataFailed)

	// For this pipeline, we have the same command as before, but this time the error handling passes for all
	pipeline = tu.UniqueString("pipeline2")
	_, err = c.PpsAPIClient.CreatePipeline(
		context.Background(),
		&pps.CreatePipelineRequest{
			Pipeline: client.NewPipeline(pipeline),
			Transform: &pps.Transform{
				Cmd:    []string{"bash"},
				Stdin:  []string{"if", fmt.Sprintf("[ -a pfs/%v/file1 ]", dataRepo), "then", "exit 0", "fi", "exit 1"},
				ErrCmd: []string{"true"},
			},
			Input: client.NewPFSInput(dataRepo, "/*"),
		})
	require.NoError(t, err)

	require.NoError(t, backoff.Retry(func() error {
		jobInfos, err = c.ListJob(pipeline, nil, nil, -1, true)
		require.NoError(t, err)
		if len(jobInfos) != 1 {
			return fmt.Errorf("expected 1 job, got %d", len(jobInfos))
		}
		return nil
	}, backoff.NewTestingBackOff()))
	jobInfo, err = c.PpsAPIClient.InspectJob(context.Background(), &pps.InspectJobRequest{
		Job:        jobInfos[0].Job,
		BlockState: true,
	})
	require.NoError(t, err)
	// so we expect the job to succeed, and to have recovered 2 datums
	require.Equal(t, pps.JobState_JOB_SUCCESS, jobInfo.State)
	require.Equal(t, int64(1), jobInfo.DataProcessed)
	require.Equal(t, int64(2), jobInfo.DataRecovered)
	require.Equal(t, int64(0), jobInfo.DataFailed)
}

func TestEgressFailure(t *testing.T) {
	if testing.Short() {
		t.Skip("Skipping integration tests in short mode")
	}

	c := getPachClient(t)
	require.NoError(t, c.DeleteAll())

	dataRepo := tu.UniqueString("TestEgressFailure_data")
	require.NoError(t, c.CreateRepo(dataRepo))

	commit, err := c.StartCommit(dataRepo, "master")
	require.NoError(t, err)
	_, err = c.PutFile(dataRepo, commit.ID, "file", strings.NewReader("foo\n"))
	require.NoError(t, err)
	require.NoError(t, c.FinishCommit(dataRepo, commit.ID))

	// This pipeline should fail because the egress URL is invalid
	pipeline := tu.UniqueString("pipeline")
	_, err = c.PpsAPIClient.CreatePipeline(
		context.Background(),
		&pps.CreatePipelineRequest{
			Pipeline: client.NewPipeline(pipeline),
			Transform: &pps.Transform{
				Cmd: []string{"cp", path.Join("/pfs", dataRepo, "file"), "/pfs/out/file"},
			},
			Input:  client.NewPFSInput(dataRepo, "/"),
			Egress: &pps.Egress{URL: "invalid://blahblah"},
		})
	require.NoError(t, err)

	var jobInfos []*pps.JobInfo
	require.NoError(t, backoff.Retry(func() error {
		jobInfos, err = c.ListJob(pipeline, nil, nil, -1, true)
		require.NoError(t, err)
		if len(jobInfos) != 1 {
			return fmt.Errorf("expected 1 jobs, got %d", len(jobInfos))
		}
		return nil
	}, backoff.NewTestingBackOff()))
	jobInfo, err := c.PpsAPIClient.InspectJob(context.Background(), &pps.InspectJobRequest{
		Job:        jobInfos[0].Job,
		BlockState: true,
	})
	require.NoError(t, err)
	require.Equal(t, pps.JobState_JOB_FAILURE, jobInfo.State)
	require.True(t, strings.Contains(jobInfo.Reason, "egress"))
}

func TestLazyPipelinePropagation(t *testing.T) {
	if testing.Short() {
		t.Skip("Skipping integration tests in short mode")
	}
	c := getPachClient(t)
	require.NoError(t, c.DeleteAll())

	dataRepo := tu.UniqueString("TestLazyPipelinePropagation_data")
	require.NoError(t, c.CreateRepo(dataRepo))

	pipelineA := tu.UniqueString("pipeline-A")
	require.NoError(t, c.CreatePipeline(
		pipelineA,
		"",
		[]string{"cp", path.Join("/pfs", dataRepo, "file"), "/pfs/out/file"},
		nil,
		&pps.ParallelismSpec{
			Constant: 1,
		},
		client.NewPFSInputOpts("", dataRepo, "", "/*", "", true),
		"",
		false,
	))
	pipelineB := tu.UniqueString("pipeline-B")
	require.NoError(t, c.CreatePipeline(
		pipelineB,
		"",
		[]string{"cp", path.Join("/pfs", pipelineA, "file"), "/pfs/out/file"},
		nil,
		&pps.ParallelismSpec{
			Constant: 1,
		},
		client.NewPFSInputOpts("", pipelineA, "", "/*", "", true),
		"",
		false,
	))

	commit1, err := c.StartCommit(dataRepo, "master")
	require.NoError(t, err)
	_, err = c.PutFile(dataRepo, commit1.ID, "file", strings.NewReader("foo\n"))
	require.NoError(t, err)
	require.NoError(t, c.FinishCommit(dataRepo, commit1.ID))

	commitIter, err := c.FlushCommit([]*pfs.Commit{client.NewCommit(dataRepo, commit1.ID)}, nil)
	require.NoError(t, err)
	collectCommitInfos(t, commitIter)

	jobInfos, err := c.ListJob(pipelineA, nil, nil, -1, true)
	require.NoError(t, err)
	require.Equal(t, 1, len(jobInfos))
	require.NotNil(t, jobInfos[0].Input.Pfs)
	require.Equal(t, true, jobInfos[0].Input.Pfs.Lazy)
	jobInfos, err = c.ListJob(pipelineB, nil, nil, -1, true)
	require.NoError(t, err)
	require.Equal(t, 1, len(jobInfos))
	require.NotNil(t, jobInfos[0].Input.Pfs)
	require.Equal(t, true, jobInfos[0].Input.Pfs.Lazy)
}

func TestLazyPipeline(t *testing.T) {
	if testing.Short() {
		t.Skip("Skipping integration tests in short mode")
	}

	c := getPachClient(t)
	require.NoError(t, c.DeleteAll())
	// create repos
	dataRepo := tu.UniqueString("TestLazyPipeline_data")
	require.NoError(t, c.CreateRepo(dataRepo))
	// create pipeline
	pipelineName := tu.UniqueString("pipeline")
	_, err := c.PpsAPIClient.CreatePipeline(
		context.Background(),
		&pps.CreatePipelineRequest{
			Pipeline: client.NewPipeline(pipelineName),
			Transform: &pps.Transform{
				Cmd: []string{"cp", path.Join("/pfs", dataRepo, "file"), "/pfs/out/file"},
			},
			ParallelismSpec: &pps.ParallelismSpec{
				Constant: 1,
			},
			Input: &pps.Input{
				Pfs: &pps.PFSInput{
					Repo: dataRepo,
					Glob: "/",
					Lazy: true,
				},
			},
		})
	require.NoError(t, err)
	// Do a commit
	commit, err := c.StartCommit(dataRepo, "master")
	require.NoError(t, err)
	_, err = c.PutFile(dataRepo, "master", "file", strings.NewReader("foo\n"))
	require.NoError(t, err)
	// We put 2 files, 1 of which will never be touched by the pipeline code.
	// This is an important part of the correctness of this test because the
	// job-shim sets up a goro for each pipe, pipes that are never opened will
	// leak but that shouldn't prevent the job from completing.
	_, err = c.PutFile(dataRepo, "master", "file2", strings.NewReader("foo\n"))
	require.NoError(t, err)
	require.NoError(t, c.FinishCommit(dataRepo, "master"))
	commitIter, err := c.FlushCommit([]*pfs.Commit{commit}, nil)
	require.NoError(t, err)
	commitInfos := collectCommitInfos(t, commitIter)
	require.Equal(t, 1, len(commitInfos))
	buffer := bytes.Buffer{}
	require.NoError(t, c.GetFile(commitInfos[0].Commit.Repo.Name, commitInfos[0].Commit.ID, "file", 0, 0, &buffer))
	require.Equal(t, "foo\n", buffer.String())
}

func TestEmptyFiles(t *testing.T) {
	if testing.Short() {
		t.Skip("Skipping integration tests in short mode")
	}

	c := getPachClient(t)
	require.NoError(t, c.DeleteAll())
	// create repos
	dataRepo := tu.UniqueString("TestShufflePipeline_data")
	require.NoError(t, c.CreateRepo(dataRepo))
	// create pipeline
	pipelineName := tu.UniqueString("pipeline")
	_, err := c.PpsAPIClient.CreatePipeline(
		context.Background(),
		&pps.CreatePipelineRequest{
			Pipeline: client.NewPipeline(pipelineName),
			Transform: &pps.Transform{
				Cmd: []string{"bash"},
				Stdin: []string{
					fmt.Sprintf("if [ -s /pfs/%s/file]; then exit 1; fi", dataRepo),
					fmt.Sprintf("ln -s /pfs/%s/file /pfs/out/file", dataRepo),
				},
			},
			ParallelismSpec: &pps.ParallelismSpec{
				Constant: 1,
			},
			Input: &pps.Input{
				Pfs: &pps.PFSInput{
					Repo:       dataRepo,
					Glob:       "/*",
					EmptyFiles: true,
				},
			},
		})
	require.NoError(t, err)
	// Do a commit
	commit, err := c.StartCommit(dataRepo, "master")
	require.NoError(t, err)
	_, err = c.PutFile(dataRepo, "master", "file", strings.NewReader("foo\n"))
	require.NoError(t, err)
	require.NoError(t, c.FinishCommit(dataRepo, "master"))
	commitIter, err := c.FlushCommit([]*pfs.Commit{commit}, nil)
	require.NoError(t, err)
	commitInfos := collectCommitInfos(t, commitIter)
	require.Equal(t, 1, len(commitInfos))
	buffer := bytes.Buffer{}
	require.NoError(t, c.GetFile(commitInfos[0].Commit.Repo.Name, commitInfos[0].Commit.ID, "file", 0, 0, &buffer))
	require.Equal(t, "foo\n", buffer.String())
}

// There's an issue where if you use cp with certain flags, it might copy
// special files without reading from them.  In our case, we use named pipes
// to simulate lazy files, so the pipes themselves might get copied into
// the output directory, blocking upload.
//
// We've updated the code such that we are able to detect if the files we
// are uploading are pipes, and make the job fail in that case.
func TestLazyPipelineCPPipes(t *testing.T) {
	if testing.Short() {
		t.Skip("Skipping integration tests in short mode")
	}

	c := getPachClient(t)
	require.NoError(t, c.DeleteAll())
	// create repos
	dataRepo := tu.UniqueString("TestLazyPipeline_data")
	require.NoError(t, c.CreateRepo(dataRepo))
	// create pipeline
	pipeline := tu.UniqueString("pipeline")
	_, err := c.PpsAPIClient.CreatePipeline(
		context.Background(),
		&pps.CreatePipelineRequest{
			Pipeline: client.NewPipeline(pipeline),
			Transform: &pps.Transform{
				// Using cp with the -r flag apparently just copes go
				Cmd: []string{"cp", "-r", path.Join("/pfs", dataRepo, "file"), "/pfs/out/file"},
			},
			ParallelismSpec: &pps.ParallelismSpec{
				Constant: 1,
			},
			Input: &pps.Input{
				Pfs: &pps.PFSInput{
					Repo: dataRepo,
					Glob: "/",
					Lazy: true,
				},
			},
		})
	require.NoError(t, err)
	// Do a commit
	_, err = c.StartCommit(dataRepo, "master")
	require.NoError(t, err)
	_, err = c.PutFile(dataRepo, "master", "file", strings.NewReader("foo\n"))
	require.NoError(t, err)
	require.NoError(t, c.FinishCommit(dataRepo, "master"))

	// wait for job to spawn
	time.Sleep(15 * time.Second)
	var jobID string
	require.NoError(t, backoff.Retry(func() error {
		jobInfos, err := c.ListJob(pipeline, nil, nil, -1, true)
		if err != nil {
			return err
		}
		if len(jobInfos) != 1 {
			return fmt.Errorf("len(jobInfos) should be 1")
		}
		jobID = jobInfos[0].Job.ID
		jobInfo, err := c.PpsAPIClient.InspectJob(context.Background(), &pps.InspectJobRequest{
			Job:        client.NewJob(jobID),
			BlockState: true,
		})
		if err != nil {
			return err
		}
		if jobInfo.State != pps.JobState_JOB_FAILURE {
			return fmt.Errorf("job did not fail, even though it tried to copy " +
				"pipes, which should be disallowed by Pachyderm")
		}
		return nil
	}, backoff.NewTestingBackOff()))
}

// TestProvenance creates a pipeline DAG that's not a transitive reduction
// It looks like this:
// A
// | \
// v  v
// B-->C
// When we commit to A we expect to see 1 commit on C rather than 2.
func TestProvenance(t *testing.T) {
	if testing.Short() {
		t.Skip("Skipping integration tests in short mode")
	}

	c := getPachClient(t)
	require.NoError(t, c.DeleteAll())
	aRepo := tu.UniqueString("A")
	require.NoError(t, c.CreateRepo(aRepo))
	bPipeline := tu.UniqueString("B")
	require.NoError(t, c.CreatePipeline(
		bPipeline,
		"",
		[]string{"cp", path.Join("/pfs", aRepo, "file"), "/pfs/out/file"},
		nil,
		&pps.ParallelismSpec{
			Constant: 1,
		},
		client.NewPFSInput(aRepo, "/*"),
		"",
		false,
	))
	cPipeline := tu.UniqueString("C")
	require.NoError(t, c.CreatePipeline(
		cPipeline,
		"",
		[]string{"sh"},
		[]string{fmt.Sprintf("diff %s %s >/pfs/out/file",
			path.Join("/pfs", aRepo, "file"), path.Join("/pfs", bPipeline, "file"))},
		&pps.ParallelismSpec{
			Constant: 1,
		},
		client.NewCrossInput(
			client.NewPFSInput(aRepo, "/*"),
			client.NewPFSInput(bPipeline, "/*"),
		),
		"",
		false,
	))
	// commit to aRepo
	commit1, err := c.StartCommit(aRepo, "master")
	require.NoError(t, err)
	_, err = c.PutFile(aRepo, commit1.ID, "file", strings.NewReader("foo\n"))
	require.NoError(t, err)
	require.NoError(t, c.FinishCommit(aRepo, commit1.ID))

	commit2, err := c.StartCommit(aRepo, "master")
	require.NoError(t, err)
	_, err = c.PutFile(aRepo, commit2.ID, "file", strings.NewReader("bar\n"))
	require.NoError(t, err)
	require.NoError(t, c.FinishCommit(aRepo, commit2.ID))

	aCommit := commit2
	commitIter, err := c.FlushCommit([]*pfs.Commit{aCommit}, []*pfs.Repo{client.NewRepo(bPipeline)})
	require.NoError(t, err)
	commitInfos := collectCommitInfos(t, commitIter)
	require.Equal(t, 1, len(commitInfos))
	bCommit := commitInfos[0].Commit
	commitIter, err = c.FlushCommit([]*pfs.Commit{aCommit, bCommit}, nil)
	require.NoError(t, err)
	commitInfos = collectCommitInfos(t, commitIter)
	require.Equal(t, 1, len(commitInfos))
	cCommitInfo := commitInfos[0]
	require.Equal(t, uint64(0), cCommitInfo.SizeBytes)

	// We should only see two commits in aRepo
	commitInfos, err = c.ListCommit(aRepo, "master", "", 0)
	require.NoError(t, err)
	require.Equal(t, 2, len(commitInfos))

	// There are three commits in the pipeline repos (two from input commits, and
	// one from the CreatePipeline call that created each repo)
	commitInfos, err = c.ListCommit(bPipeline, "master", "", 0)
	require.NoError(t, err)
	require.Equal(t, 2, len(commitInfos))

	commitInfos, err = c.ListCommit(cPipeline, "master", "", 0)
	require.NoError(t, err)
	require.Equal(t, 2, len(commitInfos))
}

// TestProvenance2 tests the following DAG:
//   A
//  / \
// B   C
//  \ /
//   D
func TestProvenance2(t *testing.T) {
	if testing.Short() {
		t.Skip("Skipping integration tests in short mode")
	}

	c := getPachClient(t)
	require.NoError(t, c.DeleteAll())
	aRepo := tu.UniqueString("A")
	require.NoError(t, c.CreateRepo(aRepo))
	bPipeline := tu.UniqueString("B")
	require.NoError(t, c.CreatePipeline(
		bPipeline,
		"",
		[]string{"cp", path.Join("/pfs", aRepo, "bfile"), "/pfs/out/bfile"},
		nil,
		&pps.ParallelismSpec{
			Constant: 1,
		},
		client.NewPFSInput(aRepo, "/b*"),
		"",
		false,
	))
	cPipeline := tu.UniqueString("C")
	require.NoError(t, c.CreatePipeline(
		cPipeline,
		"",
		[]string{"cp", path.Join("/pfs", aRepo, "cfile"), "/pfs/out/cfile"},
		nil,
		&pps.ParallelismSpec{
			Constant: 1,
		},
		client.NewPFSInput(aRepo, "/c*"),
		"",
		false,
	))
	dPipeline := tu.UniqueString("D")
	require.NoError(t, c.CreatePipeline(
		dPipeline,
		"",
		[]string{"sh"},
		[]string{
			fmt.Sprintf("diff /pfs/%s/bfile /pfs/%s/cfile >/pfs/out/file", bPipeline, cPipeline),
		},
		&pps.ParallelismSpec{
			Constant: 1,
		},
		client.NewCrossInput(
			client.NewPFSInput(bPipeline, "/*"),
			client.NewPFSInput(cPipeline, "/*"),
		),
		"",
		false,
	))
	// commit to aRepo
	commit1, err := c.StartCommit(aRepo, "master")
	require.NoError(t, err)
	_, err = c.PutFile(aRepo, commit1.ID, "bfile", strings.NewReader("foo\n"))
	require.NoError(t, err)
	_, err = c.PutFile(aRepo, commit1.ID, "cfile", strings.NewReader("foo\n"))
	require.NoError(t, err)
	require.NoError(t, c.FinishCommit(aRepo, commit1.ID))

	commit2, err := c.StartCommit(aRepo, "master")
	require.NoError(t, err)
	_, err = c.PutFile(aRepo, commit2.ID, "bfile", strings.NewReader("bar\n"))
	require.NoError(t, err)
	_, err = c.PutFile(aRepo, commit2.ID, "cfile", strings.NewReader("bar\n"))
	require.NoError(t, err)
	require.NoError(t, c.FinishCommit(aRepo, commit2.ID))

	commitIter, err := c.FlushCommit([]*pfs.Commit{commit2}, []*pfs.Repo{client.NewRepo(dPipeline)})
	require.NoError(t, err)
	commitInfos := collectCommitInfos(t, commitIter)
	require.Equal(t, 1, len(commitInfos))

	// We should only see two commits in each repo.
	commitInfos, err = c.ListCommit(bPipeline, "master", "", 0)
	require.NoError(t, err)
	require.Equal(t, 2, len(commitInfos))

	commitInfos, err = c.ListCommit(cPipeline, "master", "", 0)
	require.NoError(t, err)
	require.Equal(t, 2, len(commitInfos))

	commitInfos, err = c.ListCommit(dPipeline, "master", "", 0)
	require.NoError(t, err)
	require.Equal(t, 2, len(commitInfos))

	for _, commitInfo := range commitInfos {
		commit := commitInfo.Commit
		buffer := bytes.Buffer{}
		require.NoError(t, c.GetFile(commit.Repo.Name, commit.ID, "file", 0, 0, &buffer))
		require.Equal(t, "", buffer.String())
	}
}

// TestStopPipelineExtraCommit generates the following DAG:
// A -> B -> C
// and ensures that calling StopPipeline on B does not create an commit in C.
func TestStopPipelineExtraCommit(t *testing.T) {
	if testing.Short() {
		t.Skip("Skipping integration tests in short mode")
	}

	c := getPachClient(t)
	require.NoError(t, c.DeleteAll())
	aRepo := tu.UniqueString("A")
	require.NoError(t, c.CreateRepo(aRepo))
	bPipeline := tu.UniqueString("B")
	require.NoError(t, c.CreatePipeline(
		bPipeline,
		"",
		[]string{"cp", path.Join("/pfs", aRepo, "file"), "/pfs/out/file"},
		nil,
		&pps.ParallelismSpec{
			Constant: 1,
		},
		client.NewPFSInput(aRepo, "/*"),
		"",
		false,
	))
	cPipeline := tu.UniqueString("C")
	require.NoError(t, c.CreatePipeline(
		cPipeline,
		"",
		[]string{"cp", path.Join("/pfs", aRepo, "file"), "/pfs/out/file"},
		nil,
		&pps.ParallelismSpec{
			Constant: 1,
		},
		client.NewPFSInput(bPipeline, "/*"),
		"",
		false,
	))
	// commit to aRepo
	commit1, err := c.StartCommit(aRepo, "master")
	require.NoError(t, err)
	_, err = c.PutFile(aRepo, commit1.ID, "file", strings.NewReader("foo\n"))
	require.NoError(t, err)
	require.NoError(t, c.FinishCommit(aRepo, commit1.ID))

	commitIter, err := c.FlushCommit([]*pfs.Commit{commit1}, []*pfs.Repo{client.NewRepo(bPipeline), client.NewRepo(cPipeline)})
	require.NoError(t, err)
	commitInfos := collectCommitInfos(t, commitIter)
	require.Equal(t, 2, len(commitInfos))

	// We should only see one commit in aRepo, bPipeline, and cPipeline
	commitInfos, err = c.ListCommit(aRepo, "master", "", 0)
	require.NoError(t, err)
	require.Equal(t, 1, len(commitInfos))

	commitInfos, err = c.ListCommit(bPipeline, "master", "", 0)
	require.NoError(t, err)
	require.Equal(t, 1, len(commitInfos))

	commitInfos, err = c.ListCommit(cPipeline, "master", "", 0)
	require.NoError(t, err)
	require.Equal(t, 1, len(commitInfos))

	require.NoError(t, c.StopPipeline(bPipeline))
	commitInfos, err = c.ListCommit(cPipeline, "master", "", 0)
	require.NoError(t, err)
	require.Equal(t, 1, len(commitInfos))
}

// TestFlushCommit
func TestFlushCommit(t *testing.T) {
	if testing.Short() {
		t.Skip("Skipping integration tests in short mode")
	}

	c := getPachClient(t)
	require.NoError(t, c.DeleteAll())
	prefix := tu.UniqueString("repo")
	makeRepoName := func(i int) string {
		return fmt.Sprintf("%s-%d", prefix, i)
	}

	sourceRepo := makeRepoName(0)
	require.NoError(t, c.CreateRepo(sourceRepo))

	// Create a five-stage pipeline
	numStages := 5
	for i := 0; i < numStages; i++ {
		repo := makeRepoName(i)
		require.NoError(t, c.CreatePipeline(
			makeRepoName(i+1),
			"",
			[]string{"cp", path.Join("/pfs", repo, "file"), "/pfs/out/file"},
			nil,
			&pps.ParallelismSpec{
				Constant: 1,
			},
			client.NewPFSInput(repo, "/*"),
			"",
			false,
		))
	}

	for i := 0; i < 10; i++ {
		commit, err := c.StartCommit(sourceRepo, "master")
		require.NoError(t, err)
		_, err = c.PutFile(sourceRepo, commit.ID, "file", strings.NewReader("foo\n"))
		require.NoError(t, err)
		require.NoError(t, c.FinishCommit(sourceRepo, commit.ID))
		commitIter, err := c.FlushCommit([]*pfs.Commit{client.NewCommit(sourceRepo, commit.ID)}, nil)
		require.NoError(t, err)
		commitInfos := collectCommitInfos(t, commitIter)
		require.Equal(t, numStages, len(commitInfos))
		jobInfos, err := c.FlushJobAll([]*pfs.Commit{client.NewCommit(sourceRepo, commit.ID)}, nil)
		require.NoError(t, err)
		require.Equal(t, numStages, len(jobInfos))
	}
}

func TestFlushCommitFailures(t *testing.T) {
	if testing.Short() {
		t.Skip("Skipping integration tests in short mode")
	}

	c := getPachClient(t)
	require.NoError(t, c.DeleteAll())
	dataRepo := tu.UniqueString("TestFlushCommitFailures")
	require.NoError(t, c.CreateRepo(dataRepo))
	prefix := tu.UniqueString("TestFlushCommitFailures")
	pipelineName := func(i int) string { return prefix + fmt.Sprintf("%d", i) }

	require.NoError(t, c.CreatePipeline(
		pipelineName(0),
		"",
		[]string{"sh"},
		[]string{fmt.Sprintf("cp /pfs/%s/* /pfs/out/", dataRepo)},
		&pps.ParallelismSpec{
			Constant: 1,
		},
		client.NewPFSInput(dataRepo, "/*"),
		"",
		false,
	))
	require.NoError(t, c.CreatePipeline(
		pipelineName(1),
		"",
		[]string{"sh"},
		[]string{
			fmt.Sprintf("if [ -f /pfs/%s/file1 ]; then exit 1; fi", pipelineName(0)),
			fmt.Sprintf("cp /pfs/%s/* /pfs/out/", pipelineName(0)),
		},
		&pps.ParallelismSpec{
			Constant: 1,
		},
		client.NewPFSInput(pipelineName(0), "/*"),
		"",
		false,
	))
	require.NoError(t, c.CreatePipeline(
		pipelineName(2),
		"",
		[]string{"sh"},
		[]string{fmt.Sprintf("cp /pfs/%s/* /pfs/out/", pipelineName(1))},
		&pps.ParallelismSpec{
			Constant: 1,
		},
		client.NewPFSInput(pipelineName(1), "/*"),
		"",
		false,
	))

	for i := 0; i < 2; i++ {
		commit, err := c.StartCommit(dataRepo, "master")
		require.NoError(t, err)
		_, err = c.PutFile(dataRepo, commit.ID, fmt.Sprintf("file%d", i), strings.NewReader("foo\n"))
		require.NoError(t, err)
		require.NoError(t, c.FinishCommit(dataRepo, commit.ID))
		jobInfos, err := c.FlushJobAll([]*pfs.Commit{client.NewCommit(dataRepo, commit.ID)}, nil)
		require.NoError(t, err)
		require.Equal(t, 3, len(jobInfos))
		if i == 0 {
			for _, ji := range jobInfos {
				require.Equal(t, pps.JobState_JOB_SUCCESS.String(), ji.State.String())
			}
		} else {
			for _, ji := range jobInfos {
				if ji.Pipeline.Name != pipelineName(0) {
					require.Equal(t, pps.JobState_JOB_FAILURE.String(), ji.State.String())
				}
			}
		}
	}
}

func TestFlushCommitAfterCreatePipeline(t *testing.T) {
	if testing.Short() {
		t.Skip("Skipping integration tests in short mode")
	}

	c := getPachClient(t)
	require.NoError(t, c.DeleteAll())
	repo := tu.UniqueString("data")
	require.NoError(t, c.CreateRepo(repo))

	var commit *pfs.Commit
	var err error
	for i := 0; i < 10; i++ {
		commit, err = c.StartCommit(repo, "")
		require.NoError(t, err)
		_, err = c.PutFile(repo, commit.ID, "file", strings.NewReader(fmt.Sprintf("foo%d\n", i)))
		require.NoError(t, err)
		require.NoError(t, c.FinishCommit(repo, commit.ID))
	}
	require.NoError(t, c.SetBranch(repo, commit.ID, "master"))

	pipeline := tu.UniqueString("pipeline")
	require.NoError(t, c.CreatePipeline(
		pipeline,
		"",
		[]string{"cp", path.Join("/pfs", repo, "file"), "/pfs/out/file"},
		nil,
		&pps.ParallelismSpec{
			Constant: 1,
		},
		client.NewPFSInput(repo, "/*"),
		"",
		false,
	))
	commitIter, err := c.FlushCommit([]*pfs.Commit{client.NewCommit(repo, "master")}, nil)
	require.NoError(t, err)
	collectCommitInfos(t, commitIter)
}

// TestRecreatePipeline tracks #432
func TestRecreatePipeline(t *testing.T) {
	if testing.Short() {
		t.Skip("Skipping integration tests in short mode")
	}

	c := getPachClient(t)
	require.NoError(t, c.DeleteAll())
	repo := tu.UniqueString("data")
	require.NoError(t, c.CreateRepo(repo))
	commit, err := c.StartCommit(repo, "master")
	require.NoError(t, err)
	_, err = c.PutFile(repo, commit.ID, "file", strings.NewReader("foo"))
	require.NoError(t, err)
	require.NoError(t, c.FinishCommit(repo, commit.ID))
	pipeline := tu.UniqueString("pipeline")
	createPipeline := func() {
		require.NoError(t, c.CreatePipeline(
			pipeline,
			"",
			[]string{"cp", path.Join("/pfs", repo, "file"), "/pfs/out/file"},
			nil,
			&pps.ParallelismSpec{
				Constant: 1,
			},
			client.NewPFSInput(repo, "/*"),
			"",
			false,
		))
		commitIter, err := c.FlushCommit([]*pfs.Commit{commit}, nil)
		require.NoError(t, err)
		require.Equal(t, 1, len(collectCommitInfos(t, commitIter)))
	}

	// Do it twice.  We expect jobs to be created on both runs.
	createPipeline()
	time.Sleep(5 * time.Second)
	require.NoError(t, c.DeletePipeline(pipeline, false))
	time.Sleep(5 * time.Second)
	createPipeline()
}

func TestDeletePipeline(t *testing.T) {
	if testing.Short() {
		t.Skip("Skipping integration tests in short mode")
	}

	c := getPachClient(t)
	require.NoError(t, c.DeleteAll())

	repo := tu.UniqueString("data")
	require.NoError(t, c.CreateRepo(repo))
	commit, err := c.StartCommit(repo, "master")
	require.NoError(t, err)
	_, err = c.PutFile(repo, commit.ID, uuid.NewWithoutDashes(), strings.NewReader("foo"))
	require.NoError(t, err)
	require.NoError(t, c.FinishCommit(repo, commit.ID))
	pipelines := []string{tu.UniqueString("TestDeletePipeline1"), tu.UniqueString("TestDeletePipeline2")}
	createPipelines := func() {
		require.NoError(t, c.CreatePipeline(
			pipelines[0],
			"",
			[]string{"sleep", "20"},
			nil,
			&pps.ParallelismSpec{
				Constant: 1,
			},
			client.NewPFSInput(repo, "/*"),
			"",
			false,
		))
		require.NoError(t, c.CreatePipeline(
			pipelines[1],
			"",
			[]string{"sleep", "20"},
			nil,
			&pps.ParallelismSpec{
				Constant: 1,
			},
			client.NewPFSInput(pipelines[0], "/*"),
			"",
			false,
		))
		time.Sleep(10 * time.Second)
		// Wait for the pipeline to start running
		require.NoErrorWithinTRetry(t, 90*time.Second, func() error {
			pipelineInfos, err := c.ListPipeline()
			if err != nil {
				return err
			}
			// Check number of pipelines
			names := make([]string, 0, len(pipelineInfos))
			for _, pi := range pipelineInfos {
				names = append(names, fmt.Sprintf("(%s, %s)", pi.Pipeline.Name, pi.State))
			}
			if len(pipelineInfos) != 2 {
				return fmt.Errorf("Expected two pipelines, but got: %+v", names)
			}
			// make sure second pipeline is running
			pipelineInfo, err := c.InspectPipeline(pipelines[1])
			if err != nil {
				return err
			}
			if pipelineInfo.State != pps.PipelineState_PIPELINE_RUNNING {
				return fmt.Errorf("no running pipeline (only %+v)", names)
			}
			return nil
		})
	}

	createPipelines()

	deletePipeline := func(pipeline string) {
		require.NoError(t, c.DeletePipeline(pipeline, false))
		time.Sleep(5 * time.Second)
		// Wait for the pipeline to disappear
		require.NoError(t, backoff.Retry(func() error {
			_, err := c.InspectPipeline(pipeline)
			if err == nil {
				return fmt.Errorf("expected pipeline to be missing, but it's still present")
			}
			return nil
		}, backoff.NewTestingBackOff()))

	}
	// Can't delete a pipeline from the middle of the dag
	require.YesError(t, c.DeletePipeline(pipelines[0], false))

	deletePipeline(pipelines[1])
	deletePipeline(pipelines[0])

	// The jobs should be gone
	jobs, err := c.ListJob("", nil, nil, -1, true)
	require.NoError(t, err)
	require.Equal(t, len(jobs), 0)

	// Listing jobs for a deleted pipeline should error
	_, err = c.ListJob(pipelines[0], nil, nil, -1, true)
	require.YesError(t, err)

	createPipelines()

	// Can force delete pipelines from the middle of the dag.
	require.NoError(t, c.DeletePipeline(pipelines[0], true))
}

func TestPipelineState(t *testing.T) {
	if testing.Short() {
		t.Skip("Skipping integration tests in short mode")
	}

	c := getPachClient(t)
	require.NoError(t, c.DeleteAll())
	repo := tu.UniqueString("data")
	require.NoError(t, c.CreateRepo(repo))
	pipeline := tu.UniqueString("pipeline")
	require.NoError(t, c.CreatePipeline(
		pipeline,
		"",
		[]string{"cp", path.Join("/pfs", repo, "file"), "/pfs/out/file"},
		nil,
		&pps.ParallelismSpec{
			Constant: 1,
		},
		client.NewPFSInput(repo, "/*"),
		"",
		false,
	))

	// Wait for pipeline to get picked up
	time.Sleep(15 * time.Second)
	require.NoError(t, backoff.Retry(func() error {
		pipelineInfo, err := c.InspectPipeline(pipeline)
		if err != nil {
			return err
		}
		if pipelineInfo.State != pps.PipelineState_PIPELINE_RUNNING {
			return fmt.Errorf("pipeline should be in state running, not: %s", pipelineInfo.State.String())
		}
		return nil
	}, backoff.NewTestingBackOff()))

	// Stop pipeline and wait for the pipeline to pause
	require.NoError(t, c.StopPipeline(pipeline))
	time.Sleep(5 * time.Second)
	require.NoError(t, backoff.Retry(func() error {
		pipelineInfo, err := c.InspectPipeline(pipeline)
		if err != nil {
			return err
		}
		if !pipelineInfo.Stopped {
			return fmt.Errorf("pipeline never paused, even though StopPipeline() was called, state: %s", pipelineInfo.State.String())
		}
		return nil
	}, backoff.NewTestingBackOff()))

	// Restart pipeline and wait for the pipeline to resume
	require.NoError(t, c.StartPipeline(pipeline))
	time.Sleep(15 * time.Second)
	require.NoError(t, backoff.Retry(func() error {
		pipelineInfo, err := c.InspectPipeline(pipeline)
		if err != nil {
			return err
		}
		if pipelineInfo.State != pps.PipelineState_PIPELINE_RUNNING {
			return fmt.Errorf("pipeline never restarted, even though StartPipeline() was called, state: %s", pipelineInfo.State.String())
		}
		return nil
	}, backoff.NewTestingBackOff()))
}

func TestPipelineJobCounts(t *testing.T) {
	if testing.Short() {
		t.Skip("Skipping integration tests in short mode")
	}

	c := getPachClient(t)
	require.NoError(t, c.DeleteAll())
	repo := tu.UniqueString("data")
	require.NoError(t, c.CreateRepo(repo))
	pipeline := tu.UniqueString("pipeline")
	require.NoError(t, c.CreatePipeline(
		pipeline,
		"",
		[]string{"cp", path.Join("/pfs", repo, "file"), "/pfs/out/file"},
		nil,
		&pps.ParallelismSpec{
			Constant: 1,
		},
		client.NewPFSInput(repo, "/*"),
		"",
		false,
	))

	// Trigger a job by creating a commit
	commit, err := c.StartCommit(repo, "master")
	require.NoError(t, err)
	_, err = c.PutFile(repo, commit.ID, "file", strings.NewReader("foo"))
	require.NoError(t, err)
	require.NoError(t, c.FinishCommit(repo, commit.ID))
	commitIter, err := c.FlushCommit([]*pfs.Commit{commit}, nil)
	require.NoError(t, err)
	collectCommitInfos(t, commitIter)
	jobInfos, err := c.ListJob(pipeline, nil, nil, -1, true)
	require.NoError(t, err)
	require.Equal(t, 1, len(jobInfos))
	inspectJobRequest := &pps.InspectJobRequest{
		Job:        jobInfos[0].Job,
		BlockState: true,
	}
	ctx, cancel := context.WithTimeout(context.Background(), time.Second*30)
	defer cancel() //cleanup resources
	_, err = c.PpsAPIClient.InspectJob(ctx, inspectJobRequest)
	require.NoError(t, err)

	// check that the job has been accounted for
	pipelineInfo, err := c.InspectPipeline(pipeline)
	require.NoError(t, err)
	require.Equal(t, int32(1), pipelineInfo.JobCounts[int32(pps.JobState_JOB_SUCCESS)])
}

// TODO(msteffen): This test breaks the suite when run against cloud providers,
// because killing the pachd pod breaks the connection with pachctl port-forward
func TestDeleteAfterMembershipChange(t *testing.T) {
	t.Skip("This is causing intermittent CI failures")

	test := func(up bool) {
		repo := tu.UniqueString("TestDeleteAfterMembershipChange")
		c := getPachClient(t)
		require.NoError(t, c.DeleteAll())
		require.NoError(t, c.CreateRepo(repo))
		_, err := c.StartCommit(repo, "master")
		require.NoError(t, err)
		require.NoError(t, c.FinishCommit(repo, "master"))
		scalePachdRandom(t, up)
		c = getUsablePachClient(t)
		require.NoError(t, c.DeleteRepo(repo, false))
	}
	test(true)
	test(false)
}

// TODO(msteffen): This test breaks the suite when run against cloud providers,
// because killing the pachd pod breaks the connection with pachctl port-forward
func TestPachdRestartResumesRunningJobs(t *testing.T) {
	t.Skip("This is causing intermittent CI failures")
	// this test cannot be run in parallel because it restarts everything which breaks other tests.
	c := getPachClient(t)
	require.NoError(t, c.DeleteAll())
	// create repos
	dataRepo := tu.UniqueString("TestPachdRestartPickUpRunningJobs")
	require.NoError(t, c.CreateRepo(dataRepo))
	// create pipeline
	pipelineName := tu.UniqueString("pipeline")
	require.NoError(t, c.CreatePipeline(
		pipelineName,
		"",
		[]string{"bash"},
		[]string{
			"sleep 10",
		},
		&pps.ParallelismSpec{
			Constant: 1,
		},
		client.NewPFSInput(dataRepo, "/"),
		"",
		false,
	))
	commit, err := c.StartCommit(dataRepo, "master")
	require.NoError(t, err)
	_, err = c.PutFile(dataRepo, commit.ID, "file", strings.NewReader("foo\n"))
	require.NoError(t, err)
	require.NoError(t, c.FinishCommit(dataRepo, commit.ID))

	time.Sleep(5 * time.Second)

	jobInfos, err := c.ListJob(pipelineName, nil, nil, -1, true)
	require.NoError(t, err)
	require.Equal(t, 1, len(jobInfos))
	require.EqualOneOf(t, []pps.JobState{pps.JobState_JOB_RUNNING, pps.JobState_JOB_MERGING}, jobInfos[0].State)

	restartOne(t)
	// need a new client because the old one will have a defunct connection
	c = getUsablePachClient(t)

	jobInfo, err := c.InspectJob(jobInfos[0].Job.ID, true)
	require.NoError(t, err)
	require.Equal(t, pps.JobState_JOB_SUCCESS, jobInfo.State)
}

// TestUpdatePipelineThatHasNoOutput tracks #1637
func TestUpdatePipelineThatHasNoOutput(t *testing.T) {
	if testing.Short() {
		t.Skip("Skipping integration tests in short mode")
	}

	c := getPachClient(t)
	require.NoError(t, c.DeleteAll())

	dataRepo := tu.UniqueString("TestUpdatePipelineThatHasNoOutput")
	require.NoError(t, c.CreateRepo(dataRepo))

	commit, err := c.StartCommit(dataRepo, "master")
	require.NoError(t, err)
	_, err = c.PutFile(dataRepo, commit.ID, "file", strings.NewReader("foo\n"))
	require.NoError(t, err)
	require.NoError(t, c.FinishCommit(dataRepo, commit.ID))

	pipeline := tu.UniqueString("pipeline")
	require.NoError(t, c.CreatePipeline(
		pipeline,
		"",
		[]string{"sh"},
		[]string{"exit 1"},
		nil,
		client.NewPFSInput(dataRepo, "/"),
		"",
		false,
	))

	// Wait for job to spawn
	var jobInfos []*pps.JobInfo
	time.Sleep(10 * time.Second)
	require.NoError(t, backoff.Retry(func() error {
		var err error
		jobInfos, err = c.ListJob(pipeline, nil, nil, -1, true)
		if err != nil {
			return err
		}
		if len(jobInfos) < 1 {
			return fmt.Errorf("job not spawned")
		}
		return nil
	}, backoff.NewTestingBackOff()))

	jobInfo, err := c.InspectJob(jobInfos[0].Job.ID, true)
	require.NoError(t, err)
	require.Equal(t, pps.JobState_JOB_FAILURE, jobInfo.State)

	// Now we update the pipeline
	require.NoError(t, c.CreatePipeline(
		pipeline,
		"",
		[]string{"sh"},
		[]string{"exit 1"},
		nil,
		client.NewPFSInput(dataRepo, "/"),
		"",
		true,
	))
}

func TestAcceptReturnCode(t *testing.T) {
	if testing.Short() {
		t.Skip("Skipping integration tests in short mode")
	}

	c := getPachClient(t)
	require.NoError(t, c.DeleteAll())

	dataRepo := tu.UniqueString("TestAcceptReturnCode")
	require.NoError(t, c.CreateRepo(dataRepo))

	commit, err := c.StartCommit(dataRepo, "master")
	require.NoError(t, err)
	_, err = c.PutFile(dataRepo, commit.ID, "file", strings.NewReader("foo\n"))
	require.NoError(t, err)
	require.NoError(t, c.FinishCommit(dataRepo, commit.ID))

	pipelineName := tu.UniqueString("pipeline")
	_, err = c.PpsAPIClient.CreatePipeline(
		context.Background(),
		&pps.CreatePipelineRequest{
			Pipeline: client.NewPipeline(pipelineName),
			Transform: &pps.Transform{
				Cmd:              []string{"sh"},
				Stdin:            []string{"exit 1"},
				AcceptReturnCode: []int64{1},
			},
			Input: client.NewPFSInput(dataRepo, "/*"),
		},
	)
	require.NoError(t, err)

	commitIter, err := c.FlushCommit([]*pfs.Commit{commit}, nil)
	require.NoError(t, err)
	commitInfos := collectCommitInfos(t, commitIter)
	require.Equal(t, 1, len(commitInfos))

	jobInfos, err := c.ListJob(pipelineName, nil, nil, -1, true)
	require.NoError(t, err)
	require.Equal(t, 1, len(jobInfos))

	jobInfo, err := c.InspectJob(jobInfos[0].Job.ID, true)
	require.NoError(t, err)
	require.Equal(t, pps.JobState_JOB_SUCCESS, jobInfo.State)
}

// TODO(msteffen): This test breaks the suite when run against cloud providers,
// because killing the pachd pod breaks the connection with pachctl port-forward
func TestRestartAll(t *testing.T) {
	t.Skip("This is causing intermittent CI failures")
	// this test cannot be run in parallel because it restarts everything which breaks other tests.
	c := getPachClient(t)
	require.NoError(t, c.DeleteAll())
	// create repos
	dataRepo := tu.UniqueString("TestRestartAll_data")
	require.NoError(t, c.CreateRepo(dataRepo))
	// create pipeline
	pipelineName := tu.UniqueString("pipeline")
	require.NoError(t, c.CreatePipeline(
		pipelineName,
		"",
		[]string{"cp", path.Join("/pfs", dataRepo, "file"), "/pfs/out/file"},
		nil,
		&pps.ParallelismSpec{
			Constant: 1,
		},
		client.NewPFSInput(dataRepo, "/*"),
		"",
		false,
	))
	// Do first commit to repo
	commit, err := c.StartCommit(dataRepo, "master")
	require.NoError(t, err)
	_, err = c.PutFile(dataRepo, commit.ID, "file", strings.NewReader("foo\n"))
	require.NoError(t, err)
	require.NoError(t, c.FinishCommit(dataRepo, commit.ID))
	commitIter, err := c.FlushCommit([]*pfs.Commit{commit}, nil)
	require.NoError(t, err)
	collectCommitInfos(t, commitIter)

	restartAll(t)

	// need a new client because the old one will have a defunct connection
	c = getUsablePachClient(t)

	// Wait a little for pipelines to restart
	time.Sleep(10 * time.Second)
	pipelineInfo, err := c.InspectPipeline(pipelineName)
	require.NoError(t, err)
	require.Equal(t, pps.PipelineState_PIPELINE_RUNNING, pipelineInfo.State)
	_, err = c.InspectRepo(dataRepo)
	require.NoError(t, err)
	_, err = c.InspectCommit(dataRepo, commit.ID)
	require.NoError(t, err)
}

// TODO(msteffen): This test breaks the suite when run against cloud providers,
// because killing the pachd pod breaks the connection with pachctl port-forward
func TestRestartOne(t *testing.T) {
	t.Skip("This is causing intermittent CI failures")
	// this test cannot be run in parallel because it restarts everything which breaks other tests.
	c := getPachClient(t)
	require.NoError(t, c.DeleteAll())
	// create repos
	dataRepo := tu.UniqueString("TestRestartOne_data")
	require.NoError(t, c.CreateRepo(dataRepo))
	// create pipeline
	pipelineName := tu.UniqueString("pipeline")
	require.NoError(t, c.CreatePipeline(
		pipelineName,
		"",
		[]string{"cp", path.Join("/pfs", dataRepo, "file"), "/pfs/out/file"},
		nil,
		&pps.ParallelismSpec{
			Constant: 1,
		},
		client.NewPFSInput(dataRepo, "/"),
		"",
		false,
	))
	// Do first commit to repo
	commit, err := c.StartCommit(dataRepo, "master")
	require.NoError(t, err)
	_, err = c.PutFile(dataRepo, commit.ID, "file", strings.NewReader("foo\n"))
	require.NoError(t, err)
	require.NoError(t, c.FinishCommit(dataRepo, commit.ID))
	commitIter, err := c.FlushCommit([]*pfs.Commit{commit}, nil)
	require.NoError(t, err)
	collectCommitInfos(t, commitIter)

	restartOne(t)

	// need a new client because the old one will have a defunct connection
	c = getUsablePachClient(t)

	_, err = c.InspectPipeline(pipelineName)
	require.NoError(t, err)
	_, err = c.InspectRepo(dataRepo)
	require.NoError(t, err)
	_, err = c.InspectCommit(dataRepo, commit.ID)
	require.NoError(t, err)
}

func TestPrettyPrinting(t *testing.T) {
	if testing.Short() {
		t.Skip("Skipping integration tests in short mode")
	}

	c := getPachClient(t)
	require.NoError(t, c.DeleteAll())
	// create repos
	dataRepo := tu.UniqueString("TestPrettyPrinting_data")
	require.NoError(t, c.CreateRepo(dataRepo))
	// create pipeline
	pipelineName := tu.UniqueString("pipeline")
	_, err := c.PpsAPIClient.CreatePipeline(
		context.Background(),
		&pps.CreatePipelineRequest{
			Pipeline: client.NewPipeline(pipelineName),
			Transform: &pps.Transform{
				Cmd: []string{"cp", path.Join("/pfs", dataRepo, "file"), "/pfs/out/file"},
			},
			ParallelismSpec: &pps.ParallelismSpec{
				Constant: 1,
			},
			ResourceRequests: &pps.ResourceSpec{
				Memory: "100M",
				Cpu:    0.5,
			},
			Input: client.NewPFSInput(dataRepo, "/*"),
		})
	require.NoError(t, err)
	// Do a commit to repo
	commit, err := c.StartCommit(dataRepo, "master")
	require.NoError(t, err)
	_, err = c.PutFile(dataRepo, commit.ID, "file", strings.NewReader("foo\n"))
	require.NoError(t, err)
	require.NoError(t, c.FinishCommit(dataRepo, commit.ID))
	commitIter, err := c.FlushCommit([]*pfs.Commit{commit}, nil)
	require.NoError(t, err)
	commitInfos := collectCommitInfos(t, commitIter)
	require.Equal(t, 1, len(commitInfos))
	repoInfo, err := c.InspectRepo(dataRepo)
	require.NoError(t, err)
	require.NoError(t, pfspretty.PrintDetailedRepoInfo(pfspretty.NewPrintableRepoInfo(repoInfo)))
	for _, commitInfo := range commitInfos {
		require.NoError(t, pfspretty.PrintDetailedCommitInfo(pfspretty.NewPrintableCommitInfo(commitInfo)))
	}
	fileInfo, err := c.InspectFile(dataRepo, commit.ID, "file")
	require.NoError(t, err)
	require.NoError(t, pfspretty.PrintDetailedFileInfo(fileInfo))
	pipelineInfo, err := c.InspectPipeline(pipelineName)
	require.NoError(t, err)
	require.NoError(t, ppspretty.PrintDetailedPipelineInfo(ppspretty.NewPrintablePipelineInfo(pipelineInfo)))
	jobInfos, err := c.ListJob("", nil, nil, -1, true)
	require.NoError(t, err)
	require.True(t, len(jobInfos) > 0)
	require.NoError(t, ppspretty.PrintDetailedJobInfo(ppspretty.NewPrintableJobInfo(jobInfos[0])))
}

func TestDeleteAll(t *testing.T) {
	if testing.Short() {
		t.Skip("Skipping integration tests in short mode")
	}
	// this test cannot be run in parallel because it deletes everything
	c := getPachClient(t)
	require.NoError(t, c.DeleteAll())
	// create repos
	dataRepo := tu.UniqueString("TestDeleteAll_data")
	require.NoError(t, c.CreateRepo(dataRepo))
	// create pipeline
	pipelineName := tu.UniqueString("pipeline")
	require.NoError(t, c.CreatePipeline(
		pipelineName,
		"",
		[]string{"cp", path.Join("/pfs", dataRepo, "file"), "/pfs/out/file"},
		nil,
		&pps.ParallelismSpec{
			Constant: 1,
		},
		client.NewPFSInput(dataRepo, "/"),
		"",
		false,
	))
	// Do commit to repo
	commit, err := c.StartCommit(dataRepo, "master")
	require.NoError(t, err)
	_, err = c.PutFile(dataRepo, commit.ID, "file", strings.NewReader("foo\n"))
	require.NoError(t, err)
	require.NoError(t, c.FinishCommit(dataRepo, commit.ID))
	commitIter, err := c.FlushCommit([]*pfs.Commit{commit}, nil)
	require.NoError(t, err)
	require.Equal(t, 1, len(collectCommitInfos(t, commitIter)))
	require.NoError(t, c.DeleteAll())
	repoInfos, err := c.ListRepo()
	require.NoError(t, err)
	require.Equal(t, 0, len(repoInfos))
	pipelineInfos, err := c.ListPipeline()
	require.NoError(t, err)
	require.Equal(t, 0, len(pipelineInfos))
	jobInfos, err := c.ListJob("", nil, nil, -1, true)
	require.NoError(t, err)
	require.Equal(t, 0, len(jobInfos))
}

func TestRecursiveCp(t *testing.T) {
	if testing.Short() {
		t.Skip("Skipping integration tests in short mode")
	}

	c := getPachClient(t)
	require.NoError(t, c.DeleteAll())
	// create repos
	dataRepo := tu.UniqueString("TestRecursiveCp_data")
	require.NoError(t, c.CreateRepo(dataRepo))
	// create pipeline
	pipelineName := tu.UniqueString("TestRecursiveCp")
	require.NoError(t, c.CreatePipeline(
		pipelineName,
		"",
		[]string{"sh"},
		[]string{
			fmt.Sprintf("cp -r /pfs/%s /pfs/out", dataRepo),
		},
		&pps.ParallelismSpec{
			Constant: 1,
		},
		client.NewPFSInput(dataRepo, "/*"),
		"",
		false,
	))
	// Do commit to repo
	commit, err := c.StartCommit(dataRepo, "master")
	require.NoError(t, err)
	for i := 0; i < 100; i++ {
		_, err = c.PutFile(
			dataRepo,
			commit.ID,
			fmt.Sprintf("file%d", i),
			strings.NewReader(strings.Repeat("foo\n", 10000)),
		)
		require.NoError(t, err)
	}
	require.NoError(t, c.FinishCommit(dataRepo, commit.ID))
	commitIter, err := c.FlushCommit([]*pfs.Commit{commit}, nil)
	require.NoError(t, err)
	require.Equal(t, 1, len(collectCommitInfos(t, commitIter)))
}

func TestPipelineUniqueness(t *testing.T) {
	if testing.Short() {
		t.Skip("Skipping integration tests in short mode")
	}

	c := getPachClient(t)
	require.NoError(t, c.DeleteAll())

	repo := tu.UniqueString("data")
	require.NoError(t, c.CreateRepo(repo))
	pipelineName := tu.UniqueString("pipeline")
	require.NoError(t, c.CreatePipeline(
		pipelineName,
		"",
		[]string{"bash"},
		[]string{""},
		&pps.ParallelismSpec{
			Constant: 1,
		},
		client.NewPFSInput(repo, "/"),
		"",
		false,
	))
	err := c.CreatePipeline(
		pipelineName,
		"",
		[]string{"bash"},
		[]string{""},
		&pps.ParallelismSpec{
			Constant: 1,
		},
		client.NewPFSInput(repo, "/"),
		"",
		false,
	)
	require.YesError(t, err)
	require.Matches(t, "pipeline .*? already exists", err.Error())
}

func TestUpdatePipeline(t *testing.T) {
	if testing.Short() {
		t.Skip("Skipping integration tests in short mode")
	}

	c := getPachClient(t)
	require.NoError(t, c.DeleteAll())
	// create repos
	dataRepo := tu.UniqueString("TestUpdatePipeline_data")
	require.NoError(t, c.CreateRepo(dataRepo))
	pipelineName := tu.UniqueString("pipeline")
	require.NoError(t, c.CreatePipeline(
		pipelineName,
		"",
		[]string{"bash"},
		[]string{"echo foo >/pfs/out/file"},
		&pps.ParallelismSpec{
			Constant: 1,
		},
		client.NewPFSInput(dataRepo, "/*"),
		"",
		true,
	))

	_, err := c.StartCommit(dataRepo, "master")
	require.NoError(t, err)
	_, err = c.PutFile(dataRepo, "master", "file", strings.NewReader("1"))
	require.NoError(t, err)
	require.NoError(t, c.FinishCommit(dataRepo, "master"))

	iter, err := c.FlushCommit([]*pfs.Commit{client.NewCommit(dataRepo, "master")}, nil)
	require.NoError(t, err)
	collectCommitInfos(t, iter)

	var buffer bytes.Buffer
	require.NoError(t, c.GetFile(pipelineName, "master", "file", 0, 0, &buffer))
	require.Equal(t, "foo\n", buffer.String())

	// Update the pipeline
	require.NoError(t, c.CreatePipeline(
		pipelineName,
		"",
		[]string{"bash"},
		[]string{"echo bar >/pfs/out/file"},
		&pps.ParallelismSpec{
			Constant: 1,
		},
		client.NewPFSInput(dataRepo, "/*"),
		"",
		true,
	))

	_, err = c.StartCommit(dataRepo, "master")
	require.NoError(t, err)
	_, err = c.PutFile(dataRepo, "master", "file", strings.NewReader("2"))
	require.NoError(t, err)
	require.NoError(t, c.FinishCommit(dataRepo, "master"))
	iter, err = c.FlushCommit([]*pfs.Commit{client.NewCommit(dataRepo, "master")}, nil)
	require.NoError(t, err)
	collectCommitInfos(t, iter)

	buffer.Reset()
	require.NoError(t, c.GetFile(pipelineName, "master", "file", 0, 0, &buffer))
	require.Equal(t, "bar\n", buffer.String())

	// Inspect the first job to make sure it hasn't changed
	jis, err := c.ListJob(pipelineName, nil, nil, -1, true)
	require.Equal(t, 3, len(jis))
	require.Equal(t, "echo bar >/pfs/out/file", jis[0].Transform.Stdin[0])
	require.Equal(t, "echo bar >/pfs/out/file", jis[1].Transform.Stdin[0])
	require.Equal(t, "echo foo >/pfs/out/file", jis[2].Transform.Stdin[0])

	// Update the pipeline again, this time with Reprocess: true set. Now we
	// should see a different output file
	_, err = c.PpsAPIClient.CreatePipeline(
		context.Background(),
		&pps.CreatePipelineRequest{
			Pipeline: client.NewPipeline(pipelineName),
			Transform: &pps.Transform{
				Cmd:   []string{"bash"},
				Stdin: []string{"echo buzz >/pfs/out/file"},
			},
			ParallelismSpec: &pps.ParallelismSpec{
				Constant: 1,
			},
			Input:     client.NewPFSInput(dataRepo, "/*"),
			Update:    true,
			Reprocess: true,
		})
	require.NoError(t, err)

	iter, err = c.FlushCommit([]*pfs.Commit{client.NewCommit(dataRepo, "master")}, nil)
	require.NoError(t, err)
	collectCommitInfos(t, iter)
	buffer.Reset()
	require.NoError(t, c.GetFile(pipelineName, "master", "file", 0, 0, &buffer))
	require.Equal(t, "buzz\n", buffer.String())
}

// TestManyPipelineUpdate updates a single pipeline several (currently 8) times,
// and watches the jobs it creates to make sure they start and run successfully.
// This catches issues with output commit provenance, and any other basic
// problems with updating pipelines. It's very slow, so it can only be run
// manually
func TestManyPipelineUpdate(t *testing.T) {
	t.Skip(t.Name() + " should only be run manually; it takes ~10m and is too " +
		"slow for CI")

	testUpdates := func(reprocess bool) func(t *testing.T) {
		return func(t *testing.T) {
			c := getPachClient(t)
			require.NoError(t, c.DeleteAll())
			require.NoError(t, c.GarbageCollect(0))

			dataRepo := tu.UniqueString("input-")
			require.NoError(t, c.CreateRepo(dataRepo))
			_, err := c.PutFile(dataRepo, "master", "file", strings.NewReader(fmt.Sprintf("-")))
			require.NoError(t, err)

			pipeline := "p"
			count := 8
			jobsSeen := 0
			for i := 0; i < count; i++ {
				fmt.Printf("creating pipeline %d (reprocess: %t)...", i, reprocess)
				require.NoError(t, c.CreatePipeline(
					pipeline,
					"",
					[]string{"bash"},
					[]string{fmt.Sprintf("echo %d >/pfs/out/f", i)},
					&pps.ParallelismSpec{
						Constant: 1,
					},
					client.NewPFSInput(dataRepo, "/*"),
					"",
					true,
				))
				fmt.Printf("flushing commit...")
				require.NoErrorWithinTRetry(t, 60*time.Second, func() error {
					iter, err := c.FlushCommit([]*pfs.Commit{client.NewCommit(dataRepo, "master")}, nil)
					require.NoError(t, err)
					_, err = iter.Next()
					if err != nil {
						if err == io.EOF {
							return fmt.Errorf("expected %d commits, but only got %d", jobsSeen+1, i)
						}
						return err
					}

					jis, err := c.ListJob(pipeline, []*pfs.Commit{client.NewCommit(dataRepo, "master")}, nil, 0, false)
					require.NoError(t, err)
					if len(jis) < 1 {
						return fmt.Errorf("expected to see %d jobs, but only saw %d", jobsSeen+1, len(jis))
					}
					jobsSeen = len(jis)
					return nil
				})
				fmt.Printf("done\n")
			}
		}
	}
	t.Run("Reprocess", testUpdates(true))
	t.Run("NoReprocess", testUpdates(false))
}

func TestUpdateFailedPipeline(t *testing.T) {
	if testing.Short() {
		t.Skip("Skipping integration tests in short mode")
	}

	c := getPachClient(t)
	require.NoError(t, c.DeleteAll())
	// create repos
	dataRepo := tu.UniqueString("TestUpdateFailedPipeline_data")
	require.NoError(t, c.CreateRepo(dataRepo))
	pipelineName := tu.UniqueString("pipeline")
	require.NoError(t, c.CreatePipeline(
		pipelineName,
		"imagethatdoesntexist",
		[]string{"bash"},
		[]string{"echo foo >/pfs/out/file"},
		&pps.ParallelismSpec{
			Constant: 1,
		},
		client.NewPFSInput(dataRepo, "/*"),
		"",
		false,
	))
	_, err := c.StartCommit(dataRepo, "master")
	require.NoError(t, err)
	_, err = c.PutFile(dataRepo, "master", "file", strings.NewReader("1"))
	require.NoError(t, err)
	require.NoError(t, c.FinishCommit(dataRepo, "master"))

	// Wait for pod to try and pull the bad image
	time.Sleep(10 * time.Second)
	pipelineInfo, err := c.InspectPipeline(pipelineName)
	require.NoError(t, err)
	require.Equal(t, pps.PipelineState_PIPELINE_FAILURE, pipelineInfo.State)

	require.NoError(t, c.CreatePipeline(
		pipelineName,
		"bash:4",
		[]string{"bash"},
		[]string{"echo bar >/pfs/out/file"},
		&pps.ParallelismSpec{
			Constant: 1,
		},
		client.NewPFSInput(dataRepo, "/*"),
		"",
		true,
	))
	time.Sleep(10 * time.Second)
	pipelineInfo, err = c.InspectPipeline(pipelineName)
	require.NoError(t, err)
	require.Equal(t, pps.PipelineState_PIPELINE_RUNNING, pipelineInfo.State)

	// Sanity check run some actual data through the pipeline:
	_, err = c.StartCommit(dataRepo, "master")
	require.NoError(t, err)
	_, err = c.PutFile(dataRepo, "master", "file", strings.NewReader("2"))
	require.NoError(t, err)
	require.NoError(t, c.FinishCommit(dataRepo, "master"))
	iter, err := c.FlushCommit([]*pfs.Commit{client.NewCommit(dataRepo, "master")}, nil)
	require.NoError(t, err)
	collectCommitInfos(t, iter)

	var buffer bytes.Buffer
	require.NoError(t, c.GetFile(pipelineName, "master", "file", 0, 0, &buffer))
	require.Equal(t, "bar\n", buffer.String())
}

func TestUpdateStoppedPipeline(t *testing.T) {
	// Pipeline should be updated, but should not be restarted
	if testing.Short() {
		t.Skip("Skipping integration tests in short mode")
	}

	c := getPachClient(t)
	require.NoError(t, c.DeleteAll())
	// create repo & pipeline
	dataRepo := tu.UniqueString("TestUpdateStoppedPipeline_data")
	require.NoError(t, c.CreateRepo(dataRepo))
	pipelineName := tu.UniqueString("pipeline")
	require.NoError(t, c.CreatePipeline(
		pipelineName,
		"",
		[]string{"bash"},
		[]string{"cp /pfs/*/file /pfs/out/file"},
		&pps.ParallelismSpec{
			Constant: 1,
		},
		client.NewPFSInput(dataRepo, "/*"),
		"",
		false,
	))

	commits, err := c.ListCommit(pipelineName, "master", "", 0)
	require.NoError(t, err)
	require.Equal(t, 0, len(commits))

	// Add input data
	_, err = c.PutFile(dataRepo, "master", "file", strings.NewReader("foo"))
	require.NoError(t, err)

	commits, err = c.ListCommit(pipelineName, "master", "", 0)
	require.NoError(t, err)
	require.Equal(t, 1, len(commits))

	// Make sure the pipeline runs once (i.e. it's all the way up)
	commitIter, err := c.FlushCommit(
		[]*pfs.Commit{client.NewCommit(dataRepo, "master")}, nil)
	require.NoError(t, err)
	commitInfos := collectCommitInfos(t, commitIter)
	require.Equal(t, 1, len(commitInfos))

	// Stop the pipeline (and confirm that it's stopped)
	require.NoError(t, c.StopPipeline(pipelineName))
	pipelineInfo, err := c.InspectPipeline(pipelineName)
	require.NoError(t, err)
	require.Equal(t, true, pipelineInfo.Stopped)
	require.NoError(t, backoff.Retry(func() error {
		pipelineInfo, err = c.InspectPipeline(pipelineName)
		if err != nil {
			return err
		}
		if pipelineInfo.State != pps.PipelineState_PIPELINE_PAUSED {
			return fmt.Errorf("expected pipeline to be in state PAUSED, but was in %s",
				pipelineInfo.State)
		}
		return nil
	}, backoff.NewTestingBackOff()))

	commits, err = c.ListCommit(pipelineName, "master", "", 0)
	require.NoError(t, err)
	require.Equal(t, 1, len(commits))

	// Update shouldn't restart it (wait for version to increment)
	require.NoError(t, c.CreatePipeline(
		pipelineName,
		"",
		[]string{"bash"},
		[]string{"cp /pfs/*/file /pfs/out/file"},
		&pps.ParallelismSpec{
			Constant: 1,
		},
		client.NewPFSInput(dataRepo, "/*"),
		"",
		true,
	))
	time.Sleep(10 * time.Second)
	require.NoError(t, backoff.Retry(func() error {
		pipelineInfo, err = c.InspectPipeline(pipelineName)
		if err != nil {
			return err
		}
		if pipelineInfo.State != pps.PipelineState_PIPELINE_PAUSED {
			return fmt.Errorf("expected pipeline to be in state PAUSED, but was in %s",
				pipelineInfo.State)
		}
		if pipelineInfo.Version != 2 {
			return fmt.Errorf("expected pipeline to be on v2, but was on v%d",
				pipelineInfo.Version)
		}
		return nil
	}, backoff.NewTestingBackOff()))

	commits, err = c.ListCommit(pipelineName, "master", "", 0)
	require.NoError(t, err)
	require.Equal(t, 1, len(commits))

	// Create a commit (to give the pipeline pending work), then start the pipeline
	_, err = c.PutFile(dataRepo, "master", "file", strings.NewReader("bar"))
	require.NoError(t, err)
	require.NoError(t, c.StartPipeline(pipelineName))

	// Pipeline should start and create a job should succeed -- fix
	// https://github.com/pachyderm/pachyderm/issues/3934)
	commitIter, err = c.FlushCommit(
		[]*pfs.Commit{client.NewCommit(dataRepo, "master")}, nil)
	require.NoError(t, err)
	commitInfos = collectCommitInfos(t, commitIter)
	require.Equal(t, 1, len(commitInfos))
	commits, err = c.ListCommit(pipelineName, "master", "", 0)
	require.NoError(t, err)
	require.Equal(t, 2, len(commits))

	var buf bytes.Buffer
	require.NoError(t, c.GetFile(commitInfos[0].Commit.Repo.Name, commitInfos[0].Commit.ID, "file", 0, 0, &buf))
	require.Equal(t, "foobar", buf.String())
}

func TestUpdatePipelineRunningJob(t *testing.T) {
	if testing.Short() {
		t.Skip("Skipping integration tests in short mode")
	}

	c := getPachClient(t)
	require.NoError(t, c.DeleteAll())
	// create repos
	dataRepo := tu.UniqueString("TestUpdatePipeline_data")
	require.NoError(t, c.CreateRepo(dataRepo))
	pipelineName := tu.UniqueString("pipeline")
	require.NoError(t, c.CreatePipeline(
		pipelineName,
		"",
		[]string{"bash"},
		[]string{"sleep 1000"},
		&pps.ParallelismSpec{
			Constant: 2,
		},
		client.NewPFSInput(dataRepo, "/*"),
		"",
		false,
	))

	numFiles := 50
	commit1, err := c.StartCommit(dataRepo, "master")
	require.NoError(t, err)
	for i := 0; i < numFiles; i++ {
		_, err = c.PutFile(dataRepo, commit1.ID, fmt.Sprintf("file-%d", i), strings.NewReader(""))
	}
	require.NoError(t, c.FinishCommit(dataRepo, commit1.ID))

	commit2, err := c.StartCommit(dataRepo, "master")
	require.NoError(t, err)
	for i := 0; i < numFiles; i++ {
		_, err = c.PutFile(dataRepo, commit2.ID, fmt.Sprintf("file-%d", i+numFiles), strings.NewReader(""))
	}
	require.NoError(t, c.FinishCommit(dataRepo, commit2.ID))

	b := backoff.NewTestingBackOff()
	b.MaxElapsedTime = 30 * time.Second
	require.NoError(t, backoff.Retry(func() error {
		jobInfos, err := c.ListJob(pipelineName, nil, nil, -1, true)
		if err != nil {
			return err
		}
		if len(jobInfos) != 1 {
			return fmt.Errorf("wrong number of jobs")
		}

		state := jobInfos[0].State

		if state != pps.JobState_JOB_RUNNING && state != pps.JobState_JOB_MERGING {
			return fmt.Errorf("wrong state: %v for %s", state, jobInfos[0].Job.ID)
		}
		return nil
	}, b))

	// Update the pipeline. This will not create a new pipeline as reprocess
	// isn't set to true.
	require.NoError(t, c.CreatePipeline(
		pipelineName,
		"",
		[]string{"bash"},
		[]string{"true"},
		&pps.ParallelismSpec{
			Constant: 2,
		},
		client.NewPFSInput(dataRepo, "/*"),
		"",
		true,
	))
	iter, err := c.FlushCommit([]*pfs.Commit{client.NewCommit(dataRepo, "master")}, nil)
	require.NoError(t, err)
	collectCommitInfos(t, iter)

	// Currently, commits finish shortly before their respecive JobInfo documents
	// are updated (the pipeline master receives the commit update and then
	// updates the JobInfo document). Wait briefly for this to happen
	time.Sleep(10 * time.Second)

	jobInfos, err := c.ListJob(pipelineName, nil, nil, -1, true)
	require.NoError(t, err)
	require.Equal(t, 2, len(jobInfos))
	require.Equal(t, pps.JobState_JOB_SUCCESS.String(), jobInfos[0].State.String())
	require.Equal(t, pps.JobState_JOB_KILLED.String(), jobInfos[1].State.String())
}

func TestManyFilesSingleCommit(t *testing.T) {
	if testing.Short() {
		t.Skip("Skipping integration tests in short mode")
	}
	c := getPachClient(t)
	require.NoError(t, c.DeleteAll())
	// create repos
	dataRepo := tu.UniqueString("TestManyFilesSingleCommit_data")
	require.NoError(t, c.CreateRepo(dataRepo))

	numFiles := 5000
	_, err := c.StartCommit(dataRepo, "master")
	require.NoError(t, err)
	for i := 0; i < numFiles; i++ {
		_, err = c.PutFile(dataRepo, "master", fmt.Sprintf("file-%d", i), strings.NewReader(""))
		require.NoError(t, err)
	}
	require.NoError(t, c.FinishCommit(dataRepo, "master"))
	fileInfos, err := c.ListFile(dataRepo, "master", "")
	require.NoError(t, err)
	require.Equal(t, numFiles, len(fileInfos))
}

func TestManyFilesSingleOutputCommit(t *testing.T) {
	if testing.Short() {
		t.Skip("Skipping integration tests in short mode")
	}
	c := getPachClient(t)
	require.NoError(t, c.DeleteAll())
	dataRepo := tu.UniqueString("TestManyFilesSingleOutputCommit_data")
	require.NoError(t, c.CreateRepo(dataRepo))
	branch := "master"
	file := "file"
	// Setup input.
	_, err := c.StartCommit(dataRepo, branch)
	require.NoError(t, err)
	numFiles := 20000
	var data string
	for i := 0; i < numFiles; i++ {
		data += strconv.Itoa(i) + "\n"
	}
	_, err = c.PutFile(dataRepo, branch, file, strings.NewReader(data))
	require.NoError(t, err)
	require.NoError(t, c.FinishCommit(dataRepo, branch))
	// Setup pipeline.
	pipelineName := tu.UniqueString("TestManyFilesSingleOutputCommit")
	_, err = c.PpsAPIClient.CreatePipeline(context.Background(),
		&pps.CreatePipelineRequest{
			Pipeline: client.NewPipeline(pipelineName),
			Transform: &pps.Transform{
				Cmd:   []string{"sh"},
				Stdin: []string{"while read line; do echo $line > /pfs/out/$line; done < " + path.Join("/pfs", dataRepo, file)},
			},
			Input: client.NewPFSInput(dataRepo, "/*"),
		},
	)
	require.NoError(t, err)
	// Check results.
	jis, err := c.FlushJobAll([]*pfs.Commit{client.NewCommit(dataRepo, branch)}, nil)
	require.Equal(t, 1, len(jis))
	fileInfos, err := c.ListFile(pipelineName, branch, "")
	require.NoError(t, err)
	require.Equal(t, numFiles, len(fileInfos))
	fileInfos, err = c.ListFile(pipelineName, branch, "/1*")
	require.NoError(t, err)
	require.Equal(t, 11111, len(fileInfos))
	fileInfos, err = c.ListFile(pipelineName, branch, "/5*")
	require.NoError(t, err)
	require.Equal(t, 1111, len(fileInfos))
	fileInfos, err = c.ListFile(pipelineName, branch, "/9*")
	require.NoError(t, err)
	require.Equal(t, 1111, len(fileInfos))
}

func TestStopPipeline(t *testing.T) {
	if testing.Short() {
		t.Skip("Skipping integration tests in short mode")
	}

	c := getPachClient(t)
	require.NoError(t, c.DeleteAll())
	// create repos
	dataRepo := tu.UniqueString("TestPipeline_data")
	require.NoError(t, c.CreateRepo(dataRepo))
	// create pipeline
	pipelineName := tu.UniqueString("pipeline")
	require.NoError(t, c.CreatePipeline(
		pipelineName,
		"",
		[]string{"cp", path.Join("/pfs", dataRepo, "file"), "/pfs/out/file"},
		nil,
		&pps.ParallelismSpec{
			Constant: 1,
		},
		client.NewPFSInput(dataRepo, "/*"),
		"",
		false,
	))

	// Stop the pipeline, so it doesn't process incoming commits
	require.NoError(t, c.StopPipeline(pipelineName))

	// Do first commit to repo
	commit1, err := c.StartCommit(dataRepo, "master")
	require.NoError(t, err)
	_, err = c.PutFile(dataRepo, commit1.ID, "file", strings.NewReader("foo\n"))
	require.NoError(t, err)
	require.NoError(t, c.FinishCommit(dataRepo, commit1.ID))

	// wait for 10 seconds and check that no commit has been outputted
	time.Sleep(10 * time.Second)
	commits, err := c.ListCommit(pipelineName, "master", "", 0)
	require.NoError(t, err)
	require.Equal(t, len(commits), 0)

	// Restart pipeline, and make sure old commit is processed
	require.NoError(t, c.StartPipeline(pipelineName))
	commitIter, err := c.FlushCommit([]*pfs.Commit{commit1}, nil)
	require.NoError(t, err)
	commitInfos := collectCommitInfos(t, commitIter)
	require.Equal(t, 1, len(commitInfos))
	var buffer bytes.Buffer
	require.NoError(t, c.GetFile(pipelineName, commitInfos[0].Commit.ID, "file", 0, 0, &buffer))
	require.Equal(t, "foo\n", buffer.String())
}

func TestStandby(t *testing.T) {
	if testing.Short() {
		t.Skip("Skipping integration tests in short mode")
	}

	c := getPachClient(t)
	t.Run("ChainOf10", func(t *testing.T) {
		require.NoError(t, c.DeleteAll())

		dataRepo := tu.UniqueString("TestStandby_data")
		require.NoError(t, c.CreateRepo(dataRepo))

		numPipelines := 10
		pipelines := make([]string, numPipelines)
		for i := 0; i < numPipelines; i++ {
			pipelines[i] = tu.UniqueString("TestStandby")
			input := dataRepo
			if i > 0 {
				input = pipelines[i-1]
			}
			_, err := c.PpsAPIClient.CreatePipeline(context.Background(),
				&pps.CreatePipelineRequest{
					Pipeline: client.NewPipeline(pipelines[i]),
					Transform: &pps.Transform{
						Cmd: []string{"true"},
					},
					Input:   client.NewPFSInput(input, "/*"),
					Standby: true,
				},
			)
			require.NoError(t, err)
		}

		require.NoErrorWithinTRetry(t, time.Second*30, func() error {
			pis, err := c.ListPipeline()
			require.NoError(t, err)
			var standby int
			for _, pi := range pis {
				if pi.State == pps.PipelineState_PIPELINE_STANDBY {
					standby++
				}
			}
			if standby != numPipelines {
				return fmt.Errorf("should have %d pipelines in standby, not %d", numPipelines, standby)
			}
			return nil
		})

		_, err := c.StartCommit(dataRepo, "master")
		require.NoError(t, err)
		require.NoError(t, c.FinishCommit(dataRepo, "master"))

		var eg errgroup.Group
		var finished bool
		eg.Go(func() error {
			commitIter, err := c.FlushCommit([]*pfs.Commit{client.NewCommit(dataRepo, "master")}, nil)
			require.NoError(t, err)
			collectCommitInfos(t, commitIter)
			finished = true
			return nil
		})
		eg.Go(func() error {
			for !finished {
				pis, err := c.ListPipeline()
				require.NoError(t, err)
				var active int
				for _, pi := range pis {
					if pi.State != pps.PipelineState_PIPELINE_STANDBY {
						active++
					}
				}
				// We tolerate having 2 pipelines out of standby because there's
				// latency associated with entering and exiting standby.
				require.True(t, active <= 2, "active: %d", active)
			}
			return nil
		})
		eg.Wait()
	})
	t.Run("ManyCommits", func(t *testing.T) {
		require.NoError(t, c.DeleteAll())

		dataRepo := tu.UniqueString("TestStandby_data")
		pipeline := tu.UniqueString("TestStandby")
		require.NoError(t, c.CreateRepo(dataRepo))
		_, err := c.PpsAPIClient.CreatePipeline(context.Background(),
			&pps.CreatePipelineRequest{
				Pipeline: client.NewPipeline(pipeline),
				Transform: &pps.Transform{
					Cmd:   []string{"sh"},
					Stdin: []string{"echo $PPS_POD_NAME >/pfs/out/pod"},
				},
				Input:   client.NewPFSInput(dataRepo, "/"),
				Standby: true,
			},
		)
		require.NoError(t, err)
		numCommits := 100
		for i := 0; i < numCommits; i++ {
			_, err := c.StartCommit(dataRepo, "master")
			require.NoError(t, err)
			require.NoError(t, c.FinishCommit(dataRepo, "master"))
		}
		commitIter, err := c.FlushCommit([]*pfs.Commit{client.NewCommit(dataRepo, "master")}, nil)
		require.NoError(t, err)
		commitInfos := collectCommitInfos(t, commitIter)
		require.Equal(t, 1, len(commitInfos))
		pod := ""
		cis, err := c.ListCommit(pipeline, "master", "", 0)
		require.NoError(t, err)
		for _, ci := range cis {
			var buffer bytes.Buffer
			require.NoError(t, c.GetFile(pipeline, ci.Commit.ID, "pod", 0, 0, &buffer))
			if pod == "" {
				pod = buffer.String()
			} else {
				require.True(t, pod == buffer.String(), "multiple pods were used to process commits")
			}
		}
		pi, err := c.InspectPipeline(pipeline)
		require.NoError(t, err)
		require.Equal(t, pps.PipelineState_PIPELINE_STANDBY.String(), pi.State.String())
	})
}

func TestPipelineEnv(t *testing.T) {
	if testing.Short() {
		t.Skip("Skipping integration tests in short mode")
	}

	// make a secret to reference
	k := tu.GetKubeClient(t)
	secretName := tu.UniqueString("test-secret")
	_, err := k.CoreV1().Secrets(v1.NamespaceDefault).Create(
		&v1.Secret{
			ObjectMeta: metav1.ObjectMeta{
				Name: secretName,
			},
			Data: map[string][]byte{
				"foo": []byte("foo\n"),
			},
		},
	)
	require.NoError(t, err)
	c := getPachClient(t)
	require.NoError(t, c.DeleteAll())
	// create repos
	dataRepo := tu.UniqueString("TestPipelineEnv_data")
	require.NoError(t, c.CreateRepo(dataRepo))
	// create pipeline
	pipelineName := tu.UniqueString("pipeline")
	_, err = c.PpsAPIClient.CreatePipeline(
		context.Background(),
		&pps.CreatePipelineRequest{
			Pipeline: client.NewPipeline(pipelineName),
			Transform: &pps.Transform{
				Cmd: []string{"sh"},
				Stdin: []string{
					"ls /var/secret",
					"cat /var/secret/foo > /pfs/out/foo",
					"echo $bar> /pfs/out/bar",
					"echo $foo> /pfs/out/foo_env",
					fmt.Sprintf("echo $%s >/pfs/out/job_id", client.JobIDEnv),
					fmt.Sprintf("echo $%s >/pfs/out/output_commit_id", client.OutputCommitIDEnv),
					fmt.Sprintf("echo $%s >/pfs/out/input", dataRepo),
					fmt.Sprintf("echo $%s_COMMIT >/pfs/out/input_commit", dataRepo),
				},
				Env: map[string]string{"bar": "bar"},
				Secrets: []*pps.Secret{
					{
						Name:      secretName,
						Key:       "foo",
						MountPath: "/var/secret",
						EnvVar:    "foo",
					},
				},
			},
			ParallelismSpec: &pps.ParallelismSpec{
				Constant: 1,
			},
			Input: client.NewPFSInput(dataRepo, "/*"),
		})
	require.NoError(t, err)
	// Do first commit to repo
	_, err = c.PutFile(dataRepo, "master", "file", strings.NewReader("foo\n"))
	require.NoError(t, err)
	jis, err := c.FlushJobAll([]*pfs.Commit{client.NewCommit(dataRepo, "master")}, nil)
	require.Equal(t, 1, len(jis))
	var buffer bytes.Buffer
	require.NoError(t, c.GetFile(pipelineName, jis[0].OutputCommit.ID, "foo", 0, 0, &buffer))
	require.Equal(t, "foo\n", buffer.String())
	buffer.Reset()
	require.NoError(t, c.GetFile(pipelineName, jis[0].OutputCommit.ID, "foo_env", 0, 0, &buffer))
	require.Equal(t, "foo\n", buffer.String())
	buffer.Reset()
	require.NoError(t, c.GetFile(pipelineName, jis[0].OutputCommit.ID, "bar", 0, 0, &buffer))
	require.Equal(t, "bar\n", buffer.String())
	buffer.Reset()
	require.NoError(t, c.GetFile(pipelineName, jis[0].OutputCommit.ID, "job_id", 0, 0, &buffer))
	require.Equal(t, fmt.Sprintf("%s\n", jis[0].Job.ID), buffer.String())
	buffer.Reset()
	require.NoError(t, c.GetFile(pipelineName, jis[0].OutputCommit.ID, "output_commit_id", 0, 0, &buffer))
	require.Equal(t, fmt.Sprintf("%s\n", jis[0].OutputCommit.ID), buffer.String())
	buffer.Reset()
	require.NoError(t, c.GetFile(pipelineName, jis[0].OutputCommit.ID, "input", 0, 0, &buffer))
	require.Equal(t, fmt.Sprintf("/pfs/%s/file\n", dataRepo), buffer.String())
	buffer.Reset()
	require.NoError(t, c.GetFile(pipelineName, jis[0].OutputCommit.ID, "input_commit", 0, 0, &buffer))
	require.Equal(t, fmt.Sprintf("%s\n", jis[0].Input.Pfs.Commit), buffer.String())
}

func TestPipelineWithFullObjects(t *testing.T) {
	if testing.Short() {
		t.Skip("Skipping integration tests in short mode")
	}

	c := getPachClient(t)
	require.NoError(t, c.DeleteAll())
	// create repos
	dataRepo := tu.UniqueString("TestPipeline_data")
	require.NoError(t, c.CreateRepo(dataRepo))
	// create pipeline
	pipelineName := tu.UniqueString("pipeline")
	require.NoError(t, c.CreatePipeline(
		pipelineName,
		"",
		[]string{"cp", path.Join("/pfs", dataRepo, "file"), "/pfs/out/file"},
		nil,
		&pps.ParallelismSpec{
			Constant: 1,
		},
		client.NewPFSInput(dataRepo, "/*"),
		"",
		false,
	))
	// Do first commit to repo
	commit1, err := c.StartCommit(dataRepo, "master")
	require.NoError(t, err)
	_, err = c.PutFile(dataRepo, commit1.ID, "file", strings.NewReader("foo\n"))
	require.NoError(t, err)
	require.NoError(t, c.FinishCommit(dataRepo, commit1.ID))
	commitInfoIter, err := c.FlushCommit([]*pfs.Commit{client.NewCommit(dataRepo, commit1.ID)}, nil)
	require.NoError(t, err)
	commitInfos := collectCommitInfos(t, commitInfoIter)
	require.Equal(t, 1, len(commitInfos))
	var buffer bytes.Buffer
	require.NoError(t, c.GetFile(commitInfos[0].Commit.Repo.Name, commitInfos[0].Commit.ID, "file", 0, 0, &buffer))
	require.Equal(t, "foo\n", buffer.String())
	// Do second commit to repo
	commit2, err := c.StartCommit(dataRepo, "master")
	require.NoError(t, err)
	_, err = c.PutFile(dataRepo, commit2.ID, "file", strings.NewReader("bar\n"))
	require.NoError(t, err)
	require.NoError(t, c.FinishCommit(dataRepo, commit2.ID))
	commitInfoIter, err = c.FlushCommit([]*pfs.Commit{client.NewCommit(dataRepo, "master")}, nil)
	require.NoError(t, err)
	commitInfos = collectCommitInfos(t, commitInfoIter)
	require.Equal(t, 1, len(commitInfos))
	buffer = bytes.Buffer{}
	require.NoError(t, c.GetFile(commitInfos[0].Commit.Repo.Name, commitInfos[0].Commit.ID, "file", 0, 0, &buffer))
	require.Equal(t, "foo\nbar\n", buffer.String())
}

func TestPipelineWithExistingInputCommits(t *testing.T) {
	if testing.Short() {
		t.Skip("Skipping integration tests in short mode")
	}

	c := getPachClient(t)
	require.NoError(t, c.DeleteAll())
	// create repos
	dataRepo := tu.UniqueString("TestPipeline_data")
	require.NoError(t, c.CreateRepo(dataRepo))
	// Do first commit to repo
	commit1, err := c.StartCommit(dataRepo, "master")
	require.NoError(t, err)
	_, err = c.PutFile(dataRepo, commit1.ID, "file", strings.NewReader("foo\n"))
	require.NoError(t, err)
	require.NoError(t, c.FinishCommit(dataRepo, commit1.ID))
	// Do second commit to repo
	commit2, err := c.StartCommit(dataRepo, "master")
	require.NoError(t, err)
	_, err = c.PutFile(dataRepo, commit2.ID, "file", strings.NewReader("bar\n"))
	require.NoError(t, err)
	require.NoError(t, c.FinishCommit(dataRepo, commit2.ID))
	// create pipeline
	pipelineName := tu.UniqueString("pipeline")
	require.NoError(t, c.CreatePipeline(
		pipelineName,
		"",
		[]string{"cp", path.Join("/pfs", dataRepo, "file"), "/pfs/out/file"},
		nil,
		&pps.ParallelismSpec{
			Constant: 1,
		},
		client.NewPFSInput(dataRepo, "/*"),
		"",
		false,
	))

	commitInfoIter, err := c.FlushCommit([]*pfs.Commit{client.NewCommit(dataRepo, "master")}, nil)
	require.NoError(t, err)
	commitInfos := collectCommitInfos(t, commitInfoIter)
	require.Equal(t, 1, len(commitInfos))
	buffer := bytes.Buffer{}
	require.NoError(t, c.GetFile(commitInfos[0].Commit.Repo.Name, commitInfos[0].Commit.ID, "file", 0, 0, &buffer))
	require.Equal(t, "foo\nbar\n", buffer.String())

	// Check that one output commit is created (processing the inputs' head commits)
	commitInfos, err = c.ListCommit(pipelineName, "master", "", 0)
	require.NoError(t, err)
	require.Equal(t, 1, len(commitInfos))
}

func TestPipelineThatSymlinks(t *testing.T) {
	if testing.Short() {
		t.Skip("Skipping integration tests in short mode")
	}

	c := getPachClient(t)
	require.NoError(t, c.DeleteAll())

	// create repos
	dataRepo := tu.UniqueString("TestPipeline_data")
	require.NoError(t, c.CreateRepo(dataRepo))

	// create pipeline
	pipelineName := tu.UniqueString("pipeline")
	require.NoError(t, c.CreatePipeline(
		pipelineName,
		"",
		[]string{"bash"},
		[]string{
			// Symlinks to input files
			fmt.Sprintf("ln -s /pfs/%s/foo /pfs/out/foo", dataRepo),
			fmt.Sprintf("ln -s /pfs/%s/dir1/bar /pfs/out/bar", dataRepo),
			"mkdir /pfs/out/dir",
			fmt.Sprintf("ln -s /pfs/%s/dir2 /pfs/out/dir/dir2", dataRepo),
			// Symlinks to external files
			"echo buzz > /tmp/buzz",
			"ln -s /tmp/buzz /pfs/out/buzz",
		},
		&pps.ParallelismSpec{
			Constant: 1,
		},
		client.NewPFSInput(dataRepo, "/"),
		"",
		false,
	))

	// Do first commit to repo
	commit, err := c.StartCommit(dataRepo, "master")
	require.NoError(t, err)
	_, err = c.PutFile(dataRepo, commit.ID, "foo", strings.NewReader("foo"))
	require.NoError(t, err)
	_, err = c.PutFile(dataRepo, commit.ID, "dir1/bar", strings.NewReader("bar"))
	require.NoError(t, err)
	_, err = c.PutFile(dataRepo, commit.ID, "dir2/foo", strings.NewReader("foo"))
	require.NoError(t, err)
	require.NoError(t, c.FinishCommit(dataRepo, commit.ID))

	commitInfoIter, err := c.FlushCommit([]*pfs.Commit{client.NewCommit(dataRepo, "master")}, nil)
	require.NoError(t, err)
	commitInfos := collectCommitInfos(t, commitInfoIter)
	require.Equal(t, 1, len(commitInfos))

	// Check that the output files are identical to the input files.
	buffer := bytes.Buffer{}
	require.NoError(t, c.GetFile(commitInfos[0].Commit.Repo.Name, commitInfos[0].Commit.ID, "foo", 0, 0, &buffer))
	require.Equal(t, "foo", buffer.String())
	buffer.Reset()
	require.NoError(t, c.GetFile(commitInfos[0].Commit.Repo.Name, commitInfos[0].Commit.ID, "bar", 0, 0, &buffer))
	require.Equal(t, "bar", buffer.String())
	buffer.Reset()
	require.NoError(t, c.GetFile(commitInfos[0].Commit.Repo.Name, commitInfos[0].Commit.ID, "dir/dir2/foo", 0, 0, &buffer))
	require.Equal(t, "foo", buffer.String())
	buffer.Reset()
	require.NoError(t, c.GetFile(commitInfos[0].Commit.Repo.Name, commitInfos[0].Commit.ID, "buzz", 0, 0, &buffer))
	require.Equal(t, "buzz\n", buffer.String())

	// Make sure that we skipped the upload by checking that the input file
	// and the output file have the same object refs.
	inputFooFileInfo, err := c.InspectFile(dataRepo, commit.ID, "foo")
	require.NoError(t, err)
	outputFooFileInfo, err := c.InspectFile(pipelineName, commitInfos[0].Commit.ID, "foo")
	require.NoError(t, err)
	for i, object := range inputFooFileInfo.Objects {
		info, err := c.InspectObject(object.Hash)
		require.NoError(t, err)
		require.Equal(t, info.BlockRef, outputFooFileInfo.BlockRefs[i])
	}
	inputFooFileInfo, err = c.InspectFile(dataRepo, commit.ID, "dir1/bar")
	require.NoError(t, err)
	outputFooFileInfo, err = c.InspectFile(pipelineName, commitInfos[0].Commit.ID, "bar")
	require.NoError(t, err)
	for i, object := range inputFooFileInfo.Objects {
		info, err := c.InspectObject(object.Hash)
		require.NoError(t, err)
		require.Equal(t, info.BlockRef, outputFooFileInfo.BlockRefs[i])
	}
	inputFooFileInfo, err = c.InspectFile(dataRepo, commit.ID, "dir2/foo")
	require.NoError(t, err)
	outputFooFileInfo, err = c.InspectFile(pipelineName, commitInfos[0].Commit.ID, "dir/dir2/foo")
	require.NoError(t, err)
	for i, object := range inputFooFileInfo.Objects {
		info, err := c.InspectObject(object.Hash)
		require.NoError(t, err)
		require.Equal(t, info.BlockRef, outputFooFileInfo.BlockRefs[i])
	}
}

// TestChainedPipelines tracks https://github.com/pachyderm/pachyderm/issues/797
func TestChainedPipelines(t *testing.T) {
	if testing.Short() {
		t.Skip("Skipping integration tests in short mode")
	}

	c := getPachClient(t)
	require.NoError(t, c.DeleteAll())
	aRepo := tu.UniqueString("A")
	require.NoError(t, c.CreateRepo(aRepo))

	dRepo := tu.UniqueString("D")
	require.NoError(t, c.CreateRepo(dRepo))

	aCommit, err := c.StartCommit(aRepo, "master")
	require.NoError(t, err)
	_, err = c.PutFile(aRepo, "master", "file", strings.NewReader("foo\n"))
	require.NoError(t, err)
	require.NoError(t, c.FinishCommit(aRepo, "master"))

	dCommit, err := c.StartCommit(dRepo, "master")
	require.NoError(t, err)
	_, err = c.PutFile(dRepo, "master", "file", strings.NewReader("bar\n"))
	require.NoError(t, err)
	require.NoError(t, c.FinishCommit(dRepo, "master"))

	bPipeline := tu.UniqueString("B")
	require.NoError(t, c.CreatePipeline(
		bPipeline,
		"",
		[]string{"cp", path.Join("/pfs", aRepo, "file"), "/pfs/out/file"},
		nil,
		&pps.ParallelismSpec{
			Constant: 1,
		},
		client.NewPFSInput(aRepo, "/"),
		"",
		false,
	))

	cPipeline := tu.UniqueString("C")
	require.NoError(t, c.CreatePipeline(
		cPipeline,
		"",
		[]string{"sh"},
		[]string{fmt.Sprintf("cp /pfs/%s/file /pfs/out/bFile", bPipeline),
			fmt.Sprintf("cp /pfs/%s/file /pfs/out/dFile", dRepo)},
		&pps.ParallelismSpec{
			Constant: 1,
		},
		client.NewCrossInput(
			client.NewPFSInput(bPipeline, "/"),
			client.NewPFSInput(dRepo, "/"),
		),
		"",
		false,
	))
	resultIter, err := c.FlushCommit([]*pfs.Commit{aCommit, dCommit}, nil)
	require.NoError(t, err)
	results := collectCommitInfos(t, resultIter)
	require.Equal(t, 1, len(results))
	require.Equal(t, cPipeline, results[0].Commit.Repo.Name)
	var buf bytes.Buffer
	require.NoError(t, c.GetFile(cPipeline, results[0].Commit.ID, "bFile", 0, 0, &buf))
	require.Equal(t, "foo\n", buf.String())
	buf.Reset()
	require.NoError(t, c.GetFile(cPipeline, results[0].Commit.ID, "dFile", 0, 0, &buf))
	require.Equal(t, "bar\n", buf.String())
}

// DAG:
//
// A
// |
// B  E
// | /
// C
// |
// D
func TestChainedPipelinesNoDelay(t *testing.T) {
	if testing.Short() {
		t.Skip("Skipping integration tests in short mode")
	}

	c := getPachClient(t)
	require.NoError(t, c.DeleteAll())
	aRepo := tu.UniqueString("A")
	require.NoError(t, c.CreateRepo(aRepo))

	eRepo := tu.UniqueString("E")
	require.NoError(t, c.CreateRepo(eRepo))

	aCommit, err := c.StartCommit(aRepo, "master")
	require.NoError(t, err)
	_, err = c.PutFile(aRepo, "master", "file", strings.NewReader("foo\n"))
	require.NoError(t, err)
	require.NoError(t, c.FinishCommit(aRepo, "master"))

	eCommit, err := c.StartCommit(eRepo, "master")
	require.NoError(t, err)
	_, err = c.PutFile(eRepo, "master", "file", strings.NewReader("bar\n"))
	require.NoError(t, err)
	require.NoError(t, c.FinishCommit(eRepo, "master"))

	bPipeline := tu.UniqueString("B")
	require.NoError(t, c.CreatePipeline(
		bPipeline,
		"",
		[]string{"cp", path.Join("/pfs", aRepo, "file"), "/pfs/out/file"},
		nil,
		&pps.ParallelismSpec{
			Constant: 1,
		},
		client.NewPFSInput(aRepo, "/"),
		"",
		false,
	))

	cPipeline := tu.UniqueString("C")
	require.NoError(t, c.CreatePipeline(
		cPipeline,
		"",
		[]string{"sh"},
		[]string{fmt.Sprintf("cp /pfs/%s/file /pfs/out/bFile", bPipeline),
			fmt.Sprintf("cp /pfs/%s/file /pfs/out/eFile", eRepo)},
		&pps.ParallelismSpec{
			Constant: 1,
		},
		client.NewCrossInput(
			client.NewPFSInput(bPipeline, "/"),
			client.NewPFSInput(eRepo, "/"),
		),
		"",
		false,
	))

	dPipeline := tu.UniqueString("D")
	require.NoError(t, c.CreatePipeline(
		dPipeline,
		"",
		[]string{"sh"},
		[]string{fmt.Sprintf("cp /pfs/%s/bFile /pfs/out/bFile", cPipeline),
			fmt.Sprintf("cp /pfs/%s/eFile /pfs/out/eFile", cPipeline)},
		&pps.ParallelismSpec{
			Constant: 1,
		},
		client.NewPFSInput(cPipeline, "/"),
		"",
		false,
	))

	resultsIter, err := c.FlushCommit([]*pfs.Commit{aCommit, eCommit}, nil)
	require.NoError(t, err)
	results := collectCommitInfos(t, resultsIter)
	require.Equal(t, 2, len(results))

	eCommit2, err := c.StartCommit(eRepo, "master")
	require.NoError(t, err)
	_, err = c.PutFile(eRepo, "master", "file", strings.NewReader("bar\n"))
	require.NoError(t, err)
	require.NoError(t, c.FinishCommit(eRepo, "master"))

	resultsIter, err = c.FlushCommit([]*pfs.Commit{eCommit2}, nil)
	require.NoError(t, err)
	results = collectCommitInfos(t, resultsIter)
	require.Equal(t, 2, len(results))

	// Get number of jobs triggered in pipeline D
	jobInfos, err := c.ListJob(dPipeline, nil, nil, -1, true)
	require.NoError(t, err)
	require.Equal(t, 2, len(jobInfos))
}

func collectCommitInfos(t testing.TB, commitInfoIter client.CommitInfoIterator) []*pfs.CommitInfo {
	var commitInfos []*pfs.CommitInfo
	for {
		commitInfo, err := commitInfoIter.Next()
		if err == io.EOF {
			return commitInfos
		}
		require.NoError(t, err)
		commitInfos = append(commitInfos, commitInfo)
	}
}

func TestParallelismSpec(t *testing.T) {
	if testing.Short() {
		t.Skip("Skipping integration tests in short mode")
	}
	kubeclient := tu.GetKubeClient(t)
	nodes, err := kubeclient.CoreV1().Nodes().List(metav1.ListOptions{})
	numNodes := len(nodes.Items)

	// Test Constant strategy
	parellelism, err := ppsutil.GetExpectedNumWorkers(tu.GetKubeClient(t), &pps.ParallelismSpec{
		Constant: 7,
	})
	require.NoError(t, err)
	require.Equal(t, 7, parellelism)

	// Coefficient == 1 (basic test)
	// TODO(msteffen): This test can fail when run against cloud providers, if the
	// remote cluster has more than one node (in which case "Coefficient: 1" will
	// cause more than 1 worker to start)
	parellelism, err = ppsutil.GetExpectedNumWorkers(kubeclient, &pps.ParallelismSpec{
		Coefficient: 1,
	})
	require.NoError(t, err)
	require.Equal(t, numNodes, parellelism)

	// Coefficient > 1
	parellelism, err = ppsutil.GetExpectedNumWorkers(kubeclient, &pps.ParallelismSpec{
		Coefficient: 2,
	})
	require.NoError(t, err)
	require.Equal(t, 2*numNodes, parellelism)

	// Make sure we start at least one worker
	parellelism, err = ppsutil.GetExpectedNumWorkers(kubeclient, &pps.ParallelismSpec{
		Coefficient: 0.01,
	})
	require.NoError(t, err)
	require.Equal(t, 1, parellelism)

	// Test 0-initialized JobSpec
	parellelism, err = ppsutil.GetExpectedNumWorkers(kubeclient, &pps.ParallelismSpec{})
	require.NoError(t, err)
	require.Equal(t, 1, parellelism)

	// Test nil JobSpec
	parellelism, err = ppsutil.GetExpectedNumWorkers(kubeclient, nil)
	require.NoError(t, err)
	require.Equal(t, 1, parellelism)
}

func TestPipelineJobDeletion(t *testing.T) {
	if testing.Short() {
		t.Skip("Skipping integration tests in short mode")
	}

	c := getPachClient(t)
	require.NoError(t, c.DeleteAll())
	// create repos
	dataRepo := tu.UniqueString("TestPipeline_data")
	require.NoError(t, c.CreateRepo(dataRepo))
	// create pipeline
	pipelineName := tu.UniqueString("pipeline")
	require.NoError(t, c.CreatePipeline(
		pipelineName,
		"",
		[]string{"cp", path.Join("/pfs", dataRepo, "file"), "/pfs/out/file"},
		nil,
		&pps.ParallelismSpec{
			Constant: 1,
		},
		client.NewPFSInput(dataRepo, "/"),
		"",
		false,
	))

	commit, err := c.StartCommit(dataRepo, "master")
	require.NoError(t, err)
	_, err = c.PutFile(dataRepo, commit.ID, "file", strings.NewReader("foo\n"))
	require.NoError(t, err)
	require.NoError(t, c.FinishCommit(dataRepo, commit.ID))

	commitIter, err := c.FlushCommit([]*pfs.Commit{commit}, nil)
	require.NoError(t, err)

	_, err = commitIter.Next()
	require.NoError(t, err)

	// Now delete the corresponding job
	jobInfos, err := c.ListJob(pipelineName, nil, nil, -1, true)
	require.NoError(t, err)
	require.Equal(t, 1, len(jobInfos))
	err = c.DeleteJob(jobInfos[0].Job.ID)
	require.NoError(t, err)
}

func TestStopJob(t *testing.T) {
	if testing.Short() {
		t.Skip("Skipping integration tests in short mode")
	}

	c := getPachClient(t)
	require.NoError(t, c.DeleteAll())
	// create repos
	dataRepo := tu.UniqueString("TestStopJob")
	require.NoError(t, c.CreateRepo(dataRepo))
	// create pipeline
	pipelineName := tu.UniqueString("pipeline-stop-job")
	require.NoError(t, c.CreatePipeline(
		pipelineName,
		"",
		[]string{"sleep", "20"},
		nil,
		&pps.ParallelismSpec{
			Constant: 1,
		},
		client.NewPFSInput(dataRepo, "/"),
		"",
		false,
	))

	// Create two input commits to trigger two jobs.
	// We will stop the first job midway through, and assert that the
	// second job finishes.
	commit1, err := c.StartCommit(dataRepo, "master")
	require.NoError(t, err)
	_, err = c.PutFile(dataRepo, commit1.ID, "file", strings.NewReader("foo\n"))
	require.NoError(t, err)
	require.NoError(t, c.FinishCommit(dataRepo, commit1.ID))

	commit2, err := c.StartCommit(dataRepo, "master")
	require.NoError(t, err)
	_, err = c.PutFile(dataRepo, commit2.ID, "file", strings.NewReader("foo\n"))
	require.NoError(t, err)
	require.NoError(t, c.FinishCommit(dataRepo, commit2.ID))

	var jobID string
	b := backoff.NewTestingBackOff()
	require.NoError(t, backoff.Retry(func() error {
		jobInfos, err := c.ListJob(pipelineName, nil, nil, -1, true)
		require.NoError(t, err)
		if len(jobInfos) != 1 {
			return fmt.Errorf("len(jobInfos) should be 1")
		}
		jobID = jobInfos[0].Job.ID
		state := jobInfos[0].State

		if state != pps.JobState_JOB_RUNNING && state != pps.JobState_JOB_MERGING {
			return fmt.Errorf("jobInfos[0] has the wrong state")
		}
		return nil
	}, b))

	// Now stop the first job
	err = c.StopJob(jobID)
	require.NoError(t, err)
	jobInfo, err := c.InspectJob(jobID, true)
	require.NoError(t, err)
	require.Equal(t, pps.JobState_JOB_KILLED, jobInfo.State)

	b.Reset()
	// Check that the second job completes
	require.NoError(t, backoff.Retry(func() error {
		jobInfos, err := c.ListJob(pipelineName, nil, nil, -1, true)
		require.NoError(t, err)
		if len(jobInfos) != 2 {
			return fmt.Errorf("len(jobInfos) should be 2")
		}
		jobID = jobInfos[0].Job.ID
		return nil
	}, b))
	jobInfo, err = c.InspectJob(jobID, true)
	require.NoError(t, err)
	require.Equal(t, pps.JobState_JOB_SUCCESS, jobInfo.State)
}

func TestGetLogs(t *testing.T) {
	testGetLogs(t, false)
}

func TestGetLogsWithStats(t *testing.T) {
	testGetLogs(t, true)
}

func testGetLogs(t *testing.T, enableStats bool) {
	if testing.Short() {
		t.Skip("Skipping integration tests in short mode")
	}

	c := getPachClient(t)
	require.NoError(t, c.DeleteAll())
	iter := c.GetLogs("", "", nil, "", false, false, 0)
	for iter.Next() {
	}
	require.NoError(t, iter.Err())
	// create repos
	dataRepo := tu.UniqueString("data")
	require.NoError(t, c.CreateRepo(dataRepo))
	// create pipeline
	pipelineName := tu.UniqueString("pipeline")
	_, err := c.PpsAPIClient.CreatePipeline(context.Background(),
		&pps.CreatePipelineRequest{
			Pipeline: client.NewPipeline(pipelineName),
			Transform: &pps.Transform{
				Cmd: []string{"sh"},
				Stdin: []string{
					fmt.Sprintf("cp /pfs/%s/file /pfs/out/file", dataRepo),
					"echo foo",
					"echo %s", // %s tests a formatting bug we had (#2729)
				},
			},
			Input:       client.NewPFSInput(dataRepo, "/*"),
			EnableStats: enableStats,
			ParallelismSpec: &pps.ParallelismSpec{
				Constant: 4,
			},
		})
	require.NoError(t, err)

	// Commit data to repo and flush commit
	commit, err := c.StartCommit(dataRepo, "master")
	require.NoError(t, err)
	_, err = c.PutFile(dataRepo, "master", "file", strings.NewReader("foo\n"))
	require.NoError(t, err)
	require.NoError(t, c.FinishCommit(dataRepo, "master"))
	_, err = c.FlushJobAll([]*pfs.Commit{commit}, nil)
	require.NoError(t, err)

	// Get logs from pipeline, using pipeline
	iter = c.GetLogs(pipelineName, "", nil, "", false, false, 0)
	var numLogs int
	var loglines []string
	for iter.Next() {
		if !iter.Message().User {
			continue
		}
		numLogs++
		require.True(t, iter.Message().Message != "")
		loglines = append(loglines, strings.TrimSuffix(iter.Message().Message, "\n"))
		require.False(t, strings.Contains(iter.Message().Message, "MISSING"), iter.Message().Message)
	}
	require.True(t, numLogs >= 2, "logs:\n%s", strings.Join(loglines, "\n"))
	require.NoError(t, iter.Err())

	// Get logs from pipeline, using pipeline (tailing the last two log lines)
	iter = c.GetLogs(pipelineName, "", nil, "", false, false, 2)
	numLogs = 0
	loglines = []string{}
	for iter.Next() {
		numLogs++
		require.True(t, iter.Message().Message != "")
		loglines = append(loglines, strings.TrimSuffix(iter.Message().Message, "\n"))
	}
	require.True(t, numLogs >= 2, "logs:\n%s", strings.Join(loglines, "\n"))
	require.NoError(t, iter.Err())

	// Get logs from pipeline, using a pipeline that doesn't exist. There should
	// be an error
	iter = c.GetLogs("__DOES_NOT_EXIST__", "", nil, "", false, false, 0)
	require.False(t, iter.Next())
	require.YesError(t, iter.Err())
	require.Matches(t, "could not get", iter.Err().Error())

	// Get logs from pipeline, using job
	// (1) Get job ID, from pipeline that just ran
	jobInfos, err := c.ListJob(pipelineName, nil, nil, -1, true)
	require.NoError(t, err)
	require.True(t, len(jobInfos) == 1)
	// (2) Get logs using extracted job ID
	// wait for logs to be collected
	time.Sleep(10 * time.Second)
	iter = c.GetLogs("", jobInfos[0].Job.ID, nil, "", false, false, 0)
	numLogs = 0
	for iter.Next() {
		numLogs++
		require.True(t, iter.Message().Message != "")
	}
	// Make sure that we've seen some logs
	require.NoError(t, iter.Err())
	require.True(t, numLogs > 0)

	// Get logs for datums but don't specify pipeline or job. These should error
	iter = c.GetLogs("", "", []string{"/foo"}, "", false, false, 0)
	require.False(t, iter.Next())
	require.YesError(t, iter.Err())

	resp, err := c.ListDatum(jobInfos[0].Job.ID, 0, 0)
	require.NoError(t, err)
	require.True(t, len(resp.DatumInfos) > 0)
	iter = c.GetLogs("", "", nil, resp.DatumInfos[0].Datum.ID, false, false, 0)
	require.False(t, iter.Next())
	require.YesError(t, iter.Err())

	// Get logs from pipeline, using a job that doesn't exist. There should
	// be an error
	iter = c.GetLogs("", "__DOES_NOT_EXIST__", nil, "", false, false, 0)
	require.False(t, iter.Next())
	require.YesError(t, iter.Err())
	require.Matches(t, "could not get", iter.Err().Error())

	// Filter logs based on input (using file that exists). Get logs using file
	// path, hex hash, and base64 hash, and make sure you get the same log lines
	fileInfo, err := c.InspectFile(dataRepo, commit.ID, "/file")
	require.NoError(t, err)

	// TODO(msteffen) This code shouldn't be wrapped in a backoff, but for some
	// reason GetLogs is not yet 100% consistent. This reduces flakes in testing.
	require.NoError(t, backoff.Retry(func() error {
		pathLog := c.GetLogs("", jobInfos[0].Job.ID, []string{"/file"}, "", false, false, 0)

		hexHash := "19fdf57bdf9eb5a9602bfa9c0e6dd7ed3835f8fd431d915003ea82747707be66"
		require.Equal(t, hexHash, hex.EncodeToString(fileInfo.Hash)) // sanity-check test
		hexLog := c.GetLogs("", jobInfos[0].Job.ID, []string{hexHash}, "", false, false, 0)

		base64Hash := "Gf31e9+etalgK/qcDm3X7Tg1+P1DHZFQA+qCdHcHvmY="
		require.Equal(t, base64Hash, base64.StdEncoding.EncodeToString(fileInfo.Hash))
		base64Log := c.GetLogs("", jobInfos[0].Job.ID, []string{base64Hash}, "", false, false, 0)

		numLogs = 0
		for {
			havePathLog, haveHexLog, haveBase64Log := pathLog.Next(), hexLog.Next(), base64Log.Next()
			if havePathLog != haveHexLog || haveHexLog != haveBase64Log {
				return fmt.Errorf("Unequal log lengths")
			}
			if !havePathLog {
				break
			}
			numLogs++
			if pathLog.Message().Message != hexLog.Message().Message ||
				hexLog.Message().Message != base64Log.Message().Message {
				return fmt.Errorf(
					"unequal logs, pathLogs: \"%s\" hexLog: \"%s\" base64Log: \"%s\"",
					pathLog.Message().Message,
					hexLog.Message().Message,
					base64Log.Message().Message)
			}
		}
		for _, logsiter := range []*client.LogsIter{pathLog, hexLog, base64Log} {
			if logsiter.Err() != nil {
				return logsiter.Err()
			}
		}
		if numLogs == 0 {
			return fmt.Errorf("no logs found")
		}
		return nil
	}, backoff.NewTestingBackOff()))

	// Filter logs based on input (using file that doesn't exist). There should
	// be no logs
	iter = c.GetLogs("", jobInfos[0].Job.ID, []string{"__DOES_NOT_EXIST__"}, "", false, false, 0)
	require.False(t, iter.Next())
	require.NoError(t, iter.Err())

	ctx, cancel := context.WithTimeout(context.Background(), time.Minute)
	defer cancel()
	iter = c.WithCtx(ctx).GetLogs(pipelineName, "", nil, "", false, false, 0)
	numLogs = 0
	for iter.Next() {
		numLogs++
		if numLogs == 8 {
			// Do another commit so there's logs to receive with follow
			_, err = c.StartCommit(dataRepo, "master")
			require.NoError(t, err)
			_, err = c.PutFile(dataRepo, "master", "file", strings.NewReader("bar\n"))
			require.NoError(t, err)
			require.NoError(t, c.FinishCommit(dataRepo, "master"))
		}
		require.True(t, iter.Message().Message != "")
		if numLogs == 16 {
			break
		}
	}
	require.NoError(t, iter.Err())
}

func TestAllDatumsAreProcessed(t *testing.T) {
	if testing.Short() {
		t.Skip("Skipping integration tests in short mode")
	}

	c := getPachClient(t)
	require.NoError(t, c.DeleteAll())

	dataRepo1 := tu.UniqueString("TestAllDatumsAreProcessed_data1")
	require.NoError(t, c.CreateRepo(dataRepo1))
	dataRepo2 := tu.UniqueString("TestAllDatumsAreProcessed_data2")
	require.NoError(t, c.CreateRepo(dataRepo2))

	commit1, err := c.StartCommit(dataRepo1, "master")
	require.NoError(t, err)
	_, err = c.PutFile(dataRepo1, "master", "file1", strings.NewReader("foo\n"))
	require.NoError(t, err)
	_, err = c.PutFile(dataRepo1, "master", "file2", strings.NewReader("foo\n"))
	require.NoError(t, err)
	require.NoError(t, c.FinishCommit(dataRepo1, "master"))

	commit2, err := c.StartCommit(dataRepo2, "master")
	require.NoError(t, err)
	_, err = c.PutFile(dataRepo2, "master", "file1", strings.NewReader("foo\n"))
	require.NoError(t, err)
	_, err = c.PutFile(dataRepo2, "master", "file2", strings.NewReader("foo\n"))
	require.NoError(t, err)
	require.NoError(t, c.FinishCommit(dataRepo2, "master"))

	require.NoError(t, c.CreatePipeline(
		tu.UniqueString("TestAllDatumsAreProcessed_pipelines"),
		"",
		[]string{"bash"},
		[]string{
			fmt.Sprintf("cat /pfs/%s/* /pfs/%s/* > /pfs/out/file", dataRepo1, dataRepo2),
		},
		nil,
		client.NewCrossInput(
			client.NewPFSInput(dataRepo1, "/*"),
			client.NewPFSInput(dataRepo2, "/*"),
		),
		"",
		false,
	))

	commitIter, err := c.FlushCommit([]*pfs.Commit{commit1, commit2}, nil)
	require.NoError(t, err)
	commitInfos := collectCommitInfos(t, commitIter)
	require.Equal(t, 1, len(commitInfos))

	var buf bytes.Buffer
	require.NoError(t, c.GetFile(commitInfos[0].Commit.Repo.Name, commitInfos[0].Commit.ID, "file", 0, 0, &buf))
	// should be 8 because each file gets copied twice due to cross product
	require.Equal(t, strings.Repeat("foo\n", 8), buf.String())
}

func TestDatumStatusRestart(t *testing.T) {
	if testing.Short() {
		t.Skip("Skipping integration tests in short mode")
	}

	c := getPachClient(t)
	require.NoError(t, c.DeleteAll())

	dataRepo := tu.UniqueString("TestDatumDedup_data")
	require.NoError(t, c.CreateRepo(dataRepo))

	commit1, err := c.StartCommit(dataRepo, "master")
	require.NoError(t, err)
	_, err = c.PutFile(dataRepo, commit1.ID, "file", strings.NewReader("foo"))
	require.NoError(t, err)
	require.NoError(t, c.FinishCommit(dataRepo, commit1.ID))

	pipeline := tu.UniqueString("pipeline")
	// This pipeline sleeps for 20 secs per datum
	require.NoError(t, c.CreatePipeline(
		pipeline,
		"",
		[]string{"bash"},
		[]string{
			"sleep 20",
		},
		nil,
		client.NewPFSInput(dataRepo, "/*"),
		"",
		false,
	))
	var jobID string
	var datumStarted time.Time
	// checkStatus waits for 'pipeline' to start and makes sure that each time
	// it's called, the datum being processes was started at a new and later time
	// (than the last time checkStatus was called)
	checkStatus := func() {
		require.NoError(t, backoff.Retry(func() error {
			// get the
			jobs, err := c.ListJob(pipeline, nil, nil, -1, true)
			require.NoError(t, err)
			if len(jobs) == 0 {
				return fmt.Errorf("no jobs found")
			}

			jobID = jobs[0].Job.ID
			jobInfo, err := c.InspectJob(jobs[0].Job.ID, false)
			require.NoError(t, err)
			if len(jobInfo.WorkerStatus) == 0 {
				return fmt.Errorf("no worker statuses")
			}
			if jobInfo.WorkerStatus[0].JobID == jobInfo.Job.ID {
				// The first time this function is called, datumStarted is zero
				// so `Before` is true for any non-zero time.
				_datumStarted, err := types.TimestampFromProto(jobInfo.WorkerStatus[0].Started)
				require.NoError(t, err)
				require.True(t, datumStarted.Before(_datumStarted))
				datumStarted = _datumStarted
				return nil
			}
			return fmt.Errorf("worker status from wrong job")
		}, backoff.RetryEvery(time.Second).For(30*time.Second)))
	}
	checkStatus()
	require.NoError(t, c.RestartDatum(jobID, []string{"/file"}))
	checkStatus()

	commitIter, err := c.FlushCommit([]*pfs.Commit{commit1}, nil)
	require.NoError(t, err)
	commitInfos := collectCommitInfos(t, commitIter)
	require.Equal(t, 1, len(commitInfos))
}

func TestUseMultipleWorkers(t *testing.T) {
	t.Skip("flaky")
	if testing.Short() {
		t.Skip("Skipping integration tests in short mode")
	}

	c := getPachClient(t)
	require.NoError(t, c.DeleteAll())

	dataRepo := tu.UniqueString("TestUseMultipleWorkers_data")
	require.NoError(t, c.CreateRepo(dataRepo))

	commit1, err := c.StartCommit(dataRepo, "master")
	require.NoError(t, err)
	for i := 0; i < 20; i++ {
		_, err = c.PutFile(dataRepo, commit1.ID, fmt.Sprintf("file%d", i), strings.NewReader("foo"))
		require.NoError(t, err)
	}
	require.NoError(t, c.FinishCommit(dataRepo, commit1.ID))

	pipeline := tu.UniqueString("pipeline")
	// This pipeline sleeps for 10 secs per datum
	require.NoError(t, c.CreatePipeline(
		pipeline,
		"",
		[]string{"bash"},
		[]string{
			"sleep 10",
		},
		&pps.ParallelismSpec{
			Constant: 2,
		},
		client.NewPFSInput(dataRepo, "/*"),
		"",
		false,
	))
	// Get job info 2x/sec for 20s until we confirm two workers for the current job
	require.NoError(t, backoff.Retry(func() error {
		jobs, err := c.ListJob(pipeline, nil, nil, -1, true)
		if err != nil {
			return fmt.Errorf("could not list job: %s", err.Error())
		}
		if len(jobs) == 0 {
			return fmt.Errorf("failed to find job")
		}
		jobInfo, err := c.InspectJob(jobs[0].Job.ID, false)
		if err != nil {
			return fmt.Errorf("could not inspect job: %s", err.Error())
		}
		if len(jobInfo.WorkerStatus) != 2 {
			return fmt.Errorf("incorrect number of statuses: %v", len(jobInfo.WorkerStatus))
		}
		return nil
	}, backoff.RetryEvery(500*time.Millisecond).For(20*time.Second)))
}

// TestSystemResourceRequest doesn't create any jobs or pipelines, it
// just makes sure that when pachyderm is deployed, we give rethinkdb, pachd,
// and etcd default resource requests. This prevents them from overloading
// nodes and getting evicted, which can slow down or break a cluster.
func TestSystemResourceRequests(t *testing.T) {
	if testing.Short() {
		t.Skip("Skipping integration tests in short mode")
	}
	kubeClient := tu.GetKubeClient(t)

	// Expected resource requests for pachyderm system pods:
	defaultLocalMem := map[string]string{
		"pachd": "512M",
		"etcd":  "512M",
	}
	defaultLocalCPU := map[string]string{
		"pachd": "250m",
		"etcd":  "250m",
	}
	defaultCloudMem := map[string]string{
		"pachd": "3G",
		"etcd":  "2G",
	}
	defaultCloudCPU := map[string]string{
		"pachd": "1",
		"etcd":  "1",
	}
	// Get Pod info for 'app' from k8s
	var c v1.Container
	for _, app := range []string{"pachd", "etcd"} {
		err := backoff.Retry(func() error {
			podList, err := kubeClient.CoreV1().Pods(v1.NamespaceDefault).List(
				metav1.ListOptions{
					LabelSelector: metav1.FormatLabelSelector(metav1.SetAsLabelSelector(
						map[string]string{"app": app, "suite": "pachyderm"},
					)),
				})
			if err != nil {
				return err
			}
			if len(podList.Items) < 1 {
				return fmt.Errorf("could not find pod for %s", app) // retry
			}
			c = podList.Items[0].Spec.Containers[0]
			return nil
		}, backoff.NewTestingBackOff())
		require.NoError(t, err)

		// Make sure the pod's container has resource requests
		cpu, ok := c.Resources.Requests[v1.ResourceCPU]
		require.True(t, ok, "could not get CPU request for "+app)
		require.True(t, cpu.String() == defaultLocalCPU[app] ||
			cpu.String() == defaultCloudCPU[app])
		mem, ok := c.Resources.Requests[v1.ResourceMemory]
		require.True(t, ok, "could not get memory request for "+app)
		require.True(t, mem.String() == defaultLocalMem[app] ||
			mem.String() == defaultCloudMem[app])
	}
}

// TestPipelineResourceRequest creates a pipeline with a resource request, and
// makes sure that's passed to k8s (by inspecting the pipeline's pods)
func TestPipelineResourceRequest(t *testing.T) {
	if testing.Short() {
		t.Skip("Skipping integration tests in short mode")
	}

	c := getPachClient(t)
	require.NoError(t, c.DeleteAll())
	// create repos
	dataRepo := tu.UniqueString("TestPipelineResourceRequest")
	pipelineName := tu.UniqueString("TestPipelineResourceRequest_Pipeline")
	require.NoError(t, c.CreateRepo(dataRepo))
	// Resources are not yet in client.CreatePipeline() (we may add them later)
	_, err := c.PpsAPIClient.CreatePipeline(
		context.Background(),
		&pps.CreatePipelineRequest{
			Pipeline: client.NewPipeline(pipelineName),
			Transform: &pps.Transform{
				Cmd: []string{"cp", path.Join("/pfs", dataRepo, "file"), "/pfs/out/file"},
			},
			ParallelismSpec: &pps.ParallelismSpec{
				Constant: 1,
			},
			ResourceRequests: &pps.ResourceSpec{
				Memory: "100M",
				Cpu:    0.5,
				Disk:   "10M",
			},
			Input: &pps.Input{
				Pfs: &pps.PFSInput{
					Repo:   dataRepo,
					Branch: "master",
					Glob:   "/*",
				},
			},
		})
	require.NoError(t, err)

	// Get info about the pipeline pods from k8s & check for resources
	pipelineInfo, err := c.InspectPipeline(pipelineName)
	require.NoError(t, err)

	var container v1.Container
	rcName := ppsutil.PipelineRcName(pipelineInfo.Pipeline.Name, pipelineInfo.Version)
	kubeClient := tu.GetKubeClient(t)
	require.NoError(t, backoff.Retry(func() error {
		podList, err := kubeClient.CoreV1().Pods(v1.NamespaceDefault).List(
			metav1.ListOptions{
				LabelSelector: metav1.FormatLabelSelector(metav1.SetAsLabelSelector(
					map[string]string{"app": rcName},
				)),
			})
		if err != nil {
			return err // retry
		}
		if len(podList.Items) != 1 || len(podList.Items[0].Spec.Containers) == 0 {
			return fmt.Errorf("could not find single container for pipeline %s", pipelineInfo.Pipeline.Name)
		}
		container = podList.Items[0].Spec.Containers[0]
		return nil // no more retries
	}, backoff.NewTestingBackOff()))
	// Make sure a CPU and Memory request are both set
	cpu, ok := container.Resources.Requests[v1.ResourceCPU]
	require.True(t, ok)
	require.Equal(t, "500m", cpu.String())
	mem, ok := container.Resources.Requests[v1.ResourceMemory]
	require.True(t, ok)
	require.Equal(t, "100M", mem.String())
	disk, ok := container.Resources.Requests[v1.ResourceEphemeralStorage]
	require.True(t, ok)
	require.Equal(t, "10M", disk.String())
}

func TestPipelineResourceLimit(t *testing.T) {
	if testing.Short() {
		t.Skip("Skipping integration tests in short mode")
	}

	c := getPachClient(t)
	require.NoError(t, c.DeleteAll())
	// create repos
	dataRepo := tu.UniqueString("TestPipelineResourceLimit")
	pipelineName := tu.UniqueString("TestPipelineResourceLimit_Pipeline")
	require.NoError(t, c.CreateRepo(dataRepo))
	// Resources are not yet in client.CreatePipeline() (we may add them later)
	_, err := c.PpsAPIClient.CreatePipeline(
		context.Background(),
		&pps.CreatePipelineRequest{
			Pipeline: client.NewPipeline(pipelineName),
			Transform: &pps.Transform{
				Cmd: []string{"cp", path.Join("/pfs", dataRepo, "file"), "/pfs/out/file"},
			},
			ParallelismSpec: &pps.ParallelismSpec{
				Constant: 1,
			},
			ResourceLimits: &pps.ResourceSpec{
				Memory: "100M",
				Cpu:    0.5,
			},
			Input: &pps.Input{
				Pfs: &pps.PFSInput{
					Repo:   dataRepo,
					Branch: "master",
					Glob:   "/*",
				},
			},
		})
	require.NoError(t, err)

	// Get info about the pipeline pods from k8s & check for resources
	pipelineInfo, err := c.InspectPipeline(pipelineName)
	require.NoError(t, err)

	var container v1.Container
	rcName := ppsutil.PipelineRcName(pipelineInfo.Pipeline.Name, pipelineInfo.Version)
	kubeClient := tu.GetKubeClient(t)
	err = backoff.Retry(func() error {
		podList, err := kubeClient.CoreV1().Pods(v1.NamespaceDefault).List(metav1.ListOptions{
			LabelSelector: metav1.FormatLabelSelector(metav1.SetAsLabelSelector(
				map[string]string{"app": rcName, "suite": "pachyderm"},
			)),
		})
		if err != nil {
			return err // retry
		}
		if len(podList.Items) != 1 || len(podList.Items[0].Spec.Containers) == 0 {
			return fmt.Errorf("could not find single container for pipeline %s", pipelineInfo.Pipeline.Name)
		}
		container = podList.Items[0].Spec.Containers[0]
		return nil // no more retries
	}, backoff.NewTestingBackOff())
	require.NoError(t, err)
	// Make sure a CPU and Memory request are both set
	cpu, ok := container.Resources.Limits[v1.ResourceCPU]
	require.True(t, ok)
	require.Equal(t, "500m", cpu.String())
	mem, ok := container.Resources.Limits[v1.ResourceMemory]
	require.True(t, ok)
	require.Equal(t, "100M", mem.String())
}

func TestPipelineResourceLimitDefaults(t *testing.T) {
	if testing.Short() {
		t.Skip("Skipping integration tests in short mode")
	}

	c := getPachClient(t)
	require.NoError(t, c.DeleteAll())
	// create repos
	dataRepo := tu.UniqueString("TestPipelineResourceLimit")
	pipelineName := tu.UniqueString("TestPipelineResourceLimit_Pipeline")
	require.NoError(t, c.CreateRepo(dataRepo))
	// Resources are not yet in client.CreatePipeline() (we may add them later)
	_, err := c.PpsAPIClient.CreatePipeline(
		context.Background(),
		&pps.CreatePipelineRequest{
			Pipeline: client.NewPipeline(pipelineName),
			Transform: &pps.Transform{
				Cmd: []string{"cp", path.Join("/pfs", dataRepo, "file"), "/pfs/out/file"},
			},
			ParallelismSpec: &pps.ParallelismSpec{
				Constant: 1,
			},
			Input: &pps.Input{
				Pfs: &pps.PFSInput{
					Repo:   dataRepo,
					Branch: "master",
					Glob:   "/*",
				},
			},
		})
	require.NoError(t, err)

	// Get info about the pipeline pods from k8s & check for resources
	pipelineInfo, err := c.InspectPipeline(pipelineName)
	require.NoError(t, err)

	var container v1.Container
	rcName := ppsutil.PipelineRcName(pipelineInfo.Pipeline.Name, pipelineInfo.Version)
	kubeClient := tu.GetKubeClient(t)
	err = backoff.Retry(func() error {
		podList, err := kubeClient.CoreV1().Pods(v1.NamespaceDefault).List(metav1.ListOptions{
			LabelSelector: metav1.FormatLabelSelector(metav1.SetAsLabelSelector(
				map[string]string{"app": rcName, "suite": "pachyderm"},
			)),
		})
		if err != nil {
			return err // retry
		}
		if len(podList.Items) != 1 || len(podList.Items[0].Spec.Containers) == 0 {
			return fmt.Errorf("could not find single container for pipeline %s", pipelineInfo.Pipeline.Name)
		}
		container = podList.Items[0].Spec.Containers[0]
		return nil // no more retries
	}, backoff.NewTestingBackOff())
	require.NoError(t, err)
	require.Nil(t, container.Resources.Limits)
}

func TestPipelinePartialResourceRequest(t *testing.T) {
	if testing.Short() {
		t.Skip("Skipping integration tests in short mode")
	}

	c := getPachClient(t)
	require.NoError(t, c.DeleteAll())
	// create repos
	dataRepo := tu.UniqueString("TestPipelinePartialResourceRequest")
	pipelineName := tu.UniqueString("pipeline")
	require.NoError(t, c.CreateRepo(dataRepo))
	// Resources are not yet in client.CreatePipeline() (we may add them later)
	_, err := c.PpsAPIClient.CreatePipeline(
		context.Background(),
		&pps.CreatePipelineRequest{
			Pipeline: client.NewPipeline(fmt.Sprintf("%s-%d", pipelineName, 0)),
			Transform: &pps.Transform{
				Cmd: []string{"true"},
			},
			ResourceRequests: &pps.ResourceSpec{
				Cpu:    0.5,
				Memory: "100M",
			},
			Input: &pps.Input{
				Pfs: &pps.PFSInput{
					Repo:   dataRepo,
					Branch: "master",
					Glob:   "/*",
				},
			},
		})
	require.NoError(t, err)
	_, err = c.PpsAPIClient.CreatePipeline(
		context.Background(),
		&pps.CreatePipelineRequest{
			Pipeline: client.NewPipeline(fmt.Sprintf("%s-%d", pipelineName, 1)),
			Transform: &pps.Transform{
				Cmd: []string{"true"},
			},
			ResourceRequests: &pps.ResourceSpec{
				Memory: "100M",
			},
			Input: &pps.Input{
				Pfs: &pps.PFSInput{
					Repo:   dataRepo,
					Branch: "master",
					Glob:   "/*",
				},
			},
		})
	require.NoError(t, err)
	_, err = c.PpsAPIClient.CreatePipeline(
		context.Background(),
		&pps.CreatePipelineRequest{
			Pipeline: client.NewPipeline(fmt.Sprintf("%s-%d", pipelineName, 2)),
			Transform: &pps.Transform{
				Cmd: []string{"true"},
			},
			ResourceRequests: &pps.ResourceSpec{},
			Input: &pps.Input{
				Pfs: &pps.PFSInput{
					Repo:   dataRepo,
					Branch: "master",
					Glob:   "/*",
				},
			},
		})
	require.NoError(t, err)
	require.NoError(t, backoff.Retry(func() error {
		for i := 0; i < 3; i++ {
			pipelineInfo, err := c.InspectPipeline(fmt.Sprintf("%s-%d", pipelineName, i))
			require.NoError(t, err)
			if pipelineInfo.State != pps.PipelineState_PIPELINE_RUNNING {
				return fmt.Errorf("pipeline not in running state")
			}
		}
		return nil
	}, backoff.NewTestingBackOff()))
}

func TestPodOpts(t *testing.T) {
	if testing.Short() {
		t.Skip("Skipping integration tests in short mode")
	}

	c := getPachClient(t)
	require.NoError(t, c.DeleteAll())
	// create repos
	dataRepo := tu.UniqueString("TestPodSpecOpts_data")
	require.NoError(t, c.CreateRepo(dataRepo))
	t.Run("Validation", func(t *testing.T) {
		pipelineName := tu.UniqueString("TestPodSpecOpts")
		_, err := c.PpsAPIClient.CreatePipeline(
			context.Background(),
			&pps.CreatePipelineRequest{
				Pipeline: client.NewPipeline(pipelineName),
				Transform: &pps.Transform{
					Cmd: []string{"cp", path.Join("/pfs", dataRepo, "file"), "/pfs/out/file"},
				},
				Input: &pps.Input{
					Pfs: &pps.PFSInput{
						Repo:   dataRepo,
						Branch: "master",
						Glob:   "/*",
					},
				},
				PodSpec: "not-json",
			})
		require.YesError(t, err)
		_, err = c.PpsAPIClient.CreatePipeline(
			context.Background(),
			&pps.CreatePipelineRequest{
				Pipeline: client.NewPipeline(pipelineName),
				Transform: &pps.Transform{
					Cmd: []string{"cp", path.Join("/pfs", dataRepo, "file"), "/pfs/out/file"},
				},
				Input: &pps.Input{
					Pfs: &pps.PFSInput{
						Repo:   dataRepo,
						Branch: "master",
						Glob:   "/*",
					},
				},
				PodPatch: "also-not-json",
			})
		require.YesError(t, err)
	})
	t.Run("Spec", func(t *testing.T) {
		pipelineName := tu.UniqueString("TestPodSpecOpts")
		_, err := c.PpsAPIClient.CreatePipeline(
			context.Background(),
			&pps.CreatePipelineRequest{
				Pipeline: client.NewPipeline(pipelineName),
				Transform: &pps.Transform{
					Cmd: []string{"cp", path.Join("/pfs", dataRepo, "file"), "/pfs/out/file"},
				},
				ParallelismSpec: &pps.ParallelismSpec{
					Constant: 1,
				},
				Input: &pps.Input{
					Pfs: &pps.PFSInput{
						Repo:   dataRepo,
						Branch: "master",
						Glob:   "/*",
					},
				},
				SchedulingSpec: &pps.SchedulingSpec{
					// This NodeSelector will cause the worker pod to fail to
					// schedule, but the test can still pass because we just check
					// for values on the pod, it doesn't need to actually come up.
					NodeSelector: map[string]string{
						"foo": "bar",
					},
				},
				PodSpec: `{
				"hostname": "hostname"
			}`,
			})
		require.NoError(t, err)

		// Get info about the pipeline pods from k8s & check for resources
		pipelineInfo, err := c.InspectPipeline(pipelineName)
		require.NoError(t, err)

		var pod v1.Pod
		rcName := ppsutil.PipelineRcName(pipelineInfo.Pipeline.Name, pipelineInfo.Version)
		kubeClient := tu.GetKubeClient(t)
		err = backoff.Retry(func() error {
			podList, err := kubeClient.CoreV1().Pods(v1.NamespaceDefault).List(metav1.ListOptions{
				LabelSelector: metav1.FormatLabelSelector(metav1.SetAsLabelSelector(
					map[string]string{"app": rcName, "suite": "pachyderm"},
				)),
			})
			if err != nil {
				return err // retry
			}
			if len(podList.Items) != 1 || len(podList.Items[0].Spec.Containers) == 0 {
				return fmt.Errorf("could not find single container for pipeline %s", pipelineInfo.Pipeline.Name)
			}
			pod = podList.Items[0]
			return nil // no more retries
		}, backoff.NewTestingBackOff())
		require.NoError(t, err)
		// Make sure a CPU and Memory request are both set
		require.Equal(t, "bar", pod.Spec.NodeSelector["foo"])
		require.Equal(t, "hostname", pod.Spec.Hostname)
	})
	t.Run("Patch", func(t *testing.T) {
		pipelineName := tu.UniqueString("TestPodSpecOpts")
		_, err := c.PpsAPIClient.CreatePipeline(
			context.Background(),
			&pps.CreatePipelineRequest{
				Pipeline: client.NewPipeline(pipelineName),
				Transform: &pps.Transform{
					Cmd: []string{"cp", path.Join("/pfs", dataRepo, "file"), "/pfs/out/file"},
				},
				ParallelismSpec: &pps.ParallelismSpec{
					Constant: 1,
				},
				Input: &pps.Input{
					Pfs: &pps.PFSInput{
						Repo:   dataRepo,
						Branch: "master",
						Glob:   "/*",
					},
				},
				SchedulingSpec: &pps.SchedulingSpec{
					// This NodeSelector will cause the worker pod to fail to
					// schedule, but the test can still pass because we just check
					// for values on the pod, it doesn't need to actually come up.
					NodeSelector: map[string]string{
						"foo": "bar",
					},
				},
				PodPatch: `[
					{ "op": "add", "path": "/hostname", "value": "hostname" }
			]`,
			})
		require.NoError(t, err)

		// Get info about the pipeline pods from k8s & check for resources
		pipelineInfo, err := c.InspectPipeline(pipelineName)
		require.NoError(t, err)

		var pod v1.Pod
		rcName := ppsutil.PipelineRcName(pipelineInfo.Pipeline.Name, pipelineInfo.Version)
		kubeClient := tu.GetKubeClient(t)
		err = backoff.Retry(func() error {
			podList, err := kubeClient.CoreV1().Pods(v1.NamespaceDefault).List(metav1.ListOptions{
				LabelSelector: metav1.FormatLabelSelector(metav1.SetAsLabelSelector(
					map[string]string{"app": rcName, "suite": "pachyderm"},
				)),
			})
			if err != nil {
				return err // retry
			}
			if len(podList.Items) != 1 || len(podList.Items[0].Spec.Containers) == 0 {
				return fmt.Errorf("could not find single container for pipeline %s", pipelineInfo.Pipeline.Name)
			}
			pod = podList.Items[0]
			return nil // no more retries
		}, backoff.NewTestingBackOff())
		require.NoError(t, err)
		// Make sure a CPU and Memory request are both set
		require.Equal(t, "bar", pod.Spec.NodeSelector["foo"])
		require.Equal(t, "hostname", pod.Spec.Hostname)
	})
}

func TestPipelineLargeOutput(t *testing.T) {
	if testing.Short() {
		t.Skip("Skipping integration tests in short mode")
	}

	c := getPachClient(t)
	require.NoError(t, c.DeleteAll())

	dataRepo := tu.UniqueString("TestPipelineInputDataModification_data")
	require.NoError(t, c.CreateRepo(dataRepo))

	numFiles := 100
	commit1, err := c.StartCommit(dataRepo, "master")
	require.NoError(t, err)
	for i := 0; i < numFiles; i++ {
		_, err = c.PutFile(dataRepo, commit1.ID, fmt.Sprintf("file-%d", i), strings.NewReader(""))
	}
	require.NoError(t, c.FinishCommit(dataRepo, commit1.ID))

	pipeline := tu.UniqueString("pipeline")
	require.NoError(t, c.CreatePipeline(
		pipeline,
		"",
		[]string{"bash"},
		[]string{
			"for i in `seq 1 100`; do touch /pfs/out/$RANDOM; done",
		},
		&pps.ParallelismSpec{
			Constant: 4,
		},
		client.NewPFSInput(dataRepo, "/*"),
		"",
		false,
	))

	commitIter, err := c.FlushCommit([]*pfs.Commit{commit1}, nil)
	require.NoError(t, err)
	commitInfos := collectCommitInfos(t, commitIter)
	require.Equal(t, 1, len(commitInfos))
}

func TestJoinInput(t *testing.T) {
	if testing.Short() {
		t.Skip("Skipping integration tests in short mode")
	}

	c := getPachClient(t)
	require.NoError(t, c.DeleteAll())

	var repos []string
	for i := 0; i < 2; i++ {
		repos = append(repos, tu.UniqueString(fmt.Sprintf("TestJoinInput%v", i)))
		require.NoError(t, c.CreateRepo(repos[i]))
	}

	numFiles := 16
	var commits []*pfs.Commit
	for r, repo := range repos {
		commit, err := c.StartCommit(repo, "master")
		require.NoError(t, err)
		commits = append(commits, commit)
		for i := 0; i < numFiles; i++ {
			_, err = c.PutFile(repo, "master", fmt.Sprintf("file-%v.%4b", r, i), strings.NewReader(fmt.Sprintf("%d\n", i)))
		}
		require.NoError(t, c.FinishCommit(repo, "master"))
	}

	pipeline := tu.UniqueString("join-pipeline")
	require.NoError(t, c.CreatePipeline(
		pipeline,
		"",
		[]string{"bash"},
		[]string{
			fmt.Sprintf("touch /pfs/out/$(echo $(ls -r /pfs/%s/)$(ls -r /pfs/%s/))", repos[0], repos[1]),
		},
		&pps.ParallelismSpec{
			Constant: 1,
		},
		client.NewJoinInput(
			client.NewPFSInputOpts("", repos[0], "", "/file-?.(11*)", "$1", false),
			client.NewPFSInputOpts("", repos[1], "", "/file-?.(*0)", "$1", false),
		),
		"",
		false,
	))

	commitInfos, err := c.FlushCommitAll(commits, []*pfs.Repo{client.NewRepo(pipeline)})
	require.NoError(t, err)
	require.Equal(t, 1, len(commitInfos))
	outCommit := commitInfos[0].Commit
	fileInfos, err := c.ListFile(outCommit.Repo.Name, outCommit.ID, "")
	require.NoError(t, err)
	require.Equal(t, 2, len(fileInfos))
	expectedNames := []string{"/file-0.1100file-1.1100", "/file-0.1110file-1.1110"}
	for i, fi := range fileInfos {
		// 1 byte per repo
		require.Equal(t, expectedNames[i], fi.File.Path)
	}
}

func TestUnionInput(t *testing.T) {
	if testing.Short() {
		t.Skip("Skipping integration tests in short mode")
	}

	c := getPachClient(t)
	require.NoError(t, c.DeleteAll())

	var repos []string
	for i := 0; i < 4; i++ {
		repos = append(repos, tu.UniqueString("TestUnionInput"))
		require.NoError(t, c.CreateRepo(repos[i]))
	}

	numFiles := 2
	var commits []*pfs.Commit
	for _, repo := range repos {
		commit, err := c.StartCommit(repo, "master")
		require.NoError(t, err)
		commits = append(commits, commit)
		for i := 0; i < numFiles; i++ {
			_, err = c.PutFile(repo, "master", fmt.Sprintf("file-%d", i), strings.NewReader(fmt.Sprintf("%d", i)))
		}
		require.NoError(t, c.FinishCommit(repo, "master"))
	}

	t.Run("union all", func(t *testing.T) {
		pipeline := tu.UniqueString("pipeline")
		require.NoError(t, c.CreatePipeline(
			pipeline,
			"",
			[]string{"bash"},
			[]string{
				"cp /pfs/*/* /pfs/out",
			},
			&pps.ParallelismSpec{
				Constant: 1,
			},
			client.NewUnionInput(
				client.NewPFSInput(repos[0], "/*"),
				client.NewPFSInput(repos[1], "/*"),
				client.NewPFSInput(repos[2], "/*"),
				client.NewPFSInput(repos[3], "/*"),
			),
			"",
			false,
		))

		commitIter, err := c.FlushCommit(commits, []*pfs.Repo{client.NewRepo(pipeline)})
		require.NoError(t, err)
		commitInfos := collectCommitInfos(t, commitIter)
		require.Equal(t, 1, len(commitInfos))
		outCommit := commitInfos[0].Commit
		fileInfos, err := c.ListFile(outCommit.Repo.Name, outCommit.ID, "")
		require.NoError(t, err)
		require.Equal(t, 2, len(fileInfos))
		for _, fi := range fileInfos {
			// 1 byte per repo
			require.Equal(t, uint64(len(repos)), fi.SizeBytes)
		}
	})

	t.Run("union crosses", func(t *testing.T) {
		pipeline := tu.UniqueString("pipeline")
		require.NoError(t, c.CreatePipeline(
			pipeline,
			"",
			[]string{"bash"},
			[]string{
				"cp -r /pfs/TestUnionInput* /pfs/out",
			},
			&pps.ParallelismSpec{
				Constant: 1,
			},
			client.NewUnionInput(
				client.NewCrossInput(
					client.NewPFSInput(repos[0], "/*"),
					client.NewPFSInput(repos[1], "/*"),
				),
				client.NewCrossInput(
					client.NewPFSInput(repos[2], "/*"),
					client.NewPFSInput(repos[3], "/*"),
				),
			),
			"",
			false,
		))

		commitIter, err := c.FlushCommit(commits, []*pfs.Repo{client.NewRepo(pipeline)})
		require.NoError(t, err)
		commitInfos := collectCommitInfos(t, commitIter)
		require.Equal(t, 1, len(commitInfos))
		outCommit := commitInfos[0].Commit
		for _, repo := range repos {
			fileInfos, err := c.ListFile(outCommit.Repo.Name, outCommit.ID, repo)
			require.NoError(t, err)
			require.Equal(t, 2, len(fileInfos))
			for _, fi := range fileInfos {
				// each file should be seen twice
				require.Equal(t, uint64(2), fi.SizeBytes)
			}
		}
	})

	t.Run("cross unions", func(t *testing.T) {
		pipeline := tu.UniqueString("pipeline")
		require.NoError(t, c.CreatePipeline(
			pipeline,
			"",
			[]string{"bash"},
			[]string{
				"cp -r /pfs/TestUnionInput* /pfs/out",
			},
			&pps.ParallelismSpec{
				Constant: 1,
			},
			client.NewCrossInput(
				client.NewUnionInput(
					client.NewPFSInput(repos[0], "/*"),
					client.NewPFSInput(repos[1], "/*"),
				),
				client.NewUnionInput(
					client.NewPFSInput(repos[2], "/*"),
					client.NewPFSInput(repos[3], "/*"),
				),
			),
			"",
			false,
		))

		commitIter, err := c.FlushCommit(commits, []*pfs.Repo{client.NewRepo(pipeline)})
		require.NoError(t, err)
		commitInfos := collectCommitInfos(t, commitIter)
		require.Equal(t, 1, len(commitInfos))
		outCommit := commitInfos[0].Commit
		for _, repo := range repos {
			fileInfos, err := c.ListFile(outCommit.Repo.Name, outCommit.ID, repo)
			require.NoError(t, err)
			require.Equal(t, 2, len(fileInfos))
			for _, fi := range fileInfos {
				// each file should be seen twice
				require.Equal(t, uint64(4), fi.SizeBytes)
			}
		}
	})

	t.Run("union alias", func(t *testing.T) {
		pipeline := tu.UniqueString("pipeline")
		require.NoError(t, c.CreatePipeline(
			pipeline,
			"",
			[]string{"bash"},
			[]string{
				"cp -r /pfs/in /pfs/out",
			},
			&pps.ParallelismSpec{
				Constant: 1,
			},
			client.NewUnionInput(
				client.NewPFSInputOpts("in", repos[0], "", "/*", "", false),
				client.NewPFSInputOpts("in", repos[1], "", "/*", "", false),
				client.NewPFSInputOpts("in", repos[2], "", "/*", "", false),
				client.NewPFSInputOpts("in", repos[3], "", "/*", "", false),
			),
			"",
			false,
		))

		commitIter, err := c.FlushCommit(commits, []*pfs.Repo{client.NewRepo(pipeline)})
		require.NoError(t, err)
		commitInfos := collectCommitInfos(t, commitIter)
		require.Equal(t, 1, len(commitInfos))
		outCommit := commitInfos[0].Commit
		fileInfos, err := c.ListFile(outCommit.Repo.Name, outCommit.ID, "in")
		require.NoError(t, err)
		require.Equal(t, 2, len(fileInfos))
		for _, fi := range fileInfos {
			require.Equal(t, uint64(4), fi.SizeBytes)
		}
	})

	t.Run("union cross alias", func(t *testing.T) {
		pipeline := tu.UniqueString("pipeline")
		require.YesError(t, c.CreatePipeline(
			pipeline,
			"",
			[]string{"bash"},
			[]string{
				"cp -r /pfs/in* /pfs/out",
			},
			&pps.ParallelismSpec{
				Constant: 1,
			},
			client.NewUnionInput(
				client.NewCrossInput(
					client.NewPFSInputOpts("in1", repos[0], "", "/*", "", false),
					client.NewPFSInputOpts("in1", repos[1], "", "/*", "", false),
				),
				client.NewCrossInput(
					client.NewPFSInputOpts("in2", repos[2], "", "/*", "", false),
					client.NewPFSInputOpts("in2", repos[3], "", "/*", "", false),
				),
			),
			"",
			false,
		))
		require.NoError(t, c.CreatePipeline(
			pipeline,
			"",
			[]string{"bash"},
			[]string{
				"cp -r /pfs/in* /pfs/out",
			},
			&pps.ParallelismSpec{
				Constant: 1,
			},
			client.NewUnionInput(
				client.NewCrossInput(
					client.NewPFSInputOpts("in1", repos[0], "", "/*", "", false),
					client.NewPFSInputOpts("in2", repos[1], "", "/*", "", false),
				),
				client.NewCrossInput(
					client.NewPFSInputOpts("in1", repos[2], "", "/*", "", false),
					client.NewPFSInputOpts("in2", repos[3], "", "/*", "", false),
				),
			),
			"",
			false,
		))

		commitIter, err := c.FlushCommit(commits, []*pfs.Repo{client.NewRepo(pipeline)})
		require.NoError(t, err)
		commitInfos := collectCommitInfos(t, commitIter)
		require.Equal(t, 1, len(commitInfos))
		outCommit := commitInfos[0].Commit
		for _, dir := range []string{"in1", "in2"} {
			fileInfos, err := c.ListFile(outCommit.Repo.Name, outCommit.ID, dir)
			require.NoError(t, err)
			require.Equal(t, 2, len(fileInfos))
			for _, fi := range fileInfos {
				// each file should be seen twice
				require.Equal(t, uint64(4), fi.SizeBytes)
			}
		}
	})
	t.Run("cross union alias", func(t *testing.T) {
		pipeline := tu.UniqueString("pipeline")
		require.YesError(t, c.CreatePipeline(
			pipeline,
			"",
			[]string{"bash"},
			[]string{
				"cp -r /pfs/in* /pfs/out",
			},
			&pps.ParallelismSpec{
				Constant: 1,
			},
			client.NewCrossInput(
				client.NewUnionInput(
					client.NewPFSInputOpts("in1", repos[0], "", "/*", "", false),
					client.NewPFSInputOpts("in2", repos[1], "", "/*", "", false),
				),
				client.NewUnionInput(
					client.NewPFSInputOpts("in1", repos[2], "", "/*", "", false),
					client.NewPFSInputOpts("in2", repos[3], "", "/*", "", false),
				),
			),
			"",
			false,
		))
		require.NoError(t, c.CreatePipeline(
			pipeline,
			"",
			[]string{"bash"},
			[]string{
				"cp -r /pfs/in* /pfs/out",
			},
			&pps.ParallelismSpec{
				Constant: 1,
			},
			client.NewCrossInput(
				client.NewUnionInput(
					client.NewPFSInputOpts("in1", repos[0], "", "/*", "", false),
					client.NewPFSInputOpts("in1", repos[1], "", "/*", "", false),
				),
				client.NewUnionInput(
					client.NewPFSInputOpts("in2", repos[2], "", "/*", "", false),
					client.NewPFSInputOpts("in2", repos[3], "", "/*", "", false),
				),
			),
			"",
			false,
		))

		commitIter, err := c.FlushCommit(commits, []*pfs.Repo{client.NewRepo(pipeline)})
		require.NoError(t, err)
		commitInfos := collectCommitInfos(t, commitIter)
		require.Equal(t, 1, len(commitInfos))
		outCommit := commitInfos[0].Commit
		for _, dir := range []string{"in1", "in2"} {
			fileInfos, err := c.ListFile(outCommit.Repo.Name, outCommit.ID, dir)
			require.NoError(t, err)
			require.Equal(t, 2, len(fileInfos))
			for _, fi := range fileInfos {
				// each file should be seen twice
				require.Equal(t, uint64(8), fi.SizeBytes)
			}
		}
	})
}

func TestGarbageCollection(t *testing.T) {
	if testing.Short() {
		t.Skip("Skipping integration tests in short mode")
	}

	c := getPachClient(t)

	// Delete everything, then run garbage collection and finally check that
	// we're at a baseline of 0 tags and 0 objects.
	require.NoError(t, c.DeleteAll())
	require.NoError(t, c.GarbageCollect(0))
	originalObjects := getAllObjects(t, c)
	originalTags := getAllTags(t, c)
	require.Equal(t, 0, len(originalObjects))
	require.Equal(t, 0, len(originalTags))

	dataRepo := tu.UniqueString(t.Name())
	pipeline := tu.UniqueString(t.Name() + "Pipeline")
	failurePipeline := tu.UniqueString(t.Name() + "FailurePipeline")

	var commit *pfs.Commit
	var err error
	createInputAndPipeline := func() {
		require.NoError(t, c.CreateRepo(dataRepo))

		commit, err = c.StartCommit(dataRepo, "master")
		require.NoError(t, err)
		_, err = c.PutFile(dataRepo, commit.ID, "foo", strings.NewReader("foo"))
		require.NoError(t, err)
		_, err = c.PutFile(dataRepo, commit.ID, "bar", strings.NewReader("bar"))
		require.NoError(t, err)
		require.NoError(t, c.FinishCommit(dataRepo, "master"))

		// This pipeline fails immediately (to test that GC succeeds in the
		// presence of failed pipelines
		require.NoError(t, c.CreatePipeline(
			failurePipeline,
			"nonexistant-image",
			[]string{"bash"},
			[]string{"exit 1"},
			nil,
			client.NewPFSInput(dataRepo, "/"),
			"",
			false,
		))
		// This pipeline copies foo and modifies bar
		require.NoError(t, c.CreatePipeline(
			pipeline,
			"",
			[]string{"bash"},
			[]string{
				fmt.Sprintf("cp /pfs/%s/foo /pfs/out/foo", dataRepo),
				fmt.Sprintf("cp /pfs/%s/bar /pfs/out/bar", dataRepo),
				"echo bar >> /pfs/out/bar",
			},
			nil,
			client.NewPFSInput(dataRepo, "/"),
			"",
			false,
		))
		// run FlushJob inside a retry loop, as the pipeline may take a few moments
		// to start the worker master and create a job
		require.NoErrorWithinTRetry(t, 60*time.Second, func() error {
			jobInfos, err := c.FlushJobAll([]*pfs.Commit{commit}, nil)
			require.NoError(t, err)
			if len(jobInfos) != 1 {
				return fmt.Errorf("expected one job but got %d", len(jobInfos))
			}
			if jobInfos[0].State != pps.JobState_JOB_SUCCESS {
				return fmt.Errorf("Expected job in state SUCCESS but was in %s", jobInfos[0].State)
			}
			return nil
		})
	}
	createInputAndPipeline()

	objectsBefore := getAllObjects(t, c)
	tagsBefore := getAllTags(t, c)
	specObjectCountBefore := getObjectCountForRepo(t, c, ppsconsts.SpecRepo)
	// Try to GC without stopping the pipeline.
	require.YesError(t, c.GarbageCollect(0))

	// Now stop the pipeline  and GC
	require.NoError(t, c.StopPipeline(pipeline))
	require.NoErrorWithinTRetry(t, 90*time.Second, func() error {
		return c.GarbageCollect(0)
	})

	// Check that data still exists in the input repo
	var buf bytes.Buffer
	require.NoError(t, c.GetFile(dataRepo, commit.ID, "foo", 0, 0, &buf))
	require.Equal(t, "foo", buf.String())
	buf.Reset()
	require.NoError(t, c.GetFile(dataRepo, commit.ID, "bar", 0, 0, &buf))
	require.Equal(t, "bar", buf.String())

	pis, err := c.ListPipeline()
	require.NoError(t, err)
	require.Equal(t, 2, len(pis))

	buf.Reset()
	require.NoError(t, c.GetFile(pipeline, "master", "foo", 0, 0, &buf))
	require.Equal(t, "foo", buf.String())
	buf.Reset()
	require.NoError(t, c.GetFile(pipeline, "master", "bar", 0, 0, &buf))
	require.Equal(t, "barbar\n", buf.String())

	// Check that no objects or tags have been removed, since we just ran GC
	// without deleting anything.
	objectsAfter := getAllObjects(t, c)
	tagsAfter := getAllTags(t, c)

	require.Equal(t, len(tagsBefore), len(tagsAfter))
	// Stopping the pipeline creates/updates the pipeline __spec__ repo, so we need
	// to account for the number of objects we added there
	specObjectCountAfter := getObjectCountForRepo(t, c, ppsconsts.SpecRepo)
	expectedSpecObjectCountDelta := specObjectCountAfter - specObjectCountBefore
	require.Equal(t, len(objectsBefore)+expectedSpecObjectCountDelta, len(objectsAfter))
	objectsBefore = objectsAfter
	tagsBefore = tagsAfter

	// Now delete both pipelines and GC
	require.NoError(t, c.DeletePipeline(pipeline, false))
	require.NoError(t, c.DeletePipeline(failurePipeline, false))
	require.NoErrorWithinTRetry(t, 30*time.Second, func() error {
		require.NoError(t, c.GarbageCollect(0))

		// We should've deleted one tag since the functioning pipeline only processed
		// one datum.
		tagsAfter = getAllTags(t, c)
		if dTags := len(tagsBefore) - len(tagsAfter); dTags != 1 {
			return fmt.Errorf("expected 1 tag after GC but found %d", dTags)
		}

		// We should've deleted 2 objects:
		// - the hashtree referenced by the tag (datum hashtree)
		//   - Note that the hashtree for the output commit is the same object as the
		//     datum hashtree. It contains the same metadata, and b/c hashtrees are
		//     stored as objects, it's deduped with the datum hashtree
		// - The "datums" object attached to 'pipeline's output commit
		// Note that deleting a pipeline doesn't delete the spec commits
		objectsAfter = getAllObjects(t, c)
		if dObjects := len(objectsBefore) - len(objectsAfter); dObjects != 2 {
			return fmt.Errorf("expected 3 objects but found %d", dObjects)
		}
		// The 9 remaining objects are:
		// - hashtree for input commit
		// - object w/ contents of /foo + object w/ contents of /bar
		// - 6 objects in __spec__:
		//   (hashtree + /spec file) * (2 'pipeline' commits + 1 'failurePipeline' commit)
		if len(objectsAfter) != 9 {
			return fmt.Errorf("expected 9 objects remaining, but found %d", len(objectsAfter))
		}
		return nil
	})

	// Now we delete everything.
	require.NoError(t, c.DeleteAll())
	require.NoError(t, c.GarbageCollect(0))

	// Since we've now deleted everything that we created in this test,
	// the tag count and object count should be back to the originals.
	objectsAfter = getAllObjects(t, c)
	tagsAfter = getAllTags(t, c)
	require.Equal(t, 0, len(tagsAfter))
	require.Equal(t, 0, len(objectsAfter))

	// Now we create the pipeline again and check that all data is
	// accessible.  This is important because there used to be a bug
	// where we failed to invalidate the cache such that the objects in
	// the cache were referencing blocks that had been GC-ed.
	createInputAndPipeline()
	buf.Reset()
	require.NoError(t, c.GetFile(dataRepo, commit.ID, "foo", 0, 0, &buf))
	require.Equal(t, "foo", buf.String())
	buf.Reset()
	require.NoError(t, c.GetFile(dataRepo, commit.ID, "bar", 0, 0, &buf))
	require.Equal(t, "bar", buf.String())
	buf.Reset()
	require.NoError(t, c.GetFile(pipeline, "master", "foo", 0, 0, &buf))
	require.Equal(t, "foo", buf.String())
	buf.Reset()
	require.NoError(t, c.GetFile(pipeline, "master", "bar", 0, 0, &buf))
	require.Equal(t, "barbar\n", buf.String())
}

func TestPipelineWithStats(t *testing.T) {
	if testing.Short() {
		t.Skip("Skipping integration tests in short mode")
	}

	c := getPachClient(t)
	require.NoError(t, c.DeleteAll())

	dataRepo := tu.UniqueString("TestPipelineWithStats_data")
	require.NoError(t, c.CreateRepo(dataRepo))

	numFiles := 10
	commit1, err := c.StartCommit(dataRepo, "master")
	require.NoError(t, err)
	for i := 0; i < numFiles; i++ {
		_, err = c.PutFile(dataRepo, commit1.ID, fmt.Sprintf("file-%d", i), strings.NewReader(strings.Repeat("foo\n", 100)))
	}
	require.NoError(t, c.FinishCommit(dataRepo, commit1.ID))

	pipeline := tu.UniqueString("pipeline")
	_, err = c.PpsAPIClient.CreatePipeline(context.Background(),
		&pps.CreatePipelineRequest{
			Pipeline: client.NewPipeline(pipeline),
			Transform: &pps.Transform{
				Cmd: []string{"bash"},
				Stdin: []string{
					fmt.Sprintf("cp /pfs/%s/* /pfs/out/", dataRepo),
				},
			},
			Input:       client.NewPFSInput(dataRepo, "/*"),
			EnableStats: true,
			ParallelismSpec: &pps.ParallelismSpec{
				Constant: 4,
			},
		})

	commitIter, err := c.FlushCommit([]*pfs.Commit{commit1}, nil)
	require.NoError(t, err)
	commitInfos := collectCommitInfos(t, commitIter)
	require.Equal(t, 2, len(commitInfos))

	jobs, err := c.ListJob(pipeline, nil, nil, -1, true)
	require.NoError(t, err)
	require.Equal(t, 1, len(jobs))

	// Check we can list datums before job completion
	resp, err := c.ListDatum(jobs[0].Job.ID, 0, 0)
	require.NoError(t, err)
	require.Equal(t, numFiles, len(resp.DatumInfos))
	require.Equal(t, 1, len(resp.DatumInfos[0].Data))

	// Check we can list datums before job completion w pagination
	resp, err = c.ListDatum(jobs[0].Job.ID, 5, 0)
	require.NoError(t, err)
	require.Equal(t, 5, len(resp.DatumInfos))
	require.Equal(t, int64(numFiles/5), resp.TotalPages)
	require.Equal(t, int64(0), resp.Page)

	// Block on the job being complete before we call ListDatum again so we're
	// sure the datums have actually been processed.
	_, err = c.InspectJob(jobs[0].Job.ID, true)
	require.NoError(t, err)

	resp, err = c.ListDatum(jobs[0].Job.ID, 0, 0)
	require.NoError(t, err)
	require.Equal(t, numFiles, len(resp.DatumInfos))
	require.Equal(t, 1, len(resp.DatumInfos[0].Data))

	for _, datum := range resp.DatumInfos {
		require.NoError(t, err)
		require.Equal(t, pps.DatumState_SUCCESS, datum.State)
	}

	// Make sure 'inspect datum' works
	datum, err := c.InspectDatum(jobs[0].Job.ID, resp.DatumInfos[0].Datum.ID)
	require.NoError(t, err)
	require.Equal(t, pps.DatumState_SUCCESS, datum.State)
}

func TestPipelineWithStatsToggle(t *testing.T) {
	if testing.Short() {
		t.Skip("Skipping integration tests in short mode")
	}
	c := getPachClient(t)
	require.NoError(t, c.DeleteAll())
	dataRepo := tu.UniqueString("TestPipelineWithStatsToggle_data")
	require.NoError(t, c.CreateRepo(dataRepo))
	pipeline := tu.UniqueString("TestPipelineWithStatsToggle")
	updatePipeline := func(enabled bool) error {
		_, err := c.PpsAPIClient.CreatePipeline(context.Background(),
			&pps.CreatePipelineRequest{
				Pipeline: client.NewPipeline(pipeline),
				Transform: &pps.Transform{
					Cmd: []string{"bash"},
					Stdin: []string{
						fmt.Sprintf("cp /pfs/%s/* /pfs/out/", dataRepo),
					},
				},
				EnableStats: enabled,
				Input:       client.NewPFSInput(dataRepo, "/*"),
				ParallelismSpec: &pps.ParallelismSpec{
					Constant: 1,
				},
				Update: true,
			})
		return err
	}
	numFiles := 5
	var commits []*pfs.Commit
	updateFiles := func() {
		commitLen := len(commits)
		for i := commitLen; i < commitLen+numFiles; i++ {
			commit, err := c.StartCommit(dataRepo, "master")
			commits = append(commits, commit)
			require.NoError(t, err)
			_, err = c.PutFile(dataRepo, commits[i].ID, fmt.Sprintf("foo-%d", i), strings.NewReader("foo\n"))
			require.NoError(t, err)
			require.NoError(t, c.FinishCommit(dataRepo, commits[i].ID))
		}
	}
	// Start with stats disabled.
	require.NoError(t, updatePipeline(false))
	updateFiles()
	jobs, err := c.FlushJobAll([]*pfs.Commit{commits[len(commits)-1]}, nil)
	require.NoError(t, err)
	// Check no stats.
	resp, err := c.ListDatum(jobs[0].Job.ID, 0, 0)
	require.NoError(t, err)
	_, err = c.InspectDatum(jobs[0].Job.ID, resp.DatumInfos[0].Datum.ID)
	require.YesError(t, err)
	// Enable stats
	require.NoError(t, updatePipeline(true))
	updateFiles()
	jobs, err = c.FlushJobAll([]*pfs.Commit{commits[len(commits)-1]}, nil)
	require.NoError(t, err)
	// Check stats.
	time.Sleep(3 * time.Minute)
	resp, err = c.ListDatum(jobs[0].Job.ID, 0, 0)
	require.NoError(t, err)
	require.Equal(t, numFiles, len(resp.DatumInfos))
	datum, err := c.InspectDatum(jobs[0].Job.ID, resp.DatumInfos[0].Datum.ID)
	require.NoError(t, err)
	require.Equal(t, pps.DatumState_SUCCESS, datum.State)
	for i := 1; i < numFiles; i++ {
		datum, err := c.InspectDatum(jobs[0].Job.ID, resp.DatumInfos[i].Datum.ID)
		require.NoError(t, err)
		require.Equal(t, pps.DatumState_SKIPPED, datum.State)
	}
	// Check that disabling stats errors.
	require.YesError(t, updatePipeline(false))
}

func TestPipelineWithStatsFailedDatums(t *testing.T) {
	if testing.Short() {
		t.Skip("Skipping integration tests in short mode")
	}

	c := getPachClient(t)
	require.NoError(t, c.DeleteAll())

	dataRepo := tu.UniqueString("TestPipelineWithStatsFailedDatums_data")
	require.NoError(t, c.CreateRepo(dataRepo))

	numFiles := 10
	commit1, err := c.StartCommit(dataRepo, "master")
	require.NoError(t, err)
	for i := 0; i < numFiles; i++ {
		_, err = c.PutFile(dataRepo, commit1.ID, fmt.Sprintf("file-%d", i), strings.NewReader(strings.Repeat("foo\n", 100)))
	}
	require.NoError(t, c.FinishCommit(dataRepo, commit1.ID))

	pipeline := tu.UniqueString("pipeline")
	_, err = c.PpsAPIClient.CreatePipeline(context.Background(),
		&pps.CreatePipelineRequest{
			Pipeline: client.NewPipeline(pipeline),
			Transform: &pps.Transform{
				Cmd: []string{"bash"},
				Stdin: []string{
					fmt.Sprintf("if [ -f /pfs/%s/file-5 ]; then exit 1; fi", dataRepo),
					fmt.Sprintf("cp /pfs/%s/* /pfs/out/", dataRepo),
				},
			},
			Input:       client.NewPFSInput(dataRepo, "/*"),
			EnableStats: true,
			ParallelismSpec: &pps.ParallelismSpec{
				Constant: 4,
			},
		})

	commitIter, err := c.FlushCommit([]*pfs.Commit{commit1}, nil)
	require.NoError(t, err)
	commitInfos := collectCommitInfos(t, commitIter)
	require.Equal(t, 2, len(commitInfos))

	jobs, err := c.ListJob(pipeline, nil, nil, -1, true)
	require.NoError(t, err)
	require.Equal(t, 1, len(jobs))
	// Block on the job being complete before we call ListDatum
	_, err = c.InspectJob(jobs[0].Job.ID, true)
	require.NoError(t, err)

	resp, err := c.ListDatum(jobs[0].Job.ID, 0, 0)
	require.NoError(t, err)
	require.Equal(t, numFiles, len(resp.DatumInfos))

	// First entry should be failed
	require.Equal(t, pps.DatumState_FAILED, resp.DatumInfos[0].State)
	// Last entry should be success
	require.Equal(t, pps.DatumState_SUCCESS, resp.DatumInfos[len(resp.DatumInfos)-1].State)

	// Make sure 'inspect datum' works for failed state
	datum, err := c.InspectDatum(jobs[0].Job.ID, resp.DatumInfos[0].Datum.ID)
	require.NoError(t, err)
	require.Equal(t, pps.DatumState_FAILED, datum.State)
}

func TestPipelineWithStatsPaginated(t *testing.T) {
	if testing.Short() {
		t.Skip("Skipping integration tests in short mode")
	}

	c := getPachClient(t)
	require.NoError(t, c.DeleteAll())

	dataRepo := tu.UniqueString("TestPipelineWithStatsPaginated_data")
	require.NoError(t, c.CreateRepo(dataRepo))

	numPages := int64(2)
	pageSize := int64(10)
	numFiles := int(numPages * pageSize)
	commit1, err := c.StartCommit(dataRepo, "master")
	require.NoError(t, err)
	for i := 0; i < numFiles; i++ {
		_, err = c.PutFile(dataRepo, commit1.ID, fmt.Sprintf("file-%d", i), strings.NewReader(strings.Repeat("foo\n", 100)))
	}
	require.NoError(t, c.FinishCommit(dataRepo, commit1.ID))

	pipeline := tu.UniqueString("pipeline")
	_, err = c.PpsAPIClient.CreatePipeline(context.Background(),
		&pps.CreatePipelineRequest{
			Pipeline: client.NewPipeline(pipeline),
			Transform: &pps.Transform{
				Cmd: []string{"bash"},
				Stdin: []string{
					fmt.Sprintf("if [ -f /pfs/%s/file-5 ]; then exit 1; fi", dataRepo),
					fmt.Sprintf("cp /pfs/%s/* /pfs/out/", dataRepo),
				},
			},
			Input:       client.NewPFSInput(dataRepo, "/*"),
			EnableStats: true,
			ParallelismSpec: &pps.ParallelismSpec{
				Constant: 4,
			},
		})

	commitIter, err := c.FlushCommit([]*pfs.Commit{commit1}, nil)
	require.NoError(t, err)
	commitInfos := collectCommitInfos(t, commitIter)
	require.Equal(t, 2, len(commitInfos))

	var jobs []*pps.JobInfo
	require.NoError(t, backoff.Retry(func() error {
		jobs, err = c.ListJob(pipeline, nil, nil, -1, true)
		require.NoError(t, err)
		if len(jobs) != 1 {
			return fmt.Errorf("expected 1 jobs, got %d", len(jobs))
		}
		return nil
	}, backoff.NewTestingBackOff()))

	// Block on the job being complete before we call ListDatum
	_, err = c.InspectJob(jobs[0].Job.ID, true)
	require.NoError(t, err)

	resp, err := c.ListDatum(jobs[0].Job.ID, pageSize, 0)
	require.NoError(t, err)
	require.Equal(t, pageSize, int64(len(resp.DatumInfos)))
	require.Equal(t, int64(numFiles)/pageSize, resp.TotalPages)

	// First entry should be failed
	require.Equal(t, pps.DatumState_FAILED, resp.DatumInfos[0].State)

	resp, err = c.ListDatum(jobs[0].Job.ID, pageSize, int64(numPages-1))
	require.NoError(t, err)
	require.Equal(t, pageSize, int64(len(resp.DatumInfos)))
	require.Equal(t, int64(int64(numFiles)/pageSize-1), resp.Page)

	// Last entry should be success
	require.Equal(t, pps.DatumState_SUCCESS, resp.DatumInfos[len(resp.DatumInfos)-1].State)

	// Make sure we get error when requesting pages too high
	resp, err = c.ListDatum(jobs[0].Job.ID, pageSize, int64(numPages))
	require.YesError(t, err)
}

func TestPipelineWithStatsAcrossJobs(t *testing.T) {
	if testing.Short() {
		t.Skip("Skipping integration tests in short mode")
	}

	c := getPachClient(t)
	require.NoError(t, c.DeleteAll())

	dataRepo := tu.UniqueString("TestPipelineWithStatsAcrossJobs_data")
	require.NoError(t, c.CreateRepo(dataRepo))

	numFiles := 10
	commit1, err := c.StartCommit(dataRepo, "master")
	require.NoError(t, err)
	for i := 0; i < numFiles; i++ {
		_, err = c.PutFile(dataRepo, commit1.ID, fmt.Sprintf("foo-%d", i), strings.NewReader(strings.Repeat("foo\n", 100)))
	}
	require.NoError(t, c.FinishCommit(dataRepo, commit1.ID))

	pipeline := tu.UniqueString("StatsAcrossJobs")
	_, err = c.PpsAPIClient.CreatePipeline(context.Background(),
		&pps.CreatePipelineRequest{
			Pipeline: client.NewPipeline(pipeline),
			Transform: &pps.Transform{
				Cmd: []string{"bash"},
				Stdin: []string{
					fmt.Sprintf("cp /pfs/%s/* /pfs/out/", dataRepo),
				},
			},
			Input:       client.NewPFSInput(dataRepo, "/*"),
			EnableStats: true,
			ParallelismSpec: &pps.ParallelismSpec{
				Constant: 1,
			},
		})

	commitIter, err := c.FlushCommit([]*pfs.Commit{commit1}, nil)
	require.NoError(t, err)
	commitInfos := collectCommitInfos(t, commitIter)
	require.Equal(t, 2, len(commitInfos))

	jobs, err := c.ListJob(pipeline, nil, nil, -1, true)
	require.NoError(t, err)
	require.Equal(t, 1, len(jobs))

	// Block on the job being complete before we call ListDatum
	_, err = c.InspectJob(jobs[0].Job.ID, true)
	require.NoError(t, err)

	resp, err := c.ListDatum(jobs[0].Job.ID, 0, 0)
	require.NoError(t, err)
	require.Equal(t, numFiles, len(resp.DatumInfos))

	datum, err := c.InspectDatum(jobs[0].Job.ID, resp.DatumInfos[0].Datum.ID)
	require.NoError(t, err)
	require.Equal(t, pps.DatumState_SUCCESS, datum.State)

	commit2, err := c.StartCommit(dataRepo, "master")
	require.NoError(t, err)
	for i := 0; i < numFiles; i++ {
		_, err = c.PutFile(dataRepo, commit2.ID, fmt.Sprintf("bar-%d", i), strings.NewReader(strings.Repeat("bar\n", 100)))
	}
	require.NoError(t, c.FinishCommit(dataRepo, commit2.ID))

	commitIter, err = c.FlushCommit([]*pfs.Commit{commit2}, nil)
	require.NoError(t, err)
	commitInfos = collectCommitInfos(t, commitIter)
	require.Equal(t, 2, len(commitInfos))

	jobs, err = c.ListJob(pipeline, nil, nil, -1, true)
	require.NoError(t, err)
	require.Equal(t, 2, len(jobs))

	// Block on the job being complete before we call ListDatum
	_, err = c.InspectJob(jobs[0].Job.ID, true)
	require.NoError(t, err)

	resp, err = c.ListDatum(jobs[0].Job.ID, 0, 0)
	require.NoError(t, err)
	// we should see all the datums from the first job (which should be skipped)
	// in addition to all the new datums processed in this job
	require.Equal(t, numFiles*2, len(resp.DatumInfos))

	datum, err = c.InspectDatum(jobs[0].Job.ID, resp.DatumInfos[0].Datum.ID)
	require.NoError(t, err)
	require.Equal(t, pps.DatumState_SUCCESS, datum.State)
	// Test datums marked as skipped correctly
	// (also tests list datums are sorted by state)
	datum, err = c.InspectDatum(jobs[0].Job.ID, resp.DatumInfos[numFiles].Datum.ID)
	require.NoError(t, err)
	require.Equal(t, pps.DatumState_SKIPPED, datum.State)
}

func TestPipelineWithStatsSkippedEdgeCase(t *testing.T) {
	// If I add a file in commit1, delete it in commit2, add it again in commit 3 ...
	// the datum will be marked as success on the 3rd job, even though it should be marked as skipped
	if testing.Short() {
		t.Skip("Skipping integration tests in short mode")
	}

	c := getPachClient(t)
	require.NoError(t, c.DeleteAll())

	dataRepo := tu.UniqueString("TestPipelineWithStatsSkippedEdgeCase_data")
	require.NoError(t, c.CreateRepo(dataRepo))

	numFiles := 10
	commit1, err := c.StartCommit(dataRepo, "master")
	require.NoError(t, err)
	for i := 0; i < numFiles; i++ {
		_, err = c.PutFile(dataRepo, commit1.ID, fmt.Sprintf("file-%d", i), strings.NewReader(strings.Repeat("foo\n", 100)))
	}
	require.NoError(t, c.FinishCommit(dataRepo, commit1.ID))

	pipeline := tu.UniqueString("StatsEdgeCase")
	_, err = c.PpsAPIClient.CreatePipeline(context.Background(),
		&pps.CreatePipelineRequest{
			Pipeline: client.NewPipeline(pipeline),
			Transform: &pps.Transform{
				Cmd: []string{"bash"},
				Stdin: []string{
					fmt.Sprintf("cp /pfs/%s/* /pfs/out/", dataRepo),
				},
			},
			Input:       client.NewPFSInput(dataRepo, "/*"),
			EnableStats: true,
			ParallelismSpec: &pps.ParallelismSpec{
				Constant: 1,
			},
		})

	commitIter, err := c.FlushCommit([]*pfs.Commit{commit1}, nil)
	require.NoError(t, err)
	commitInfos := collectCommitInfos(t, commitIter)
	require.Equal(t, 2, len(commitInfos))

	jobs, err := c.ListJob(pipeline, nil, nil, -1, true)
	require.NoError(t, err)
	require.Equal(t, 1, len(jobs))

	// Block on the job being complete before we call ListDatum
	_, err = c.InspectJob(jobs[0].Job.ID, true)
	require.NoError(t, err)
	resp, err := c.ListDatum(jobs[0].Job.ID, 0, 0)
	require.NoError(t, err)
	require.Equal(t, numFiles, len(resp.DatumInfos))

	for _, datum := range resp.DatumInfos {
		require.NoError(t, err)
		require.Equal(t, pps.DatumState_SUCCESS, datum.State)
	}

	// Make sure 'inspect datum' works
	datum, err := c.InspectDatum(jobs[0].Job.ID, resp.DatumInfos[0].Datum.ID)
	require.NoError(t, err)
	require.Equal(t, pps.DatumState_SUCCESS, datum.State)

	// Create a second commit that deletes a file in commit1
	commit2, err := c.StartCommit(dataRepo, "master")
	require.NoError(t, err)
	err = c.DeleteFile(dataRepo, commit2.ID, "file-0")
	require.NoError(t, c.FinishCommit(dataRepo, commit2.ID))

	// Create a third commit that re-adds the file removed in commit2
	commit3, err := c.StartCommit(dataRepo, "master")
	require.NoError(t, err)
	_, err = c.PutFile(dataRepo, commit3.ID, "file-0", strings.NewReader(strings.Repeat("foo\n", 100)))
	require.NoError(t, c.FinishCommit(dataRepo, commit3.ID))

	commitIter, err = c.FlushCommit([]*pfs.Commit{commit3}, nil)
	require.NoError(t, err)
	commitInfos = collectCommitInfos(t, commitIter)
	require.Equal(t, 2, len(commitInfos))

	jobs, err = c.ListJob(pipeline, nil, nil, -1, true)
	require.NoError(t, err)
	require.Equal(t, 3, len(jobs))

	// Block on the job being complete before we call ListDatum
	_, err = c.InspectJob(jobs[0].Job.ID, true)
	require.NoError(t, err)
	resp, err = c.ListDatum(jobs[0].Job.ID, 0, 0)
	require.NoError(t, err)
	require.Equal(t, numFiles, len(resp.DatumInfos))

	var states []interface{}
	for _, datum := range resp.DatumInfos {
		require.Equal(t, pps.DatumState_SKIPPED, datum.State)
		states = append(states, datum.State)
	}
}

func TestPipelineOnStatsBranch(t *testing.T) {
	if testing.Short() {
		t.Skip("Skipping integration tests in short mode")
	}

	c := getPachClient(t)
	require.NoError(t, c.DeleteAll())

	dataRepo := tu.UniqueString("TestPipelineOnStatsBranch_data")
	require.NoError(t, c.CreateRepo(dataRepo))

	commit, err := c.StartCommit(dataRepo, "master")
	require.NoError(t, err)
	_, err = c.PutFile(dataRepo, commit.ID, "file", strings.NewReader("foo"))
	require.NoError(t, err)
	require.NoError(t, c.FinishCommit(dataRepo, commit.ID))

	pipeline1, pipeline2 := tu.UniqueString("TestPipelineOnStatsBranch1"), tu.UniqueString("TestPipelineOnStatsBranch2")
	_, err = c.PpsAPIClient.CreatePipeline(context.Background(),
		&pps.CreatePipelineRequest{
			Pipeline: client.NewPipeline(pipeline1),
			Transform: &pps.Transform{
				Cmd: []string{"bash", "-c", "cp -r $(ls -d /pfs/*|grep -v /pfs/out) /pfs/out"},
			},
			Input:       client.NewPFSInput(dataRepo, "/*"),
			EnableStats: true,
		})
	require.NoError(t, err)
	_, err = c.PpsAPIClient.CreatePipeline(context.Background(),
		&pps.CreatePipelineRequest{
			Pipeline: client.NewPipeline(pipeline2),
			Transform: &pps.Transform{
				Cmd: []string{"bash", "-c", "cp -r $(ls -d /pfs/*|grep -v /pfs/out) /pfs/out"},
			},
			Input: &pps.Input{
				Pfs: &pps.PFSInput{
					Repo:   pipeline1,
					Branch: "stats",
					Glob:   "/*",
				},
			},
			EnableStats: true,
		})
	require.NoError(t, err)

	jobInfos, err := c.FlushJobAll([]*pfs.Commit{commit}, nil)
	require.NoError(t, err)
	require.Equal(t, 2, len(jobInfos))
	for _, ji := range jobInfos {
		require.Equal(t, ji.State.String(), pps.JobState_JOB_SUCCESS.String())
	}
}

func TestSkippedDatums(t *testing.T) {
	if testing.Short() {
		t.Skip("Skipping integration tests in short mode")
	}

	c := getPachClient(t)
	require.NoError(t, c.DeleteAll())
	// create repos
	dataRepo := tu.UniqueString("TestPipeline_data")
	require.NoError(t, c.CreateRepo(dataRepo))
	// create pipeline
	pipelineName := tu.UniqueString("pipeline")
	//	require.NoError(t, c.CreatePipeline(
	_, err := c.PpsAPIClient.CreatePipeline(context.Background(),
		&pps.CreatePipelineRequest{
			Pipeline: client.NewPipeline(pipelineName),
			Transform: &pps.Transform{
				Cmd: []string{"bash"},
				Stdin: []string{
					fmt.Sprintf("cp /pfs/%s/* /pfs/out/", dataRepo),
				},
			},
			ParallelismSpec: &pps.ParallelismSpec{
				Constant: 1,
			},
			Input:       client.NewPFSInput(dataRepo, "/*"),
			EnableStats: true,
		})
	require.NoError(t, err)
	// Do first commit to repo
	commit1, err := c.StartCommit(dataRepo, "master")
	require.NoError(t, err)
	_, err = c.PutFile(dataRepo, commit1.ID, "file", strings.NewReader("foo\n"))
	require.NoError(t, err)
	require.NoError(t, c.FinishCommit(dataRepo, commit1.ID))
	jis, err := c.FlushJobAll([]*pfs.Commit{client.NewCommit(dataRepo, commit1.ID)}, nil)
	require.NoError(t, err)
	require.Equal(t, 1, len(jis))
	ji := jis[0]
	require.Equal(t, ji.State, pps.JobState_JOB_SUCCESS)
	var buffer bytes.Buffer
	require.NoError(t, c.GetFile(ji.OutputCommit.Repo.Name, ji.OutputCommit.ID, "file", 0, 0, &buffer))
	require.Equal(t, "foo\n", buffer.String())
	// Do second commit to repo
	commit2, err := c.StartCommit(dataRepo, "master")
	require.NoError(t, err)
	_, err = c.PutFile(dataRepo, commit2.ID, "file2", strings.NewReader("bar\n"))
	require.NoError(t, err)
	require.NoError(t, c.FinishCommit(dataRepo, commit2.ID))
	jis, err = c.FlushJobAll([]*pfs.Commit{client.NewCommit(dataRepo, "master")}, nil)
	require.NoError(t, err)
	require.Equal(t, 1, len(jis))
	ji = jis[0]
	require.Equal(t, ji.State, pps.JobState_JOB_SUCCESS)
	/*
		jobs, err := c.ListJob(pipelineName, nil, nil, -1, true)
		require.NoError(t, err)
		require.Equal(t, 2, len(jobs))

		datums, err := c.ListDatum(jobs[1].Job.ID)
		fmt.Printf("got datums: %v\n", datums)
		require.NoError(t, err)
		require.Equal(t, 2, len(datums))

		datum, err := c.InspectDatum(jobs[1].Job.ID, datums[0].ID)
		require.NoError(t, err)
		require.Equal(t, pps.DatumState_SUCCESS, datum.State)
	*/
}

func TestOpencvDemo(t *testing.T) {
	t.Skip("flaky")
	if testing.Short() {
		t.Skip("Skipping integration tests in short mode")
	}

	c := getPachClient(t)
	require.NoError(t, c.DeleteAll())
	require.NoError(t, c.CreateRepo("images"))
	commit, err := c.StartCommit("images", "master")
	require.NoError(t, err)
	require.NoError(t, c.PutFileURL("images", "master", "46Q8nDz.jpg", "http://imgur.com/46Q8nDz.jpg", false, false))
	require.NoError(t, c.FinishCommit("images", "master"))
	bytes, err := ioutil.ReadFile("../../examples/opencv/edges.json")
	require.NoError(t, err)
	createPipelineRequest := &pps.CreatePipelineRequest{}
	require.NoError(t, json.Unmarshal(bytes, createPipelineRequest))
	_, err = c.PpsAPIClient.CreatePipeline(context.Background(), createPipelineRequest)
	require.NoError(t, err)
	bytes, err = ioutil.ReadFile("../../examples/opencv/montage.json")
	require.NoError(t, err)
	createPipelineRequest = &pps.CreatePipelineRequest{}
	require.NoError(t, json.Unmarshal(bytes, createPipelineRequest))
	_, err = c.PpsAPIClient.CreatePipeline(context.Background(), createPipelineRequest)
	require.NoError(t, err)
	commitIter, err := c.FlushCommit([]*pfs.Commit{commit}, nil)
	require.NoError(t, err)
	commitInfos := collectCommitInfos(t, commitIter)
	require.Equal(t, 2, len(commitInfos))
}

func TestCronPipeline(t *testing.T) {
	if testing.Short() {
		t.Skip("Skipping integration tests in short mode")
	}

	c := getPachClient(t)
	require.NoError(t, c.DeleteAll())
	t.Run("SimpleCron", func(t *testing.T) {
		pipeline1 := tu.UniqueString("cron1-")
		require.NoError(t, c.CreatePipeline(
			pipeline1,
			"",
			[]string{"/bin/bash"},
			[]string{"cp /pfs/time/* /pfs/out/"},
			nil,
			client.NewCronInput("time", "@every 20s"),
			"",
			false,
		))
		pipeline2 := tu.UniqueString("cron2-")
		require.NoError(t, c.CreatePipeline(
			pipeline2,
			"",
			[]string{"/bin/bash"},
			[]string{"cp " + fmt.Sprintf("/pfs/%s/*", pipeline1) + " /pfs/out/"},
			nil,
			client.NewPFSInput(pipeline1, "/*"),
			"",
			false,
		))

		// subscribe to the pipeline1 cron repo and wait for inputs
		repo := fmt.Sprintf("%s_%s", pipeline1, "time")
		ctx, cancel := context.WithTimeout(context.Background(), time.Second*120)
		defer cancel() //cleanup resources
		iter, err := c.WithCtx(ctx).SubscribeCommit(repo, "master", nil, "", pfs.CommitState_STARTED)
		require.NoError(t, err)

		// We'll look at three commits - with one created in each tick
		// We expect the first commit to have 1 file, the second to have 2 files, etc...
		for i := 1; i <= 3; i++ {
			commitInfo, err := iter.Next()
			require.NoError(t, err)

			commitIter, err := c.FlushCommit([]*pfs.Commit{commitInfo.Commit}, nil)
			require.NoError(t, err)
			commitInfos := collectCommitInfos(t, commitIter)
			require.Equal(t, 2, len(commitInfos))

			for _, ci := range commitInfos {
				files, err := c.ListFile(ci.Commit.Repo.Name, ci.Commit.ID, "")
				require.NoError(t, err)
				require.Equal(t, i, len(files))

			}
		}
	})

	// Test a CronInput with the overwrite flag set to true
	t.Run("CronOverwrite", func(t *testing.T) {
		pipeline3 := tu.UniqueString("cron3-")
		overwriteInput := client.NewCronInput("time", "@every 20s")
		overwriteInput.Cron.Overwrite = true
		require.NoError(t, c.CreatePipeline(
			pipeline3,
			"",
			[]string{"/bin/bash"},
			[]string{"cp /pfs/time/* /pfs/out/"},
			nil,
			overwriteInput,
			"",
			false,
		))
		repo := fmt.Sprintf("%s_%s", pipeline3, "time")
		ctx, cancel := context.WithTimeout(context.Background(), time.Second*120)
		defer cancel() //cleanup resources
		iter, err := c.WithCtx(ctx).SubscribeCommit(repo, "master", nil, "", pfs.CommitState_STARTED)
		require.NoError(t, err)

		// We'll look at three commits - with one created in each tick
		// We expect each of the commits to have just a single file in this case
		for i := 1; i <= 3; i++ {
			commitInfo, err := iter.Next()
			require.NoError(t, err)

			commitIter, err := c.FlushCommit([]*pfs.Commit{commitInfo.Commit}, nil)
			require.NoError(t, err)
			commitInfos := collectCommitInfos(t, commitIter)
			require.Equal(t, 1, len(commitInfos))

			for _, ci := range commitInfos {
				files, err := c.ListFile(ci.Commit.Repo.Name, ci.Commit.ID, "")
				require.NoError(t, err)
				require.Equal(t, 1, len(files))

			}
		}
	})

	// Create a non-cron input repo, and test a pipeline with a cross of cron and
	// non-cron inputs
	t.Run("CronPFSCross", func(t *testing.T) {
		dataRepo := tu.UniqueString("TestCronPipeline_data")
		require.NoError(t, c.CreateRepo(dataRepo))
		pipeline4 := tu.UniqueString("cron4-")
		require.NoError(t, c.CreatePipeline(
			pipeline4,
			"",
			[]string{"bash"},
			[]string{
				"cp /pfs/time/time /pfs/out/time",
				fmt.Sprintf("cp /pfs/%s/file /pfs/out/file", dataRepo),
			},
			nil,
			client.NewCrossInput(
				client.NewCronInput("time", "@every 20s"),
				client.NewPFSInput(dataRepo, "/"),
			),
			"",
			false,
		))
		dataCommit, err := c.StartCommit(dataRepo, "master")
		require.NoError(t, err)
		_, err = c.PutFile(dataRepo, "master", "file", strings.NewReader("file"))
		require.NoError(t, c.FinishCommit(dataRepo, "master"))

		repo := fmt.Sprintf("%s_%s", pipeline4, "time")
		ctx, cancel := context.WithTimeout(context.Background(), time.Second*30)
		defer cancel() //cleanup resources
		iter, err := c.WithCtx(ctx).SubscribeCommit(repo, "master", nil, "", pfs.CommitState_STARTED)
		require.NoError(t, err)
		commitInfo, err := iter.Next()
		require.NoError(t, err)

		commitIter, err := c.FlushCommit([]*pfs.Commit{dataCommit, commitInfo.Commit}, nil)
		require.NoError(t, err)
		commitInfos := collectCommitInfos(t, commitIter)
		require.Equal(t, 1, len(commitInfos))
	})
}

func TestSelfReferentialPipeline(t *testing.T) {
	if testing.Short() {
		t.Skip("Skipping integration tests in short mode")
	}

	c := getPachClient(t)
	require.NoError(t, c.DeleteAll())
	pipeline := tu.UniqueString("pipeline")
	require.YesError(t, c.CreatePipeline(
		pipeline,
		"",
		[]string{"true"},
		nil,
		nil,
		client.NewPFSInput(pipeline, "/"),
		"",
		false,
	))
}

func TestPipelineBadImage(t *testing.T) {
	if testing.Short() {
		t.Skip("Skipping integration tests in short mode")
	}

	c := getPachClient(t)
	require.NoError(t, c.DeleteAll())
	pipeline1 := tu.UniqueString("bad_pipeline_1_")
	require.NoError(t, c.CreatePipeline(
		pipeline1,
		"BadImage",
		[]string{"true"},
		nil,
		nil,
		client.NewCronInput("time", "@every 20s"),
		"",
		false,
	))
	pipeline2 := tu.UniqueString("bad_pipeline_2_")
	require.NoError(t, c.CreatePipeline(
		pipeline2,
		"bs/badimage:vcrap",
		[]string{"true"},
		nil,
		nil,
		client.NewCronInput("time", "@every 20s"),
		"",
		false,
	))
	require.NoError(t, backoff.Retry(func() error {
		for _, pipeline := range []string{pipeline1, pipeline2} {
			pipelineInfo, err := c.InspectPipeline(pipeline)
			if err != nil {
				return err
			}
			if pipelineInfo.State != pps.PipelineState_PIPELINE_FAILURE {
				return fmt.Errorf("pipeline %s should have failed", pipeline)
			}
			require.True(t, pipelineInfo.Reason != "")
		}
		return nil
	}, backoff.NewTestingBackOff()))
}

func TestFixPipeline(t *testing.T) {
	if testing.Short() {
		t.Skip("Skipping integration tests in short mode")
	}

	c := getPachClient(t)
	require.NoError(t, c.DeleteAll())
	// create repos
	dataRepo := tu.UniqueString("TestFixPipeline_data")
	require.NoError(t, c.CreateRepo(dataRepo))
	_, err := c.StartCommit(dataRepo, "master")
	require.NoError(t, err)
	_, err = c.PutFile(dataRepo, "master", "file", strings.NewReader("1"))
	require.NoError(t, err)
	require.NoError(t, c.FinishCommit(dataRepo, "master"))
	pipelineName := tu.UniqueString("TestFixPipeline_pipeline")
	require.NoError(t, c.CreatePipeline(
		pipelineName,
		"",
		[]string{"exit 1"},
		nil,
		&pps.ParallelismSpec{
			Constant: 1,
		},
		client.NewPFSInput(dataRepo, "/*"),
		"",
		false,
	))

	require.NoError(t, backoff.Retry(func() error {
		jobInfos, err := c.ListJob(pipelineName, nil, nil, -1, true)
		require.NoError(t, err)
		if len(jobInfos) != 1 {
			return fmt.Errorf("expected 1 jobs, got %d", len(jobInfos))
		}
		jobInfo, err := c.InspectJob(jobInfos[0].Job.ID, true)
		require.NoError(t, err)
		require.Equal(t, pps.JobState_JOB_FAILURE, jobInfo.State)
		return nil
	}, backoff.NewTestingBackOff()))

	// Update the pipeline, this will not create a new pipeline as reprocess
	// isn't set to true.
	require.NoError(t, c.CreatePipeline(
		pipelineName,
		"",
		[]string{"bash"},
		[]string{"echo bar >/pfs/out/file"},
		&pps.ParallelismSpec{
			Constant: 1,
		},
		client.NewPFSInput(dataRepo, "/*"),
		"",
		true,
	))

	require.NoError(t, backoff.Retry(func() error {
		jobInfos, err := c.ListJob(pipelineName, nil, nil, -1, true)
		require.NoError(t, err)
		if len(jobInfos) != 2 {
			return fmt.Errorf("expected 2 jobs, got %d", len(jobInfos))
		}
		jobInfo, err := c.InspectJob(jobInfos[0].Job.ID, true)
		require.NoError(t, err)
		require.Equal(t, pps.JobState_JOB_SUCCESS, jobInfo.State)
		return nil
	}, backoff.NewTestingBackOff()))
}

func TestListJobOutput(t *testing.T) {
	if testing.Short() {
		t.Skip("Skipping integration tests in short mode")
	}
	c := getPachClient(t)

	dataRepo := tu.UniqueString("TestListJobOutput_data")
	require.NoError(t, c.CreateRepo(dataRepo))

	commit1, err := c.StartCommit(dataRepo, "master")
	require.NoError(t, err)
	_, err = c.PutFile(dataRepo, commit1.ID, "file", strings.NewReader("foo"))
	require.NoError(t, err)
	require.NoError(t, c.FinishCommit(dataRepo, commit1.ID))

	pipeline := tu.UniqueString("pipeline")
	require.NoError(t, c.CreatePipeline(
		pipeline,
		"",
		[]string{"bash"},
		[]string{
			fmt.Sprintf("cp /pfs/%s/* /pfs/out/", dataRepo),
		},
		&pps.ParallelismSpec{
			Constant: 4,
		},
		client.NewPFSInput(dataRepo, "/*"),
		"",
		false,
	))

	commitIter, err := c.FlushCommit([]*pfs.Commit{commit1}, nil)
	require.NoError(t, err)
	commitInfos := collectCommitInfos(t, commitIter)
	require.Equal(t, 1, len(commitInfos))

	require.NoError(t, backoff.Retry(func() error {
		jobInfos, err := c.ListJob("", nil, commitInfos[0].Commit, -1, true)
		if err != nil {
			return err
		}
		if len(jobInfos) != 1 {
			return fmt.Errorf("expected 1 job")
		}
		jobInfos, err = c.ListJob("", nil, client.NewCommit(pipeline, "master"), -1, true)
		if err != nil {
			return err
		}
		if len(jobInfos) != 1 {
			return fmt.Errorf("expected 1 job")
		}
		return nil
	}, backoff.NewTestingBackOff()))
}

func TestListJobTruncated(t *testing.T) {
	if testing.Short() {
		t.Skip("Skipping integration tests in short mode")
	}
	c := getPachClient(t)

	dataRepo := tu.UniqueString("TestListJobTruncated_data")
	require.NoError(t, c.CreateRepo(dataRepo))

	commit1, err := c.StartCommit(dataRepo, "master")
	require.NoError(t, err)
	_, err = c.PutFile(dataRepo, commit1.ID, "file", strings.NewReader("foo"))
	require.NoError(t, err)
	require.NoError(t, c.FinishCommit(dataRepo, commit1.ID))

	pipeline := tu.UniqueString("pipeline")
	require.NoError(t, c.CreatePipeline(
		pipeline,
		"",
		[]string{"bash"},
		[]string{
			fmt.Sprintf("cp /pfs/%s/* /pfs/out/", dataRepo),
		},
		nil,
		client.NewPFSInput(dataRepo, "/*"),
		"",
		false,
	))

	commitIter, err := c.FlushCommit([]*pfs.Commit{commit1}, nil)
	require.NoError(t, err)
	commitInfos := collectCommitInfos(t, commitIter)
	require.Equal(t, 1, len(commitInfos))

	require.NoError(t, backoff.Retry(func() error {
		var liteJobInfos, fullJobInfos []*pps.JobInfo
		liteJobInfos, err := c.ListJob("", nil, commitInfos[0].Commit, 0, false)
		if err != nil {
			return err
		}
		fullJobInfos, err = c.ListJob("", nil, commitInfos[0].Commit, 0, true)
		if err != nil {
			return err
		}
		if len(liteJobInfos) != 1 {
			return fmt.Errorf("expected 1 job from truncated ListJob")
		}
		if len(fullJobInfos) != 1 {
			return fmt.Errorf("expected 1 job from ListJob")
		}
		// Check that fields stored in PFS are missing, but fields stored in etcd
		// are not
		require.Nil(t, liteJobInfos[0].Transform)
		require.Nil(t, liteJobInfos[0].Input)
		require.Equal(t, pipeline, liteJobInfos[0].Pipeline.Name)

		// Check that all fields are present
		require.NotNil(t, fullJobInfos[0].Transform)
		require.NotNil(t, fullJobInfos[0].Input)
		require.Equal(t, pipeline, fullJobInfos[0].Pipeline.Name)
		return nil
	}, backoff.NewTestingBackOff()))
}

func TestPipelineEnvVarAlias(t *testing.T) {
	if testing.Short() {
		t.Skip("Skipping integration tests in short mode")
	}

	c := getPachClient(t)
	require.NoError(t, c.DeleteAll())

	dataRepo := tu.UniqueString("TestPipelineEnvVarAlias_data")
	require.NoError(t, c.CreateRepo(dataRepo))

	numFiles := 10
	commit1, err := c.StartCommit(dataRepo, "master")
	require.NoError(t, err)
	for i := 0; i < numFiles; i++ {
		_, err = c.PutFile(dataRepo, commit1.ID, fmt.Sprintf("file-%d", i), strings.NewReader(fmt.Sprintf("%d", i)))
	}
	require.NoError(t, c.FinishCommit(dataRepo, commit1.ID))

	pipeline := tu.UniqueString("pipeline")
	require.NoError(t, c.CreatePipeline(
		pipeline,
		"",
		[]string{"bash"},
		[]string{
			"env",
			fmt.Sprintf("cp $%s /pfs/out/", dataRepo),
		},
		nil,
		client.NewPFSInput(dataRepo, "/*"),
		"",
		false,
	))

	commitIter, err := c.FlushCommit([]*pfs.Commit{commit1}, nil)
	require.NoError(t, err)
	commitInfos := collectCommitInfos(t, commitIter)
	require.Equal(t, 1, len(commitInfos))

	for i := 0; i < numFiles; i++ {
		var buf bytes.Buffer
		require.NoError(t, c.GetFile(commitInfos[0].Commit.Repo.Name, commitInfos[0].Commit.ID, fmt.Sprintf("file-%d", i), 0, 0, &buf))
		require.Equal(t, fmt.Sprintf("%d", i), buf.String())
	}
}

func TestMaxQueueSize(t *testing.T) {
	if testing.Short() {
		t.Skip("Skipping integration tests in short mode")
	}
	c := getPachClient(t)
	require.NoError(t, c.DeleteAll())

	dataRepo := tu.UniqueString("TestMaxQueueSize_input")
	require.NoError(t, c.CreateRepo(dataRepo))

	commit1, err := c.StartCommit(dataRepo, "master")
	require.NoError(t, err)
	for i := 0; i < 20; i++ {
		_, err = c.PutFile(dataRepo, commit1.ID, fmt.Sprintf("file%d", i), strings.NewReader("foo"))
		require.NoError(t, err)
	}
	require.NoError(t, c.FinishCommit(dataRepo, commit1.ID))

	pipeline := tu.UniqueString("TestMaxQueueSize_output")
	// This pipeline sleeps for 10 secs per datum
	_, err = c.PpsAPIClient.CreatePipeline(
		context.Background(),
		&pps.CreatePipelineRequest{
			Pipeline: client.NewPipeline(pipeline),
			Transform: &pps.Transform{
				Cmd: []string{"bash"},
				Stdin: []string{
					"sleep 5",
				},
			},
			Input: client.NewPFSInput(dataRepo, "/*"),
			ParallelismSpec: &pps.ParallelismSpec{
				Constant: 2,
			},
			MaxQueueSize: 1,
			ChunkSpec: &pps.ChunkSpec{
				Number: 10,
			},
		})
	require.NoError(t, err)

	var jobInfo *pps.JobInfo
	for i := 0; i < 10; i++ {
		require.NoError(t, backoff.Retry(func() error {
			jobs, err := c.ListJob(pipeline, nil, nil, -1, true)
			if err != nil {
				return fmt.Errorf("could not list job: %s", err.Error())
			}
			if len(jobs) == 0 {
				return fmt.Errorf("failed to find job")
			}
			jobInfo, err = c.InspectJob(jobs[0].Job.ID, false)
			if err != nil {
				return fmt.Errorf("could not inspect job: %s", err.Error())
			}
			if len(jobInfo.WorkerStatus) != 2 {
				return fmt.Errorf("incorrect number of statuses: %v", len(jobInfo.WorkerStatus))
			}
			return nil
		}, backoff.RetryEvery(500*time.Millisecond).For(60*time.Second)))

		for _, status := range jobInfo.WorkerStatus {
			if status.QueueSize > 1 {
				t.Fatalf("queue size too big: %d", status.QueueSize)
			}
		}

		time.Sleep(500 * time.Millisecond)
	}
}

func TestHTTPAuth(t *testing.T) {
	if testing.Short() {
		t.Skip("Skipping integration tests in short mode")
	}
	c := getPachClient(t)

	clientAddr := c.GetAddress()
	host, _, err := net.SplitHostPort(clientAddr)
	port, ok := os.LookupEnv("PACHD_SERVICE_PORT_API_HTTP_PORT")
	if !ok {
		port = "30652" // default NodePort port for Pachd's HTTP API
	}
	httpAPIAddr := net.JoinHostPort(host, port)

	// Try to login
	token := "abbazabbadoo"
	form := url.Values{}
	form.Add("Token", token)
	req, err := http.NewRequest("POST", fmt.Sprintf("http://%s/v1/auth/login", httpAPIAddr), strings.NewReader(form.Encode()))
	req.Header.Add("Content-Type", "application/x-www-form-urlencoded")
	require.NoError(t, err)
	httpClient := &http.Client{}
	resp, err := httpClient.Do(req)
	require.NoError(t, err)
	defer resp.Body.Close()
	require.Equal(t, 1, len(resp.Cookies()))
	require.Equal(t, auth.ContextTokenKey, resp.Cookies()[0].Name)
	require.Equal(t, "*", resp.Header.Get("Access-Control-Allow-Origin"))
	require.Equal(t, token, resp.Cookies()[0].Value)

	// Try to logout
	req, err = http.NewRequest("POST", fmt.Sprintf("http://%s/v1/auth/logout", httpAPIAddr), nil)
	require.NoError(t, err)
	resp, err = httpClient.Do(req)
	require.NoError(t, err)
	defer resp.Body.Close()
	require.Equal(t, 1, len(resp.Cookies()))
	require.Equal(t, auth.ContextTokenKey, resp.Cookies()[0].Name)
	require.Equal(t, "*", resp.Header.Get("Access-Control-Allow-Origin"))
	// The cookie should be unset now
	require.Equal(t, "", resp.Cookies()[0].Value)

	// Make sure we get 404s for non existent routes
	req, err = http.NewRequest("POST", fmt.Sprintf("http://%s/v1/auth/logoutzz", httpAPIAddr), nil)
	require.NoError(t, err)
	resp, err = httpClient.Do(req)
	require.NoError(t, err)
	require.Equal(t, 404, resp.StatusCode)
}

func TestHTTPGetFile(t *testing.T) {
	if testing.Short() {
		t.Skip("Skipping integration tests in short mode")
	}
	c := getPachClient(t)

	dataRepo := tu.UniqueString("TestHTTPGetFile_data")
	require.NoError(t, c.CreateRepo(dataRepo))

	commit1, err := c.StartCommit(dataRepo, "master")
	require.NoError(t, err)
	_, err = c.PutFile(dataRepo, commit1.ID, "file", strings.NewReader("foo"))
	f, err := os.Open("../../etc/testing/artifacts/giphy.gif")
	require.NoError(t, err)
	_, err = c.PutFile(dataRepo, commit1.ID, "giphy.gif", f)
	require.NoError(t, err)
	require.NoError(t, c.FinishCommit(dataRepo, commit1.ID))

	clientAddr := c.GetAddress()
	host, _, err := net.SplitHostPort(clientAddr)
	port, ok := os.LookupEnv("PACHD_SERVICE_PORT_API_HTTP_PORT")
	if !ok {
		port = "30652" // default NodePort port for Pachd's HTTP API
	}
	httpAPIAddr := net.JoinHostPort(host, port)

	// Try to get raw contents
	resp, err := http.Get(fmt.Sprintf("http://%s/v1/pfs/repos/%v/commits/%v/files/file", httpAPIAddr, dataRepo, commit1.ID))
	require.NoError(t, err)
	defer resp.Body.Close()
	contents, err := ioutil.ReadAll(resp.Body)
	require.NoError(t, err)
	require.Equal(t, "foo", string(contents))
	contentDisposition := resp.Header.Get("Content-Disposition")
	require.Equal(t, "", contentDisposition)

	// Try to get file for downloading
	resp, err = http.Get(fmt.Sprintf("http://%s/v1/pfs/repos/%v/commits/%v/files/file?download=true", httpAPIAddr, dataRepo, commit1.ID))
	require.NoError(t, err)
	defer resp.Body.Close()
	contents, err = ioutil.ReadAll(resp.Body)
	require.NoError(t, err)
	require.Equal(t, "foo", string(contents))
	contentDisposition = resp.Header.Get("Content-Disposition")
	require.Equal(t, "attachment; filename=\"file\"", contentDisposition)

	// Make sure MIME type is set
	resp, err = http.Get(fmt.Sprintf("http://%s/v1/pfs/repos/%v/commits/%v/files/giphy.gif", httpAPIAddr, dataRepo, commit1.ID))
	require.NoError(t, err)
	defer resp.Body.Close()
	contentDisposition = resp.Header.Get("Content-Type")
	require.Equal(t, "image/gif", contentDisposition)
}

func TestService(t *testing.T) {
	if testing.Short() {
		t.Skip("Skipping integration tests in short mode")
	}
	c := getPachClient(t)
	require.NoError(t, c.DeleteAll())

	dataRepo := tu.UniqueString("TestService_data")
	require.NoError(t, c.CreateRepo(dataRepo))

	commit1, err := c.StartCommit(dataRepo, "master")
	_, err = c.PutFile(dataRepo, commit1.ID, "file1", strings.NewReader("foo"))
	require.NoError(t, err)
	require.NoError(t, c.FinishCommit(dataRepo, commit1.ID))

	annotations := map[string]string{"foo": "bar"}

	pipeline := tu.UniqueString("pipelineservice")
	// This pipeline sleeps for 10 secs per datum
	require.NoError(t, c.CreatePipelineService(
		pipeline,
		"trinitronx/python-simplehttpserver",
		[]string{"sh"},
		[]string{
			"cd /pfs",
			"exec python -m SimpleHTTPServer 8000",
		},
		&pps.ParallelismSpec{
			Constant: 1,
		},
		client.NewPFSInput(dataRepo, "/"),
		false,
		8000,
		31800,
		annotations,
	))
	time.Sleep(10 * time.Second)

	// Lookup the address for 'pipelineservice' (different inside vs outside k8s)
	serviceAddr := func() string {
		// Hack: detect if running inside the cluster by looking for this env var
		if _, ok := os.LookupEnv("KUBERNETES_PORT"); !ok {
			// Outside cluster: Re-use external IP and external port defined above
			clientAddr := c.GetAddress()
			host, _, err := net.SplitHostPort(clientAddr)
			require.NoError(t, err)
			return net.JoinHostPort(host, "31800")
		}
		// Get k8s service corresponding to pachyderm service above--must access
		// via internal cluster IP, but we don't know what that is
		var address string
		kubeClient := tu.GetKubeClient(t)
		backoff.Retry(func() error {
			svcs, err := kubeClient.CoreV1().Services("default").List(metav1.ListOptions{})
			require.NoError(t, err)
			for _, svc := range svcs.Items {
				// Pachyderm actually generates two services for pipelineservice: one
				// for pachyderm (a ClusterIP service) and one for the user container
				// (a NodePort service, which is the one we want)
				rightName := strings.Contains(svc.Name, "pipelineservice")
				rightType := svc.Spec.Type == v1.ServiceTypeNodePort
				if !rightName || !rightType {
					continue
				}
				host := svc.Spec.ClusterIP
				port := fmt.Sprintf("%d", svc.Spec.Ports[0].Port)
				address = net.JoinHostPort(host, port)

				actualAnnotations := svc.Annotations
				delete(actualAnnotations, "pipelineName")
				if !reflect.DeepEqual(actualAnnotations, annotations) {
					return fmt.Errorf(
						"expected service annotations map %#v, got %#v",
						annotations,
						actualAnnotations,
					)
				}

				return nil
			}
			return fmt.Errorf("no matching k8s service found")
		}, backoff.NewTestingBackOff())

		require.NotEqual(t, "", address)
		return address
	}()

	require.NoError(t, backoff.Retry(func() error {
		resp, err := http.Get(fmt.Sprintf("http://%s/%s/file1", serviceAddr, dataRepo))
		if err != nil {
			return err
		}
		if resp.StatusCode != 200 {
			return fmt.Errorf("GET returned %d", resp.StatusCode)
		}
		content, err := ioutil.ReadAll(resp.Body)
		if err != nil {
			return err
		}
		if string(content) != "foo" {
			return fmt.Errorf("wrong content for file1: expected foo, got %s", string(content))
		}
		return nil
	}, backoff.NewTestingBackOff()))

	clientAddr := c.GetAddress()
	host, _, err := net.SplitHostPort(clientAddr)
	port, ok := os.LookupEnv("PACHD_SERVICE_PORT_API_HTTP_PORT")
	if !ok {
		port = "30652" // default NodePort port for Pachd's HTTP API
	}
	httpAPIAddr := net.JoinHostPort(host, port)
	url := fmt.Sprintf("http://%s/v1/pps/services/%s/%s/file1", httpAPIAddr, pipeline, dataRepo)
	require.NoError(t, backoff.Retry(func() error {
		resp, err := http.Get(url)
		if err != nil {
			return err
		}
		if resp.StatusCode != 200 {
			return fmt.Errorf("GET returned %d", resp.StatusCode)
		}
		content, err := ioutil.ReadAll(resp.Body)
		if err != nil {
			return err
		}
		if string(content) != "foo" {
			return fmt.Errorf("wrong content for file1: expected foo, got %s", string(content))
		}
		return nil
	}, backoff.NewTestingBackOff()))

	commit2, err := c.StartCommit(dataRepo, "master")
	_, err = c.PutFile(dataRepo, commit2.ID, "file2", strings.NewReader("bar"))
	require.NoError(t, err)
	require.NoError(t, c.FinishCommit(dataRepo, commit2.ID))

	require.NoError(t, backoff.Retry(func() error {
		resp, err := http.Get(fmt.Sprintf("http://%s/%s/file2", serviceAddr, dataRepo))
		if err != nil {
			return err
		}
		if resp.StatusCode != 200 {
			return fmt.Errorf("GET returned %d", resp.StatusCode)
		}
		content, err := ioutil.ReadAll(resp.Body)
		if err != nil {
			return err
		}
		if string(content) != "bar" {
			return fmt.Errorf("wrong content for file2: expected bar, got %s", string(content))
		}
		return nil
	}, backoff.NewTestingBackOff()))
}

func TestChunkSpec(t *testing.T) {
	if testing.Short() {
		t.Skip("Skipping integration tests in short mode")
	}

	c := getPachClient(t)
	require.NoError(t, c.DeleteAll())

	dataRepo := tu.UniqueString("TestChunkSpec_data")
	require.NoError(t, c.CreateRepo(dataRepo))

	commit1, err := c.StartCommit(dataRepo, "master")
	require.NoError(t, err)
	numFiles := 101
	for i := 0; i < numFiles; i++ {
		_, err = c.PutFile(dataRepo, commit1.ID, fmt.Sprintf("file%d", i), strings.NewReader("foo"))
		require.NoError(t, err)
	}
	require.NoError(t, c.FinishCommit(dataRepo, commit1.ID))

	t.Run("number", func(t *testing.T) {
		pipeline := tu.UniqueString("TestChunkSpec")
		c.PpsAPIClient.CreatePipeline(context.Background(),
			&pps.CreatePipelineRequest{
				Pipeline: client.NewPipeline(pipeline),
				Transform: &pps.Transform{
					Cmd: []string{"bash"},
					Stdin: []string{
						fmt.Sprintf("cp /pfs/%s/* /pfs/out/", dataRepo),
					},
				},
				Input:     client.NewPFSInput(dataRepo, "/*"),
				ChunkSpec: &pps.ChunkSpec{Number: 1},
			})

		commitIter, err := c.FlushCommit([]*pfs.Commit{commit1}, []*pfs.Repo{client.NewRepo(pipeline)})
		require.NoError(t, err)
		commitInfos := collectCommitInfos(t, commitIter)
		require.Equal(t, 1, len(commitInfos))

		for i := 0; i < numFiles; i++ {
			var buf bytes.Buffer
			require.NoError(t, c.GetFile(commitInfos[0].Commit.Repo.Name, commitInfos[0].Commit.ID, fmt.Sprintf("file%d", i), 0, 0, &buf))
			require.Equal(t, "foo", buf.String())
		}
	})
	t.Run("size", func(t *testing.T) {
		pipeline := tu.UniqueString("TestChunkSpec")
		c.PpsAPIClient.CreatePipeline(context.Background(),
			&pps.CreatePipelineRequest{
				Pipeline: client.NewPipeline(pipeline),
				Transform: &pps.Transform{
					Cmd: []string{"bash"},
					Stdin: []string{
						fmt.Sprintf("cp /pfs/%s/* /pfs/out/", dataRepo),
					},
				},
				Input:     client.NewPFSInput(dataRepo, "/*"),
				ChunkSpec: &pps.ChunkSpec{SizeBytes: 5},
			})

		commitIter, err := c.FlushCommit([]*pfs.Commit{commit1}, []*pfs.Repo{client.NewRepo(pipeline)})
		require.NoError(t, err)
		commitInfos := collectCommitInfos(t, commitIter)
		require.Equal(t, 1, len(commitInfos))

		for i := 0; i < numFiles; i++ {
			var buf bytes.Buffer
			require.NoError(t, c.GetFile(commitInfos[0].Commit.Repo.Name, commitInfos[0].Commit.ID, fmt.Sprintf("file%d", i), 0, 0, &buf))
			require.Equal(t, "foo", buf.String())
		}
	})
}

func TestLongDatums(t *testing.T) {
	if testing.Short() {
		t.Skip("Skipping integration tests in short mode")
	}

	c := getPachClient(t)
	require.NoError(t, c.DeleteAll())

	dataRepo := tu.UniqueString("TestLongDatums_data")
	require.NoError(t, c.CreateRepo(dataRepo))

	commit1, err := c.StartCommit(dataRepo, "master")
	require.NoError(t, err)
	numFiles := 8
	for i := 0; i < numFiles; i++ {
		_, err = c.PutFile(dataRepo, commit1.ID, fmt.Sprintf("file%d", i), strings.NewReader("foo"))
		require.NoError(t, err)
	}
	require.NoError(t, c.FinishCommit(dataRepo, commit1.ID))

	pipeline := tu.UniqueString("TestLongDatums")
	require.NoError(t, c.CreatePipeline(
		pipeline,
		"",
		[]string{"bash"},
		[]string{
			"sleep 1m",
			fmt.Sprintf("cp /pfs/%s/* /pfs/out/", dataRepo),
		},
		&pps.ParallelismSpec{
			Constant: 4,
		},
		client.NewPFSInput(dataRepo, "/*"),
		"",
		false,
	))

	commitIter, err := c.FlushCommit([]*pfs.Commit{commit1}, nil)
	require.NoError(t, err)
	commitInfos := collectCommitInfos(t, commitIter)
	require.Equal(t, 1, len(commitInfos))

	for i := 0; i < numFiles; i++ {
		var buf bytes.Buffer
		require.NoError(t, c.GetFile(commitInfos[0].Commit.Repo.Name, commitInfos[0].Commit.ID, fmt.Sprintf("file%d", i), 0, 0, &buf))
		require.Equal(t, "foo", buf.String())
	}
}

func TestPipelineWithGitInputInvalidURLs(t *testing.T) {
	if testing.Short() {
		t.Skip("Skipping integration tests in short mode")
	}

	c := getPachClient(t)
	require.NoError(t, c.DeleteAll())

	outputFilename := "commitSHA"
	pipeline := tu.UniqueString("github_pipeline")
	// Of the common git URL types (listed below), only the 'clone' url is supported RN
	// (for several reasons, one of which is that we can't assume we have SSH / an ssh env setup on the user container)
	//git_url: "git://github.com/sjezewski/testgithook.git",
	//ssh_url: "git@github.com:sjezewski/testgithook.git",
	//svn_url: "https://github.com/sjezewski/testgithook",
	//clone_url: "https://github.com/sjezewski/testgithook.git",
	require.YesError(t, c.CreatePipeline(
		pipeline,
		"",
		[]string{"bash"},
		[]string{
			fmt.Sprintf("cat /pfs/test-artifacts/.git/HEAD > /pfs/out/%v", outputFilename),
		},
		nil,
		&pps.Input{
			Git: &pps.GitInput{
				URL: "git://github.com/pachyderm/test-artifacts.git",
			},
		},
		"",
		false,
	))
	require.YesError(t, c.CreatePipeline(
		pipeline,
		"",
		[]string{"bash"},
		[]string{
			fmt.Sprintf("cat /pfs/test-artifacts/.git/HEAD > /pfs/out/%v", outputFilename),
		},
		nil,
		&pps.Input{
			Git: &pps.GitInput{
				URL: "git@github.com:pachyderm/test-artifacts.git",
			},
		},
		"",
		false,
	))
	require.YesError(t, c.CreatePipeline(
		pipeline,
		"",
		[]string{"bash"},
		[]string{
			fmt.Sprintf("cat /pfs/test-artifacts/.git/HEAD > /pfs/out/%v", outputFilename),
		},
		nil,
		&pps.Input{
			Git: &pps.GitInput{
				URL: "https://github.com:pachyderm/test-artifacts",
			},
		},
		"",
		false,
	))
}

func TestPipelineWithGitInputPrivateGHRepo(t *testing.T) {
	if testing.Short() {
		t.Skip("Skipping integration tests in short mode")
	}

	c := getPachClient(t)
	require.NoError(t, c.DeleteAll())

	outputFilename := "commitSHA"
	pipeline := tu.UniqueString("github_pipeline")
	repoName := "pachyderm-dummy"
	require.NoError(t, c.CreatePipeline(
		pipeline,
		"",
		[]string{"bash"},
		[]string{
			fmt.Sprintf("cat /pfs/%v/.git/HEAD > /pfs/out/%v", repoName, outputFilename),
		},
		nil,
		&pps.Input{
			Git: &pps.GitInput{
				URL: fmt.Sprintf("https://github.com/pachyderm/%v.git", repoName),
			},
		},
		"",
		false,
	))
	// There should be a pachyderm repo created w no commits:
	repos, err := c.ListRepo()
	require.NoError(t, err)
	found := false
	for _, repo := range repos {
		if repo.Repo.Name == repoName {
			found = true
		}
	}
	require.Equal(t, true, found)

	// To trigger the pipeline, we'll need to simulate the webhook by pushing a POST payload to the githook server
	simulateGitPush(t, "../../etc/testing/artifacts/githook-payloads/private.json")
	// Need to sleep since the webhook http handler is non blocking
	time.Sleep(2 * time.Second)

	// Now there should NOT be a new commit on the pachyderm repo
	commits, err := c.ListCommit(repoName, "master", "", 0)
	require.NoError(t, err)
	require.Equal(t, 0, len(commits))

	// We should see that the pipeline has failed
	pipelineInfo, err := c.InspectPipeline(pipeline)
	require.NoError(t, err)
	require.Equal(t, pps.PipelineState_PIPELINE_FAILURE, pipelineInfo.State)
	require.Equal(t, fmt.Sprintf("unable to clone private github repo (https://github.com/pachyderm/%v.git)", repoName), pipelineInfo.Reason)
}

func TestPipelineWithGitInputDuplicateNames(t *testing.T) {
	if testing.Short() {
		t.Skip("Skipping integration tests in short mode")
	}

	c := getPachClient(t)
	require.NoError(t, c.DeleteAll())

	outputFilename := "commitSHA"
	pipeline := tu.UniqueString("github_pipeline")
	//Test same name on one pipeline
	require.YesError(t, c.CreatePipeline(
		pipeline,
		"",
		[]string{"bash"},
		[]string{
			fmt.Sprintf("cat /pfs/pachyderm/.git/HEAD > /pfs/out/%v", outputFilename),
		},
		nil,
		&pps.Input{
			Cross: []*pps.Input{
				&pps.Input{
					Git: &pps.GitInput{
						URL:  "https://github.com/pachyderm/test-artifacts.git",
						Name: "foo",
					},
				},
				&pps.Input{
					Git: &pps.GitInput{
						URL:  "https://github.com/pachyderm/test-artifacts.git",
						Name: "foo",
					},
				},
			},
		},
		"",
		false,
	))
	//Test same URL on one pipeline
	require.YesError(t, c.CreatePipeline(
		pipeline,
		"",
		[]string{"bash"},
		[]string{
			fmt.Sprintf("cat /pfs/pachyderm/.git/HEAD > /pfs/out/%v", outputFilename),
		},
		nil,
		&pps.Input{
			Cross: []*pps.Input{
				&pps.Input{
					Git: &pps.GitInput{
						URL: "https://github.com/pachyderm/test-artifacts.git",
					},
				},
				&pps.Input{
					Git: &pps.GitInput{
						URL: "https://github.com/pachyderm/test-artifacts.git",
					},
				},
			},
		},
		"",
		false,
	))
	// Test same URL but different names
	require.NoError(t, c.CreatePipeline(
		pipeline,
		"",
		[]string{"bash"},
		[]string{
			fmt.Sprintf("cat /pfs/pachyderm/.git/HEAD > /pfs/out/%v", outputFilename),
		},
		nil,
		&pps.Input{
			Cross: []*pps.Input{
				&pps.Input{
					Git: &pps.GitInput{
						URL:  "https://github.com/pachyderm/test-artifacts.git",
						Name: "foo",
					},
				},
				&pps.Input{
					Git: &pps.GitInput{
						URL: "https://github.com/pachyderm/test-artifacts.git",
					},
				},
			},
		},
		"",
		false,
	))
}

func TestPipelineWithGitInput(t *testing.T) {
	if testing.Short() {
		t.Skip("Skipping integration tests in short mode")
	}

	c := getPachClient(t)
	require.NoError(t, c.DeleteAll())

	outputFilename := "commitSHA"
	pipeline := tu.UniqueString("github_pipeline")
	require.NoError(t, c.CreatePipeline(
		pipeline,
		"",
		[]string{"bash"},
		[]string{
			fmt.Sprintf("cat /pfs/test-artifacts/.git/HEAD > /pfs/out/%v", outputFilename),
		},
		nil,
		&pps.Input{
			Git: &pps.GitInput{
				URL: "https://github.com/pachyderm/test-artifacts.git",
			},
		},
		"",
		false,
	))
	// There should be a pachyderm repo created w no commits:
	_, err := c.InspectRepo("test-artifacts")
	require.NoError(t, err)

	commits, err := c.ListCommit("test-artifacts", "master", "", 0)
	require.NoError(t, err)
	require.Equal(t, 0, len(commits))

	// To trigger the pipeline, we'll need to simulate the webhook by pushing a POST payload to the githook server
	simulateGitPush(t, "../../etc/testing/artifacts/githook-payloads/master.json")
	// Need to sleep since the webhook http handler is non blocking
	time.Sleep(2 * time.Second)

	// Now there should be a new commit on the pachyderm repo / master branch
	branches, err := c.ListBranch("test-artifacts")
	require.NoError(t, err)
	require.Equal(t, 1, len(branches))
	require.Equal(t, "master", branches[0].Name)
	commit := branches[0].Head

	// Now wait for the pipeline complete as normal
	outputRepo := client.NewRepo(pipeline)
	commitIter, err := c.FlushCommit([]*pfs.Commit{commit}, []*pfs.Repo{outputRepo})
	require.NoError(t, err)
	commitInfos := collectCommitInfos(t, commitIter)
	require.Equal(t, 1, len(commitInfos))

	commit = commitInfos[0].Commit

	var buf bytes.Buffer

	require.NoError(t, c.GetFile(commit.Repo.Name, commit.ID, outputFilename, 0, 0, &buf))
	require.Equal(t, "9047fbfc251e7412ef3300868f743f2c24852539", strings.TrimSpace(buf.String()))
}

func TestPipelineWithGitInputSequentialPushes(t *testing.T) {
	if testing.Short() {
		t.Skip("Skipping integration tests in short mode")
	}

	c := getPachClient(t)
	require.NoError(t, c.DeleteAll())

	outputFilename := "commitSHA"
	pipeline := tu.UniqueString("github_pipeline")
	require.NoError(t, c.CreatePipeline(
		pipeline,
		"",
		[]string{"bash"},
		[]string{
			fmt.Sprintf("cat /pfs/test-artifacts/.git/HEAD > /pfs/out/%v", outputFilename),
		},
		nil,
		&pps.Input{
			Git: &pps.GitInput{
				URL: "https://github.com/pachyderm/test-artifacts.git",
			},
		},
		"",
		false,
	))
	// There should be a pachyderm repo created w no commits:
	_, err := c.InspectRepo("test-artifacts")
	require.NoError(t, err)

	commits, err := c.ListCommit("test-artifacts", "master", "", 0)
	require.NoError(t, err)
	require.Equal(t, 0, len(commits))

	// To trigger the pipeline, we'll need to simulate the webhook by pushing a POST payload to the githook server
	simulateGitPush(t, "../../etc/testing/artifacts/githook-payloads/master.json")
	// Need to sleep since the webhook http handler is non blocking
	time.Sleep(2 * time.Second)

	// Now there should be a new commit on the pachyderm repo / master branch
	branches, err := c.ListBranch("test-artifacts")
	require.NoError(t, err)
	require.Equal(t, 1, len(branches))
	require.Equal(t, "master", branches[0].Name)
	commit := branches[0].Head

	// Now wait for the pipeline complete as normal
	commitIter, err := c.FlushCommit([]*pfs.Commit{commit}, nil)
	require.NoError(t, err)
	commitInfos := collectCommitInfos(t, commitIter)
	require.Equal(t, 1, len(commitInfos))

	commit = commitInfos[0].Commit

	var buf bytes.Buffer

	require.NoError(t, c.GetFile(commit.Repo.Name, commit.ID, outputFilename, 0, 0, &buf))
	require.Equal(t, "9047fbfc251e7412ef3300868f743f2c24852539", strings.TrimSpace(buf.String()))

	// To trigger the pipeline, we'll need to simulate the webhook by pushing a POST payload to the githook server
	simulateGitPush(t, "../../etc/testing/artifacts/githook-payloads/master-2.json")
	// Need to sleep since the webhook http handler is non blocking
	time.Sleep(2 * time.Second)

	// Now there should be a new commit on the pachyderm repo / master branch
	branches, err = c.ListBranch("test-artifacts")
	require.NoError(t, err)
	require.Equal(t, 1, len(branches))
	require.Equal(t, "master", branches[0].Name)
	commit = branches[0].Head

	// Now wait for the pipeline complete as normal
	commitIter, err = c.FlushCommit([]*pfs.Commit{commit}, nil)
	require.NoError(t, err)
	commitInfos = collectCommitInfos(t, commitIter)
	require.Equal(t, 1, len(commitInfos))

	commit = commitInfos[0].Commit

	buf.Reset()
	require.NoError(t, c.GetFile(commit.Repo.Name, commit.ID, outputFilename, 0, 0, &buf))
	require.Equal(t, "162963b4adf00cd378488abdedc085ba08e21674", strings.TrimSpace(buf.String()))
}

func TestPipelineWithGitInputCustomName(t *testing.T) {
	if testing.Short() {
		t.Skip("Skipping integration tests in short mode")
	}

	c := getPachClient(t)
	require.NoError(t, c.DeleteAll())

	outputFilename := "commitSHA"
	pipeline := tu.UniqueString("github_pipeline")
	repoName := "foo"
	require.NoError(t, c.CreatePipeline(
		pipeline,
		"",
		[]string{"bash"},
		[]string{
			fmt.Sprintf("cat /pfs/%v/.git/HEAD > /pfs/out/%v", repoName, outputFilename),
		},
		nil,
		&pps.Input{
			Git: &pps.GitInput{
				URL:  "https://github.com/pachyderm/test-artifacts.git",
				Name: repoName,
			},
		},
		"",
		false,
	))
	// There should be a pachyderm repo created w no commits:
	_, err := c.InspectRepo(repoName)
	require.NoError(t, err)

	commits, err := c.ListCommit(repoName, "", "", 0)
	require.NoError(t, err)
	require.Equal(t, 0, len(commits))

	// To trigger the pipeline, we'll need to simulate the webhook by pushing a POST payload to the githook server
	simulateGitPush(t, "../../etc/testing/artifacts/githook-payloads/master.json")
	// Need to sleep since the webhook http handler is non blocking
	time.Sleep(2 * time.Second)

	// Now there should be a new commit on the pachyderm repo / master branch
	branches, err := c.ListBranch(repoName)
	require.NoError(t, err)
	require.Equal(t, 1, len(branches))
	require.Equal(t, "master", branches[0].Name)
	commit := branches[0].Head

	// Now wait for the pipeline complete as normal
	outputRepo := client.NewRepo(pipeline)
	commitIter, err := c.FlushCommit([]*pfs.Commit{commit}, []*pfs.Repo{outputRepo})
	require.NoError(t, err)
	commitInfos := collectCommitInfos(t, commitIter)
	require.Equal(t, 1, len(commitInfos))

	commit = commitInfos[0].Commit

	var buf bytes.Buffer

	require.NoError(t, c.GetFile(commit.Repo.Name, commit.ID, outputFilename, 0, 0, &buf))
	require.Equal(t, "9047fbfc251e7412ef3300868f743f2c24852539", strings.TrimSpace(buf.String()))
}

func TestPipelineWithGitInputMultiPipelineSeparateInputs(t *testing.T) {
	if testing.Short() {
		t.Skip("Skipping integration tests in short mode")
	}

	c := getPachClient(t)
	require.NoError(t, c.DeleteAll())

	outputFilename := "commitSHA"
	repos := []string{"pachyderm", "foo"}
	pipelines := []string{
		tu.UniqueString("github_pipeline_a_"),
		tu.UniqueString("github_pipeline_b_"),
	}
	for i, repoName := range repos {
		require.NoError(t, c.CreatePipeline(
			pipelines[i],
			"",
			[]string{"bash"},
			[]string{
				fmt.Sprintf("cat /pfs/%v/.git/HEAD > /pfs/out/%v", repoName, outputFilename),
			},
			nil,
			&pps.Input{
				Git: &pps.GitInput{
					URL:  "https://github.com/pachyderm/test-artifacts.git",
					Name: repoName,
				},
			},
			"",
			false,
		))
		// There should be a pachyderm repo created w no commits:
		repos, err := c.ListRepo()
		require.NoError(t, err)
		found := false
		for _, repo := range repos {
			if repo.Repo.Name == repoName {
				found = true
			}
		}
		require.Equal(t, true, found)

		commits, err := c.ListCommit(repoName, "", "", 0)
		require.NoError(t, err)
		require.Equal(t, 0, len(commits))
	}

	// To trigger the pipeline, we'll need to simulate the webhook by pushing a POST payload to the githook server
	simulateGitPush(t, "../../etc/testing/artifacts/githook-payloads/master.json")
	// Need to sleep since the webhook http handler is non blocking
	time.Sleep(2 * time.Second)

	for i, repoName := range repos {
		// Now there should be a new commit on the pachyderm repo / master branch
		branches, err := c.ListBranch(repoName)
		require.NoError(t, err)
		require.Equal(t, 1, len(branches))
		require.Equal(t, "master", branches[0].Name)
		commit := branches[0].Head

		// Now wait for the pipeline complete as normal
		outputRepo := client.NewRepo(pipelines[i])
		commitIter, err := c.FlushCommit([]*pfs.Commit{commit}, []*pfs.Repo{outputRepo})
		require.NoError(t, err)
		commitInfos := collectCommitInfos(t, commitIter)
		require.Equal(t, 1, len(commitInfos))

		commit = commitInfos[0].Commit

		var buf bytes.Buffer

		require.NoError(t, c.GetFile(commit.Repo.Name, commit.ID, outputFilename, 0, 0, &buf))
		require.Equal(t, "9047fbfc251e7412ef3300868f743f2c24852539", strings.TrimSpace(buf.String()))
	}
}

func TestPipelineWithGitInputMultiPipelineSameInput(t *testing.T) {
	if testing.Short() {
		t.Skip("Skipping integration tests in short mode")
	}

	c := getPachClient(t)
	require.NoError(t, c.DeleteAll())

	outputFilename := "commitSHA"
	repos := []string{"test-artifacts", "test-artifacts"}
	pipelines := []string{
		tu.UniqueString("github_pipeline_a_"),
		tu.UniqueString("github_pipeline_b_"),
	}
	for i, repoName := range repos {
		require.NoError(t, c.CreatePipeline(
			pipelines[i],
			"",
			[]string{"bash"},
			[]string{
				fmt.Sprintf("cat /pfs/%v/.git/HEAD > /pfs/out/%v", repoName, outputFilename),
			},
			nil,
			&pps.Input{
				Git: &pps.GitInput{
					URL: "https://github.com/pachyderm/test-artifacts.git",
				},
			},
			"",
			false,
		))
		// There should be a pachyderm repo created w no commits:
		repos, err := c.ListRepo()
		require.NoError(t, err)
		found := false
		for _, repo := range repos {
			if repo.Repo.Name == repoName {
				found = true
			}
		}
		require.Equal(t, true, found)

		commits, err := c.ListCommit(repoName, "", "", 0)
		require.NoError(t, err)
		require.Equal(t, 0, len(commits))
	}

	// To trigger the pipeline, we'll need to simulate the webhook by pushing a POST payload to the githook server
	simulateGitPush(t, "../../etc/testing/artifacts/githook-payloads/master.json")
	// Need to sleep since the webhook http handler is non blocking
	time.Sleep(2 * time.Second)

	// Now there should be a new commit on the pachyderm repo / master branch
	branches, err := c.ListBranch(repos[0])
	require.NoError(t, err)
	require.Equal(t, 1, len(branches))
	require.Equal(t, "master", branches[0].Name)
	commit := branches[0].Head

	// Now wait for the pipeline complete as normal
	commitIter, err := c.FlushCommit([]*pfs.Commit{commit}, nil)
	require.NoError(t, err)
	commitInfos := collectCommitInfos(t, commitIter)
	require.Equal(t, 2, len(commitInfos))

	commit = commitInfos[0].Commit

	for _, commitInfo := range commitInfos {
		commit = commitInfo.Commit
		var buf bytes.Buffer
		require.NoError(t, c.GetFile(commit.Repo.Name, commit.ID, outputFilename, 0, 0, &buf))
		require.Equal(t, "9047fbfc251e7412ef3300868f743f2c24852539", strings.TrimSpace(buf.String()))
	}
}

func TestPipelineWithGitInputAndBranch(t *testing.T) {
	if testing.Short() {
		t.Skip("Skipping integration tests in short mode")
	}

	c := getPachClient(t)
	require.NoError(t, c.DeleteAll())

	branchName := "foo"
	outputFilename := "commitSHA"
	pipeline := tu.UniqueString("github_pipeline")
	require.NoError(t, c.CreatePipeline(
		pipeline,
		"",
		[]string{"bash"},
		[]string{
			fmt.Sprintf("cat /pfs/test-artifacts/.git/HEAD > /pfs/out/%v", outputFilename),
		},
		nil,
		&pps.Input{
			Git: &pps.GitInput{
				URL:    "https://github.com/pachyderm/test-artifacts.git",
				Branch: branchName,
			},
		},
		"",
		false,
	))
	// There should be a pachyderm repo created w no commits:
	_, err := c.InspectRepo("test-artifacts")
	require.NoError(t, err)

	// Make sure a push to master does NOT trigger this pipeline
	simulateGitPush(t, "../../etc/testing/artifacts/githook-payloads/master.json")
	// Need to sleep since the webhook http handler is non blocking
	time.Sleep(5 * time.Second)
	// Now there should be a new commit on the pachyderm repo / master branch
	_, err = c.InspectBranch("test-artifacts", "master")
	require.YesError(t, err)

	// To trigger the pipeline, we'll need to simulate the webhook by pushing a POST payload to the githook server
	simulateGitPush(t, "../../etc/testing/artifacts/githook-payloads/branch.json")
	// Need to sleep since the webhook http handler is non blocking
	time.Sleep(5 * time.Second)
	// Now there should be a new commit on the pachyderm repo / master branch
	branches, err := c.ListBranch("test-artifacts")
	require.NoError(t, err)
	require.Equal(t, 1, len(branches))
	require.Equal(t, branchName, branches[0].Name)
	commit := branches[0].Head
	require.NotNil(t, commit)

	// Now wait for the pipeline complete as normal
	outputRepo := client.NewRepo(pipeline)
	commitIter, err := c.FlushCommit([]*pfs.Commit{commit}, []*pfs.Repo{outputRepo})
	require.NoError(t, err)
	commitInfos := collectCommitInfos(t, commitIter)
	require.Equal(t, 1, len(commitInfos))

	commit = commitInfos[0].Commit

	var buf bytes.Buffer

	require.NoError(t, c.GetFile(commit.Repo.Name, commit.ID, outputFilename, 0, 0, &buf))
	require.Equal(t, "81269575dcfc6ac2e2a463ad8016163f79c97f5c", strings.TrimSpace(buf.String()))
}

func TestPipelineWithDatumTimeout(t *testing.T) {
	if testing.Short() {
		t.Skip("Skipping integration tests in short mode")
	}

	c := getPachClient(t)
	require.NoError(t, c.DeleteAll())

	dataRepo := tu.UniqueString("TestPipelineWithDatumTimeout_data")
	require.NoError(t, c.CreateRepo(dataRepo))

	commit1, err := c.StartCommit(dataRepo, "master")
	require.NoError(t, err)
	_, err = c.PutFile(dataRepo, commit1.ID, "file",
		strings.NewReader("foo"))
	require.NoError(t, err)
	require.NoError(t, c.FinishCommit(dataRepo, commit1.ID))
	timeout := 20
	pipeline := tu.UniqueString("pipeline")
	duration, err := time.ParseDuration(fmt.Sprintf("%vs", timeout))
	require.NoError(t, err)
	_, err = c.PpsAPIClient.CreatePipeline(
		context.Background(),
		&pps.CreatePipelineRequest{
			Pipeline: client.NewPipeline(pipeline),
			Transform: &pps.Transform{
				Cmd: []string{"bash"},
				Stdin: []string{
					"while true; do sleep 1; date; done",
					fmt.Sprintf("cp /pfs/%s/* /pfs/out/", dataRepo),
				},
			},
			Input:        client.NewPFSInput(dataRepo, "/*"),
			EnableStats:  true,
			DatumTimeout: types.DurationProto(duration),
		},
	)
	require.NoError(t, err)

	commitIter, err := c.FlushCommit([]*pfs.Commit{commit1}, nil)
	require.NoError(t, err)
	commitInfos := collectCommitInfos(t, commitIter)
	require.Equal(t, 2, len(commitInfos))

	jobs, err := c.ListJob(pipeline, nil, nil, -1, true)
	require.NoError(t, err)
	require.Equal(t, 1, len(jobs))
	// Block on the job being complete before we call ListDatum
	jobInfo, err := c.InspectJob(jobs[0].Job.ID, true)
	require.NoError(t, err)
	require.Equal(t, pps.JobState_JOB_FAILURE, jobInfo.State)

	// Now validate the datum timed out properly
	resp, err := c.ListDatum(jobs[0].Job.ID, 0, 0)
	require.NoError(t, err)
	require.Equal(t, 1, len(resp.DatumInfos))

	datum, err := c.InspectDatum(jobs[0].Job.ID, resp.DatumInfos[0].Datum.ID)
	require.NoError(t, err)
	require.Equal(t, pps.DatumState_FAILED, datum.State)
	// ProcessTime looks like "20 seconds"
	tokens := strings.Split(pretty.Duration(datum.Stats.ProcessTime), " ")
	require.Equal(t, 2, len(tokens))
	seconds, err := strconv.Atoi(tokens[0])
	require.NoError(t, err)
	require.Equal(t, timeout, seconds)
}

func TestPipelineWithDatumTimeoutControl(t *testing.T) {
	if testing.Short() {
		t.Skip("Skipping integration tests in short mode")
	}

	c := getPachClient(t)
	require.NoError(t, c.DeleteAll())

	dataRepo := tu.UniqueString("TestPipelineWithDatumTimeoutControl_data")
	require.NoError(t, c.CreateRepo(dataRepo))

	commit1, err := c.StartCommit(dataRepo, "master")
	require.NoError(t, err)
	_, err = c.PutFile(dataRepo, commit1.ID, "file",
		strings.NewReader("foo"))
	require.NoError(t, err)
	require.NoError(t, c.FinishCommit(dataRepo, commit1.ID))
	timeout := 20
	pipeline := tu.UniqueString("pipeline")
	duration, err := time.ParseDuration(fmt.Sprintf("%vs", timeout))
	require.NoError(t, err)
	_, err = c.PpsAPIClient.CreatePipeline(
		context.Background(),
		&pps.CreatePipelineRequest{
			Pipeline: client.NewPipeline(pipeline),
			Transform: &pps.Transform{
				Cmd: []string{"bash"},
				Stdin: []string{
					fmt.Sprintf("sleep %v", timeout-10),
					fmt.Sprintf("cp /pfs/%s/* /pfs/out/", dataRepo),
				},
			},
			Input:        client.NewPFSInput(dataRepo, "/*"),
			DatumTimeout: types.DurationProto(duration),
		},
	)
	require.NoError(t, err)

	commitIter, err := c.FlushCommit([]*pfs.Commit{commit1}, nil)
	require.NoError(t, err)
	commitInfos := collectCommitInfos(t, commitIter)
	require.Equal(t, 1, len(commitInfos))

	jobs, err := c.ListJob(pipeline, nil, nil, -1, true)
	require.NoError(t, err)
	require.Equal(t, 1, len(jobs))
	// Block on the job being complete before we call ListDatum
	jobInfo, err := c.InspectJob(jobs[0].Job.ID, true)
	require.NoError(t, err)
	require.Equal(t, pps.JobState_JOB_SUCCESS, jobInfo.State)
}

func TestPipelineWithJobTimeout(t *testing.T) {
	if testing.Short() {
		t.Skip("Skipping integration tests in short mode")
	}

	c := getPachClient(t)
	require.NoError(t, c.DeleteAll())

	dataRepo := tu.UniqueString("TestPipelineWithDatumTimeout_data")
	require.NoError(t, c.CreateRepo(dataRepo))

	commit1, err := c.StartCommit(dataRepo, "master")
	require.NoError(t, err)
	numFiles := 2
	for i := 0; i < numFiles; i++ {
		_, err = c.PutFile(dataRepo, commit1.ID, fmt.Sprintf("file-%v", i),
			strings.NewReader("foo"))
		require.NoError(t, err)
	}
	require.NoError(t, c.FinishCommit(dataRepo, commit1.ID))
	timeout := 20
	pipeline := tu.UniqueString("pipeline")
	duration, err := time.ParseDuration(fmt.Sprintf("%vs", timeout))
	require.NoError(t, err)
	_, err = c.PpsAPIClient.CreatePipeline(
		context.Background(),
		&pps.CreatePipelineRequest{
			Pipeline: client.NewPipeline(pipeline),
			Transform: &pps.Transform{
				Cmd: []string{"bash"},
				Stdin: []string{
					fmt.Sprintf("sleep %v", timeout), // we have 2 datums, so the total exec time will more than double the timeout value
					fmt.Sprintf("cp /pfs/%s/* /pfs/out/", dataRepo),
				},
			},
			Input:       client.NewPFSInput(dataRepo, "/*"),
			EnableStats: true,
			JobTimeout:  types.DurationProto(duration),
		},
	)
	require.NoError(t, err)

	// Wait for the job to get scheduled / appear in listjob
	// A sleep of 15s is insufficient
	time.Sleep(25 * time.Second)
	jobs, err := c.ListJob(pipeline, nil, nil, -1, true)
	require.NoError(t, err)
	require.Equal(t, 1, len(jobs))

	// Block on the job being complete before we call ListDatum
	jobInfo, err := c.InspectJob(jobs[0].Job.ID, true)
	require.NoError(t, err)
	require.Equal(t, pps.JobState_JOB_KILLED.String(), jobInfo.State.String())
	started, err := types.TimestampFromProto(jobInfo.Started)
	require.NoError(t, err)
	finished, err := types.TimestampFromProto(jobInfo.Finished)
	require.NoError(t, err)
	require.True(t, math.Abs((finished.Sub(started)-(time.Second*20)).Seconds()) <= 1.0)
}

func TestCommitDescription(t *testing.T) {
	if testing.Short() {
		t.Skip("Skipping integration tests in short mode")
	}

	c := getPachClient(t)
	require.NoError(t, c.DeleteAll())
	ctx, cancel := context.WithTimeout(context.Background(), 60*time.Second)
	defer cancel()

	dataRepo := tu.UniqueString("TestCommitDescription")
	require.NoError(t, c.CreateRepo(dataRepo))

	// Test putting a message in StartCommit
	commit, err := c.PfsAPIClient.StartCommit(ctx, &pfs.StartCommitRequest{
		Branch:      "master",
		Parent:      client.NewCommit(dataRepo, ""),
		Description: "test commit description in 'start commit'",
	})
	require.NoError(t, err)
	c.FinishCommit(dataRepo, commit.ID)
	commitInfo, err := c.InspectCommit(dataRepo, commit.ID)
	require.NoError(t, err)
	require.Equal(t, "test commit description in 'start commit'", commitInfo.Description)
	require.NoError(t, pfspretty.PrintDetailedCommitInfo(pfspretty.NewPrintableCommitInfo(commitInfo)))

	// Test putting a message in FinishCommit
	commit, err = c.StartCommit(dataRepo, "master")
	require.NoError(t, err)
	c.PfsAPIClient.FinishCommit(ctx, &pfs.FinishCommitRequest{
		Commit:      commit,
		Description: "test commit description in 'finish commit'",
	})
	commitInfo, err = c.InspectCommit(dataRepo, commit.ID)
	require.NoError(t, err)
	require.Equal(t, "test commit description in 'finish commit'", commitInfo.Description)
	require.NoError(t, pfspretty.PrintDetailedCommitInfo(pfspretty.NewPrintableCommitInfo(commitInfo)))

	// Test overwriting a commit message
	commit, err = c.PfsAPIClient.StartCommit(ctx, &pfs.StartCommitRequest{
		Branch:      "master",
		Parent:      client.NewCommit(dataRepo, ""),
		Description: "test commit description in 'start commit'",
	})
	require.NoError(t, err)
	c.PfsAPIClient.FinishCommit(ctx, &pfs.FinishCommitRequest{
		Commit:      commit,
		Description: "test commit description in 'finish commit' that overwrites",
	})
	commitInfo, err = c.InspectCommit(dataRepo, commit.ID)
	require.NoError(t, err)
	require.Equal(t, "test commit description in 'finish commit' that overwrites", commitInfo.Description)
	require.NoError(t, pfspretty.PrintDetailedCommitInfo(pfspretty.NewPrintableCommitInfo(commitInfo)))
}

func TestGetFileWithEmptyCommits(t *testing.T) {
	if testing.Short() {
		t.Skip("Skipping integration tests in short mode")
	}

	c := getPachClient(t)
	require.NoError(t, c.DeleteAll())
	ctx, cancel := context.WithTimeout(context.Background(), 60*time.Second)
	defer cancel()

	repoName := tu.UniqueString("TestGetFileWithEmptyCommits")
	require.NoError(t, c.CreateRepo(repoName))

	// Create a real commit in repoName/master
	commit, err := c.StartCommit(repoName, "master")
	require.NoError(t, err)
	_, err = c.PutFile(repoName, commit.ID, "/file", strings.NewReader("data contents"))
	require.NoError(t, err)
	require.NoError(t, c.FinishCommit(repoName, commit.ID))

	// Create an empty commit in repoName/master
	commit, err = c.StartCommit(repoName, "master")
	c.PfsAPIClient.FinishCommit(ctx, &pfs.FinishCommitRequest{
		Commit: commit,
		Empty:  true,
	})

	// We get a "file not found" error when we try to get a file from repoName/master
	buf := bytes.Buffer{}
	err = c.GetFile(repoName, "master", "/file", 0, 0, &buf)
	require.YesError(t, err)
	require.True(t, strings.Contains(err.Error(), "not found"))
}

func TestPipelineDescription(t *testing.T) {
	if testing.Short() {
		t.Skip("Skipping integration tests in short mode")
	}

	c := getPachClient(t)
	require.NoError(t, c.DeleteAll())

	dataRepo := tu.UniqueString("TestPipelineDescription_data")
	require.NoError(t, c.CreateRepo(dataRepo))

	description := "pipeline description"
	pipeline := tu.UniqueString("TestPipelineDescription")
	_, err := c.PpsAPIClient.CreatePipeline(
		context.Background(),
		&pps.CreatePipelineRequest{
			Pipeline:    client.NewPipeline(pipeline),
			Transform:   &pps.Transform{Cmd: []string{"true"}},
			Description: description,
			Input:       client.NewPFSInput(dataRepo, "/"),
		})
	require.NoError(t, err)
	pi, err := c.InspectPipeline(pipeline)
	require.NoError(t, err)
	require.Equal(t, description, pi.Description)
}

func TestListJobInputCommits(t *testing.T) {
	if testing.Short() {
		t.Skip("Skipping integration tests in short mode")
	}

	c := getPachClient(t)
	require.NoError(t, c.DeleteAll())

	aRepo := tu.UniqueString("TestListJobInputCommits_data_a")
	require.NoError(t, c.CreateRepo(aRepo))
	bRepo := tu.UniqueString("TestListJobInputCommits_data_b")
	require.NoError(t, c.CreateRepo(bRepo))

	pipeline := tu.UniqueString("TestListJobInputCommits")
	require.NoError(t, c.CreatePipeline(
		pipeline,
		"",
		[]string{"bash"},
		[]string{
			fmt.Sprintf("cp /pfs/%s/* /pfs/out/", aRepo),
			fmt.Sprintf("cp /pfs/%s/* /pfs/out/", bRepo),
		},
		&pps.ParallelismSpec{
			Constant: 1,
		},
		client.NewCrossInput(
			client.NewPFSInput(aRepo, "/*"),
			client.NewPFSInput(bRepo, "/*"),
		),
		"",
		false,
	))

	commita1, err := c.StartCommit(aRepo, "master")
	require.NoError(t, err)
	_, err = c.PutFile(aRepo, "master", "file", strings.NewReader("foo"))
	require.NoError(t, err)
	require.NoError(t, c.FinishCommit(aRepo, "master"))

	commitb1, err := c.StartCommit(bRepo, "master")
	require.NoError(t, err)
	_, err = c.PutFile(bRepo, "master", "file", strings.NewReader("foo"))
	require.NoError(t, err)
	require.NoError(t, c.FinishCommit(bRepo, "master"))

	commitIter, err := c.FlushCommit([]*pfs.Commit{commita1, commitb1}, nil)
	require.NoError(t, err)
	commitInfos := collectCommitInfos(t, commitIter)
	require.Equal(t, 1, len(commitInfos))

	commita2, err := c.StartCommit(aRepo, "master")
	require.NoError(t, err)
	_, err = c.PutFile(aRepo, "master", "file", strings.NewReader("bar"))
	require.NoError(t, err)
	require.NoError(t, c.FinishCommit(aRepo, "master"))

	commitIter, err = c.FlushCommit([]*pfs.Commit{commita2, commitb1}, nil)
	require.NoError(t, err)
	commitInfos = collectCommitInfos(t, commitIter)
	require.Equal(t, 1, len(commitInfos))

	commitb2, err := c.StartCommit(bRepo, "master")
	require.NoError(t, err)
	_, err = c.PutFile(bRepo, "master", "file", strings.NewReader("bar"))
	require.NoError(t, err)
	require.NoError(t, c.FinishCommit(bRepo, "master"))

	commitIter, err = c.FlushCommit([]*pfs.Commit{commita2, commitb2}, nil)
	require.NoError(t, err)
	commitInfos = collectCommitInfos(t, commitIter)
	require.Equal(t, 1, len(commitInfos))

	jobInfos, err := c.ListJob("", []*pfs.Commit{commita1}, nil, -1, true)
	require.NoError(t, err)
	require.Equal(t, 2, len(jobInfos)) // a1 + nil and a1 + b1

	jobInfos, err = c.ListJob("", []*pfs.Commit{commitb1}, nil, -1, true)
	require.NoError(t, err)
	require.Equal(t, 2, len(jobInfos)) // a1 + b1 and a2 + b1

	jobInfos, err = c.ListJob("", []*pfs.Commit{commita2}, nil, -1, true)
	require.NoError(t, err)
	require.Equal(t, 2, len(jobInfos)) // a2 + b1 and a2 + b2

	jobInfos, err = c.ListJob("", []*pfs.Commit{commitb2}, nil, -1, true)
	require.NoError(t, err)
	require.Equal(t, 1, len(jobInfos)) // a2 + b2

	jobInfos, err = c.ListJob("", []*pfs.Commit{commita1, commitb1}, nil, -1, true)
	require.NoError(t, err)
	require.Equal(t, 1, len(jobInfos))

	jobInfos, err = c.ListJob("", []*pfs.Commit{commita2, commitb1}, nil, -1, true)
	require.NoError(t, err)
	require.Equal(t, 1, len(jobInfos))

	jobInfos, err = c.ListJob("", []*pfs.Commit{commita2, commitb2}, nil, -1, true)
	require.NoError(t, err)
	require.Equal(t, 1, len(jobInfos))

	jobInfos, err = c.ListJob("", []*pfs.Commit{client.NewCommit(aRepo, "master"), client.NewCommit(bRepo, "master")}, nil, -1, true)
	require.NoError(t, err)
	require.Equal(t, 1, len(jobInfos))
}

func TestManyJobs(t *testing.T) {
	t.Skip("This test is too long to be run as part of CI")
	if testing.Short() {
		t.Skip("Skipping integration tests in short mode")
	}

	c := getPachClient(t)
	require.NoError(t, c.DeleteAll())

	dataRepo := tu.UniqueString("TestManyJobs_data")
	require.NoError(t, c.CreateRepo(dataRepo))

	numPipelines := 10
	for i := 0; i < numPipelines; i++ {
		pipeline := tu.UniqueString("TestManyJobs")
		require.NoError(t, c.CreatePipeline(
			pipeline,
			"",
			[]string{"true"},
			[]string{strings.Repeat("words ", 30), strings.Repeat("words ", 30), strings.Repeat("words ", 30), strings.Repeat("words ", 30), strings.Repeat("words ", 30), strings.Repeat("words ", 30)},
			&pps.ParallelismSpec{
				Constant: 1,
			},
			client.NewPFSInput(dataRepo, "/*"),
			"",
			false,
		))
	}

	numCommits := 5000
	for i := 0; i < numCommits; i++ {
		_, err := c.StartCommit(dataRepo, "master")
		require.NoError(t, err)
		require.NoError(t, c.FinishCommit(dataRepo, "master"))
	}

	commitIter, err := c.FlushCommit([]*pfs.Commit{client.NewCommit(dataRepo, "master")}, nil)
	require.NoError(t, err)
	commitInfos := collectCommitInfos(t, commitIter)
	require.Equal(t, 1, len(commitInfos))

	_, err = c.ListJob("", nil, nil, -1, true)
	require.NoError(t, err)
}

// TestCancelJob creates a long-running job and then kills it, testing that the
// user process is killed.
func TestCancelJob(t *testing.T) {
	if testing.Short() {
		t.Skip("Skipping integration tests in short mode")
	}

	c := getPachClient(t)
	require.NoError(t, c.DeleteAll())

	// Create an input repo
	repo := tu.UniqueString("TestCancelJob")
	require.NoError(t, c.CreateRepo(repo))

	// Create an input commit
	commit, err := c.StartCommit(repo, "master")
	require.NoError(t, err)
	_, err = c.PutFile(repo, commit.ID, "/time", strings.NewReader("600"))
	require.NoError(t, err)
	_, err = c.PutFile(repo, commit.ID, "/data", strings.NewReader("commit data"))
	require.NoError(t, err)
	require.NoError(t, c.FinishCommit(repo, commit.ID))

	// Create sleep + copy pipeline
	pipeline := tu.UniqueString("pipeline")
	require.NoError(t, c.CreatePipeline(
		pipeline,
		"",
		[]string{"bash"},
		[]string{
			"sleep `cat /pfs/*/time`",
			"cp /pfs/*/data /pfs/out/",
		},
		&pps.ParallelismSpec{
			Constant: 1,
		},
		client.NewPFSInput(repo, "/"),
		"",
		false,
	))

	// Wait until PPS has started processing commit
	var jobInfo *pps.JobInfo
	require.NoErrorWithinT(t, 30*time.Second, func() error {
		return backoff.Retry(func() error {
			jobInfos, err := c.ListJob(pipeline, []*pfs.Commit{commit}, nil, -1, true)
			if err != nil {
				return err
			}
			if len(jobInfos) != 1 {
				return fmt.Errorf("Expected one job, but got %d: %v", len(jobInfos), jobInfos)
			}
			jobInfo = jobInfos[0]
			return nil
		}, backoff.NewTestingBackOff())
	})

	// stop the job
	require.NoError(t, c.StopJob(jobInfo.Job.ID))

	// Wait until the job is cancelled
	require.NoErrorWithinT(t, 30*time.Second, func() error {
		return backoff.Retry(func() error {
			updatedJobInfo, err := c.InspectJob(jobInfo.Job.ID, false)
			if err != nil {
				return err
			}
			if updatedJobInfo.State != pps.JobState_JOB_KILLED {
				return fmt.Errorf("job %s is still running, but should be KILLED", jobInfo.Job.ID)
			}
			return nil
		}, backoff.NewTestingBackOff())
	})

	// Create one more commit to make sure the pipeline can still process input
	// commits
	commit2, err := c.StartCommit(repo, "master")
	require.NoError(t, err)
	require.NoError(t, c.DeleteFile(repo, commit2.ID, "/time"))
	_, err = c.PutFile(repo, commit2.ID, "/time", strings.NewReader("1"))
	require.NoError(t, err)
	require.NoError(t, c.DeleteFile(repo, commit2.ID, "/data"))
	_, err = c.PutFile(repo, commit2.ID, "/data", strings.NewReader("commit 2 data"))
	require.NoError(t, err)
	require.NoError(t, c.FinishCommit(repo, commit2.ID))

	// Flush commit2, and make sure the output is as expected
	iter, err := c.FlushCommit([]*pfs.Commit{commit2}, []*pfs.Repo{client.NewRepo(pipeline)})
	require.NoError(t, err)
	commitInfos := collectCommitInfos(t, iter)
	require.Equal(t, 1, len(commitInfos))

	buf := bytes.Buffer{}
	err = c.GetFile(pipeline, commitInfos[0].Commit.ID, "/data", 0, 0, &buf)
	require.NoError(t, err)
	require.Equal(t, "commit 2 data", buf.String())
}

// TestCancelManyJobs creates many jobs to test that the handling of many
// incoming job events is correct. Each job comes up (which tests that that
// cancelling job 'a' does not cancel subsequent job 'b'), must be the only job
// running (which tests that only one job can run at a time), and then is
// cancelled.
func TestCancelManyJobs(t *testing.T) {
	if testing.Short() {
		t.Skip("Skipping integration tests in short mode")
	}

	c := getPachClient(t)
	require.NoError(t, c.DeleteAll())

	// Create an input repo
	repo := tu.UniqueString("TestCancelManyJobs")
	require.NoError(t, c.CreateRepo(repo))

	// Create sleep pipeline
	pipeline := tu.UniqueString("pipeline")
	require.NoError(t, c.CreatePipeline(
		pipeline,
		"",
		[]string{"sleep", "600"},
		nil,
		&pps.ParallelismSpec{
			Constant: 1,
		},
		client.NewPFSInput(repo, "/"),
		"",
		false,
	))

	// Create 10 input commits, to spawn 10 jobs
	var commits [10]*pfs.Commit
	var err error
	for i := 0; i < 10; i++ {
		commits[i], err = c.StartCommit(repo, "master")
		require.NoError(t, err)
		require.NoError(t, c.FinishCommit(repo, commits[i].ID))
	}

	// For each expected job: watch to make sure the input job comes up, make
	// sure that it's the only job running, then cancel it
	for _, commit := range commits {
		// Wait until PPS has started processing commit
		var jobInfo *pps.JobInfo
		require.NoErrorWithinT(t, 30*time.Second, func() error {
			return backoff.Retry(func() error {
				jobInfos, err := c.ListJob(pipeline, []*pfs.Commit{commit}, nil, -1, true)
				if err != nil {
					return err
				}
				if len(jobInfos) != 1 {
					return fmt.Errorf("Expected one job, but got %d: %v", len(jobInfos), jobInfos)
				}
				jobInfo = jobInfos[0]
				return nil
			}, backoff.NewTestingBackOff())
		})

		// Stop the job
		require.NoError(t, c.StopJob(jobInfo.Job.ID))

		// Check that the job is now killed
		require.NoErrorWithinT(t, 30*time.Second, func() error {
			return backoff.Retry(func() error {
				// TODO(msteffen): once github.com/pachyderm/pachyderm/pull/2642 is
				// submitted, change ListJob here to filter on commit1 as the input commit,
				// rather than inspecting the input in the test
				updatedJobInfo, err := c.InspectJob(jobInfo.Job.ID, false)
				if err != nil {
					return err
				}
				if updatedJobInfo.State != pps.JobState_JOB_KILLED {
					return fmt.Errorf("job %s is still running, but should be KILLED", jobInfo.Job.ID)
				}
				return nil
			}, backoff.NewTestingBackOff())
		})
	}
}

// TestDeleteCommitPropagation deletes an input commit and makes sure all
// downstream commits are also deleted.
// DAG in this test: repo -> pipeline[0] -> pipeline[1]
func TestDeleteCommitPropagation(t *testing.T) {
	if testing.Short() {
		t.Skip("Skipping integration tests in short mode")
	}

	c := getPachClient(t)
	require.NoError(t, c.DeleteAll())

	// Create an input repo
	repo := tu.UniqueString("TestDeleteCommitPropagation")
	require.NoError(t, c.CreateRepo(repo))

	// Create two copy pipelines
	numPipelines, numCommits := 2, 2
	pipeline := make([]string, numPipelines)
	for i := 0; i < numPipelines; i++ {
		pipeline[i] = tu.UniqueString(fmt.Sprintf("pipeline%d_", i))
		input := []string{repo, pipeline[0]}[i]
		require.NoError(t, c.CreatePipeline(
			pipeline[i],
			"",
			[]string{"bash"},
			[]string{"cp /pfs/*/* /pfs/out/"},
			&pps.ParallelismSpec{
				Constant: 1,
			},
			client.NewPFSInput(input, "/*"),
			"",
			false,
		))
	}

	// Commit twice to the input repo, creating 4 jobs and 4 output commits
	commit := make([]*pfs.Commit, numCommits)
	var err error
	for i := 0; i < numCommits; i++ {
		commit[i], err = c.StartCommit(repo, "master")
		require.NoError(t, err)
		_, err = c.PutFile(repo, commit[i].ID, "file", strings.NewReader("foo"))
		require.NoError(t, err)
		require.NoError(t, c.FinishCommit(repo, commit[i].ID))
		commitIter, err := c.FlushCommit([]*pfs.Commit{commit[i]}, nil)
		require.NoError(t, err)
		commitInfos := collectCommitInfos(t, commitIter)
		require.Equal(t, 2, len(commitInfos))
	}

	// Delete the first commit in the input repo (not master, but its parent)
	// Make sure that 'repo' and all downstream repos only have one commit now.
	// This ensures that commits' parents are updated
	commits, err := c.ListCommit(repo, "master", "", 0)
	require.NoError(t, err)
	require.Equal(t, 2, len(commits))
	require.NoError(t, c.DeleteCommit(repo, commit[0].ID))
	for _, r := range []string{repo, pipeline[0], pipeline[1]} {
		commits, err := c.ListCommit(r, "master", "", 0)
		require.NoError(t, err)
		require.Equal(t, 1, len(commits))
		require.Nil(t, commits[0].ParentCommit)
	}

	jis, err := c.ListJob(pipeline[0], nil, nil, -1, true)
	require.NoError(t, err)
	require.Equal(t, 1, len(jis))

	// Delete the second commit in the input repo (master)
	// Make sure that 'repo' and all downstream repos have no commits. This
	// ensures that branches are updated.
	require.NoError(t, c.DeleteCommit(repo, "master"))
	for _, r := range []string{repo, pipeline[0], pipeline[1]} {
		commits, err := c.ListCommit(r, "master", "", 0)
		require.NoError(t, err)
		require.Equal(t, 0, len(commits))
	}

	// Make one more input commit, to be sure that the branches are still
	// connected properly
	finalCommit, err := c.StartCommit(repo, "master")
	require.NoError(t, err)
	_, err = c.PutFile(repo, finalCommit.ID, "file", strings.NewReader("foo"))
	require.NoError(t, err)
	require.NoError(t, c.FinishCommit(repo, finalCommit.ID))
	commitIter, err := c.FlushCommit([]*pfs.Commit{finalCommit}, nil)
	require.NoError(t, err)
	commitInfos := collectCommitInfos(t, commitIter)
	require.Equal(t, 2, len(commitInfos))
}

// TestDeleteCommitRunsJob creates an input reo, commits several times, and then
// creates a pipeline. Creating the pipeline will spawn a job and while that
// job is running, this test deletes the HEAD commit of the input branch, which
// deletes the job's output commit and cancels the job. This should start
// another pipeline that processes the original input HEAD commit's parent.
func TestDeleteCommitRunsJob(t *testing.T) {
	if testing.Short() {
		t.Skip("Skipping integration tests in short mode")
	}

	c := getPachClient(t)
	require.NoError(t, c.DeleteAll())

	// Create an input repo
	repo := tu.UniqueString("TestDeleteCommitRunsJob")
	require.NoError(t, c.CreateRepo(repo))

	// Create two input commits. The input commit has two files: 'time' which
	// determines how long the processing job runs for, and 'data' which
	// determines the job's output. This ensures that the first job (processing
	// the second commit) runs for a long time, making it easy to cancel, while
	// the second job runs quickly, ensuring that the test finishes quickly
	commit1, err := c.StartCommit(repo, "master")
	require.NoError(t, err)
	_, err = c.PutFile(repo, commit1.ID, "/time", strings.NewReader("1"))
	require.NoError(t, err)
	_, err = c.PutFile(repo, commit1.ID, "/data", strings.NewReader("commit 1 data"))
	require.NoError(t, err)
	require.NoError(t, c.FinishCommit(repo, commit1.ID))

	commit2, err := c.StartCommit(repo, "master")
	require.NoError(t, err)
	require.NoError(t, c.DeleteFile(repo, commit2.ID, "/time"))
	_, err = c.PutFile(repo, commit2.ID, "/time", strings.NewReader("600"))
	require.NoError(t, err)
	require.NoError(t, c.DeleteFile(repo, commit2.ID, "/data"))
	_, err = c.PutFile(repo, commit2.ID, "/data", strings.NewReader("commit 2 data"))
	require.NoError(t, err)
	require.NoError(t, c.FinishCommit(repo, commit2.ID))

	// Create sleep + copy pipeline
	pipeline := tu.UniqueString("pipeline")
	require.NoError(t, c.CreatePipeline(
		pipeline,
		"",
		[]string{"bash"},
		[]string{
			"sleep `cat /pfs/*/time`",
			"cp /pfs/*/data /pfs/out/",
		},
		&pps.ParallelismSpec{
			Constant: 1,
		},
		client.NewPFSInput(repo, "/"),
		"",
		false,
	))

	// Wait until PPS has started processing commit2
	require.NoErrorWithinT(t, 30*time.Second, func() error {
		return backoff.Retry(func() error {
			// TODO(msteffen): once github.com/pachyderm/pachyderm/pull/2642 is
			// submitted, change ListJob here to filter on commit1 as the input commit,
			// rather than inspecting the input in the test
			jobInfos, err := c.ListJob(pipeline, nil, nil, -1, true)
			if err != nil {
				return err
			}
			if len(jobInfos) != 1 {
				return fmt.Errorf("Expected one job, but got %d: %v", len(jobInfos), jobInfos)
			}
			pps.VisitInput(jobInfos[0].Input, func(input *pps.Input) {
				if input.Pfs == nil {
					err = fmt.Errorf("expected a single PFS input, but got: %v", jobInfos[0].Input)
					return
				}
				if input.Pfs.Commit != commit2.ID {
					err = fmt.Errorf("expected job to process %s, but instead processed: %s", commit2.ID, jobInfos[0].Input)
					return
				}
			})
			return err
		}, backoff.NewTestingBackOff())
	})

	// Delete the first commit in the input repo
	require.NoError(t, c.DeleteCommit(repo, commit2.ID))

	// Wait until PPS has started processing commit1
	require.NoErrorWithinT(t, 30*time.Second, func() error {
		return backoff.Retry(func() error {
			// TODO(msteffen): as above, change ListJob here to filter on commit2 as
			// the input, rather than inspecting the input in the test
			jobInfos, err := c.ListJob(pipeline, nil, nil, -1, true)
			if err != nil {
				return err
			}
			if len(jobInfos) != 1 {
				return fmt.Errorf("Expected one job, but got %d: %v", len(jobInfos), jobInfos)
			}
			pps.VisitInput(jobInfos[0].Input, func(input *pps.Input) {
				if input.Pfs == nil {
					err = fmt.Errorf("expected a single PFS input, but got: %v", jobInfos[0].Input)
					return
				}
				if input.Pfs.Commit != commit1.ID {
					err = fmt.Errorf("expected job to process %s, but instead processed: %s", commit1.ID, jobInfos[0].Input)
					return
				}
			})
			return err
		}, backoff.NewTestingBackOff())
	})

	iter, err := c.FlushCommit([]*pfs.Commit{commit1}, []*pfs.Repo{client.NewRepo(pipeline)})
	require.NoError(t, err)
	commitInfos := collectCommitInfos(t, iter)
	require.Equal(t, 1, len(commitInfos))

	// Check that the job processed the right data
	buf := bytes.Buffer{}
	err = c.GetFile(repo, "master", "/data", 0, 0, &buf)
	require.NoError(t, err)
	require.Equal(t, "commit 1 data", buf.String())

	// Create one more commit to make sure the pipeline can still process input
	// commits
	commit3, err := c.StartCommit(repo, "master")
	require.NoError(t, err)
	require.NoError(t, c.DeleteFile(repo, commit3.ID, "/data"))
	_, err = c.PutFile(repo, commit3.ID, "/data", strings.NewReader("commit 3 data"))
	require.NoError(t, err)
	require.NoError(t, c.FinishCommit(repo, commit3.ID))

	// Flush commit3, and make sure the output is as expected
	iter, err = c.FlushCommit([]*pfs.Commit{commit3}, []*pfs.Repo{client.NewRepo(pipeline)})
	require.NoError(t, err)
	commitInfos = collectCommitInfos(t, iter)
	require.Equal(t, 1, len(commitInfos))

	buf.Reset()
	err = c.GetFile(pipeline, commitInfos[0].Commit.ID, "/data", 0, 0, &buf)
	require.NoError(t, err)
	require.Equal(t, "commit 3 data", buf.String())
}

func TestEntryPoint(t *testing.T) {
	if testing.Short() {
		t.Skip("Skipping integration tests in short mode")
	}

	c := getPachClient(t)
	require.NoError(t, c.DeleteAll())

	dataRepo := tu.UniqueString(t.Name() + "-data")
	require.NoError(t, c.CreateRepo(dataRepo))

	commit1, err := c.StartCommit(dataRepo, "master")
	require.NoError(t, err)
	_, err = c.PutFile(dataRepo, commit1.ID, "file", strings.NewReader("foo"))
	require.NoError(t, err)
	require.NoError(t, c.FinishCommit(dataRepo, commit1.ID))

	pipeline := tu.UniqueString(t.Name())
	require.NoError(t, c.CreatePipeline(
		pipeline,
		"pachyderm_entrypoint",
		nil,
		nil,
		&pps.ParallelismSpec{
			Constant: 1,
		},
		&pps.Input{
			Pfs: &pps.PFSInput{
				Name: "in",
				Repo: dataRepo,
				Glob: "/*",
			},
		},
		"",
		false,
	))

	commitIter, err := c.FlushCommit([]*pfs.Commit{commit1}, nil)
	require.NoError(t, err)
	commitInfos := collectCommitInfos(t, commitIter)
	require.Equal(t, 1, len(commitInfos))

	var buf bytes.Buffer
	require.NoError(t, c.GetFile(commitInfos[0].Commit.Repo.Name, commitInfos[0].Commit.ID, "file", 0, 0, &buf))
	require.Equal(t, "foo", buf.String())
}

func TestDeleteSpecRepo(t *testing.T) {
	if testing.Short() {
		t.Skip("Skipping integration tests in short mode")
	}

	c := getPachClient(t)
	dataRepo := tu.UniqueString("TestDeleteSpecRepo_data")
	require.NoError(t, c.CreateRepo(dataRepo))

	pipeline := tu.UniqueString("TestSimplePipeline")
	require.NoError(t, c.CreatePipeline(
		pipeline,
		"pachyderm_entrypoint",
		[]string{"echo", "foo"},
		nil,
		&pps.ParallelismSpec{
			Constant: 1,
		},
		client.NewPFSInput(dataRepo, "/"),
		"",
		false,
	))
	require.YesError(t, c.DeleteRepo(ppsconsts.SpecRepo, false))
}

func TestUserWorkingDir(t *testing.T) {
	if testing.Short() {
		t.Skip("Skipping integration tests in short mode")
	}

	c := getPachClient(t)
	defer require.NoError(t, c.DeleteAll())

	dataRepo := tu.UniqueString("TestUserWorkingDir_data")
	require.NoError(t, c.CreateRepo(dataRepo))

	commit, err := c.StartCommit(dataRepo, "master")
	require.NoError(t, err)
	_, err = c.PutFile(dataRepo, commit.ID, "file", strings.NewReader("foo"))
	require.NoError(t, err)
	require.NoError(t, c.FinishCommit(dataRepo, commit.ID))

	pipeline := tu.UniqueString("TestSimplePipeline")
	_, err = c.PpsAPIClient.CreatePipeline(
		context.Background(),
		&pps.CreatePipelineRequest{
			Pipeline: client.NewPipeline(pipeline),
			Transform: &pps.Transform{
				Image: "pachyderm_entrypoint",
				Cmd:   []string{"bash"},
				Stdin: []string{
					"ls -lh /pfs",
					"whoami >/pfs/out/whoami",
					"pwd >/pfs/out/pwd",
					fmt.Sprintf("cat /pfs/%s/file >/pfs/out/file", dataRepo),
				},
				User:       "test",
				WorkingDir: "/home/test",
			},
			Input: client.NewPFSInput(dataRepo, "/"),
		})
	require.NoError(t, err)

	commitIter, err := c.FlushCommit([]*pfs.Commit{commit}, nil)
	require.NoError(t, err)
	commitInfos := collectCommitInfos(t, commitIter)
	require.Equal(t, 1, len(commitInfos))

	var buf bytes.Buffer
	require.NoError(t, c.GetFile(commitInfos[0].Commit.Repo.Name, commitInfos[0].Commit.ID, "whoami", 0, 0, &buf))
	require.Equal(t, "test\n", buf.String())
	buf.Reset()
	require.NoError(t, c.GetFile(commitInfos[0].Commit.Repo.Name, commitInfos[0].Commit.ID, "pwd", 0, 0, &buf))
	require.Equal(t, "/home/test\n", buf.String())
}

func TestDontReadStdin(t *testing.T) {
	if testing.Short() {
		t.Skip("Skipping integration tests in short mode")
	}

	c := getPachClient(t)
	dataRepo := tu.UniqueString("TestDontReadStdin_data")
	require.NoError(t, c.CreateRepo(dataRepo))

	pipeline := tu.UniqueString("TestDontReadStdin")
	require.NoError(t, c.CreatePipeline(
		pipeline,
		"",
		[]string{"true"},
		[]string{"stdin that will never be read"},
		&pps.ParallelismSpec{
			Constant: 1,
		},
		client.NewPFSInput(dataRepo, "/"),
		"",
		false,
	))
	numCommits := 20
	for i := 0; i < numCommits; i++ {
		commit, err := c.StartCommit(dataRepo, "master")
		require.NoError(t, err)
		require.NoError(t, c.FinishCommit(dataRepo, "master"))
		jobInfos, err := c.FlushJobAll([]*pfs.Commit{commit}, nil)
		require.NoError(t, err)
		require.Equal(t, 1, len(jobInfos))
		require.Equal(t, jobInfos[0].State.String(), pps.JobState_JOB_SUCCESS.String())
	}
}

func TestStatsDeleteAll(t *testing.T) {
	if testing.Short() {
		t.Skip("Skipping integration tests in short mode")
	}

	c := getPachClient(t)
	require.NoError(t, c.DeleteAll())

	dataRepo := tu.UniqueString("TestPipelineWithStats_data")
	require.NoError(t, c.CreateRepo(dataRepo))

	commit, err := c.StartCommit(dataRepo, "master")
	require.NoError(t, err)
	_, err = c.PutFile(dataRepo, commit.ID, "file", strings.NewReader("foo\n"))
	require.NoError(t, err)
	require.NoError(t, c.FinishCommit(dataRepo, commit.ID))

	pipeline := tu.UniqueString("pipeline")
	_, err = c.PpsAPIClient.CreatePipeline(context.Background(),
		&pps.CreatePipelineRequest{
			Pipeline: client.NewPipeline(pipeline),
			Transform: &pps.Transform{
				Cmd: []string{"cp", fmt.Sprintf("/pfs/%s/file", dataRepo), "/pfs/out"},
			},
			Input:       client.NewPFSInput(dataRepo, "/"),
			EnableStats: true,
		})

	jis, err := c.FlushJobAll([]*pfs.Commit{commit}, nil)
	require.NoError(t, err)
	require.Equal(t, 1, len(jis))
	require.Equal(t, pps.JobState_JOB_SUCCESS.String(), jis[0].State.String())
	require.NoError(t, c.DeleteAll())

	require.NoError(t, c.CreateRepo(dataRepo))
	commit, err = c.StartCommit(dataRepo, "master")
	require.NoError(t, err)
	_, err = c.PutFile(dataRepo, commit.ID, "file", strings.NewReader("foo\n"))
	require.NoError(t, err)
	require.NoError(t, c.FinishCommit(dataRepo, commit.ID))

	_, err = c.PpsAPIClient.CreatePipeline(context.Background(),
		&pps.CreatePipelineRequest{
			Pipeline: client.NewPipeline(pipeline),
			Transform: &pps.Transform{
				Cmd: []string{"cp", fmt.Sprintf("/pfs/%s/file", dataRepo), "/pfs/out"},
			},
			Input:       client.NewPFSInput(dataRepo, "/*"),
			EnableStats: true,
		})

	jis, err = c.FlushJobAll([]*pfs.Commit{commit}, nil)
	require.NoError(t, err)
	require.Equal(t, 1, len(jis))
	require.Equal(t, pps.JobState_JOB_SUCCESS.String(), jis[0].State.String())
	require.NoError(t, c.DeleteAll())
}

func TestCorruption(t *testing.T) {
	t.Skip("This test takes too long to run on CI.")
	if testing.Short() {
		t.Skip("Skipping integration tests in short mode")
	}
	etcdClient := getEtcdClient(t)
	c := getPachClient(t)
	require.NoError(t, c.DeleteAll())

	r := rand.New(rand.NewSource(128))

	for i := 0; i < 100; i++ {
		dataRepo := tu.UniqueString("TestSimplePipeline_data")
		require.NoError(t, c.CreateRepo(dataRepo))

		commit1, err := c.StartCommit(dataRepo, "master")
		require.NoError(t, err)
		_, err = c.PutFile(dataRepo, commit1.ID, "file", strings.NewReader("foo"))
		require.NoError(t, err)
		require.NoError(t, c.FinishCommit(dataRepo, commit1.ID))

		pipeline := tu.UniqueString("TestSimplePipeline")
		require.NoError(t, c.CreatePipeline(
			pipeline,
			"",
			[]string{"bash"},
			[]string{
				fmt.Sprintf("cp /pfs/%s/* /pfs/out/", dataRepo),
			},
			&pps.ParallelismSpec{
				Constant: 1,
			},
			client.NewPFSInput(dataRepo, "/*"),
			"",
			false,
		))

		commitIter, err := c.FlushCommit([]*pfs.Commit{commit1}, nil)
		require.NoError(t, err)
		commitInfos := collectCommitInfos(t, commitIter)
		require.Equal(t, 1, len(commitInfos))

		resp, err := etcdClient.Get(context.Background(), col.DefaultPrefix, etcd.WithPrefix(), etcd.WithKeysOnly())
		require.NoError(t, err)
		for _, kv := range resp.Kvs {
			// Delete 1 in 10 keys
			if r.Intn(10) == 0 {
				_, err := etcdClient.Delete(context.Background(), string(kv.Key))
				require.NoError(t, err)
			}
		}
		require.NoError(t, c.DeleteAll())
	}
}

func TestPachdPrometheusStats(t *testing.T) {
	t.Skip("flake")
	if testing.Short() {
		t.Skip("Skipping integration tests in short mode")
	}

	port := os.Getenv("PROM_PORT")
	promClient, err := prom_api.NewClient(prom_api.Config{
		Address: fmt.Sprintf("http://127.0.0.1:%v", port),
	})
	require.NoError(t, err)
	promAPI := prom_api_v1.NewAPI(promClient)

	countQuery := func(t *testing.T, query string) float64 {
		result, err := promAPI.Query(context.Background(), query, time.Now())
		require.NoError(t, err)
		resultVec := result.(prom_model.Vector)
		require.Equal(t, 1, len(resultVec))
		return float64(resultVec[0].Value)
	}
	avgQuery := func(t *testing.T, sumQuery string, countQuery string, expected int) {
		query := "(" + sumQuery + ")/(" + countQuery + ")"
		result, err := promAPI.Query(context.Background(), query, time.Now())
		require.NoError(t, err)
		resultVec := result.(prom_model.Vector)
		require.Equal(t, expected, len(resultVec))
	}
	// Check stats reported on pachd pod
	pod := "app=\"pachd\""
	without := "(instance)"

	// Check PFS API is reported
	t.Run("GetFileAvgRuntime", func(t *testing.T) {
		sum := fmt.Sprintf("sum(pachyderm_pachd_get_file_time_sum{%v}) without %v", pod, without)
		count := fmt.Sprintf("sum(pachyderm_pachd_get_file_time_count{%v}) without %v", pod, without)
		avgQuery(t, sum, count, 2) // 2 results ... one for finished, one for errored
	})
	t.Run("PutFileAvgRuntime", func(t *testing.T) {
		sum := fmt.Sprintf("sum(pachyderm_pachd_put_file_time_sum{%v}) without %v", pod, without)
		count := fmt.Sprintf("sum(pachyderm_pachd_put_file_time_count{%v}) without %v", pod, without)
		avgQuery(t, sum, count, 1)
	})
	t.Run("GetFileSeconds", func(t *testing.T) {
		query := fmt.Sprintf("sum(pachyderm_pachd_get_file_seconds_count{%v}) without %v", pod, without)
		countQuery(t, query) // Just check query has a result
	})
	t.Run("PutFileSeconds", func(t *testing.T) {
		query := fmt.Sprintf("sum(pachyderm_pachd_put_file_seconds_count{%v}) without %v", pod, without)
		countQuery(t, query) // Just check query has a result
	})

	// Check PPS API is reported
	t.Run("ListJobSeconds", func(t *testing.T) {
		query := fmt.Sprintf("sum(pachyderm_pachd_list_job_seconds_count{%v}) without %v", pod, without)
		countQuery(t, query)
	})
	t.Run("ListJobAvgRuntime", func(t *testing.T) {
		sum := fmt.Sprintf("sum(pachyderm_pachd_list_job_time_sum{%v}) without %v", pod, without)
		count := fmt.Sprintf("sum(pachyderm_pachd_list_job_time_count{%v}) without %v", pod, without)
		avgQuery(t, sum, count, 1)
	})

}

func TestRapidUpdatePipelines(t *testing.T) {
	if testing.Short() {
		t.Skip("Skipping integration tests in short mode")
	}

	c := getPachClient(t)
	require.NoError(t, c.DeleteAll())
	pipeline := tu.UniqueString(t.Name() + "-pipeline-")
	cronInput := client.NewCronInput("time", "@every 30s")
	cronInput.Cron.Overwrite = true
	require.NoError(t, c.CreatePipeline(
		pipeline,
		"",
		[]string{"/bin/bash"},
		[]string{"cp /pfs/time/* /pfs/out/"},
		nil,
		cronInput,
		"",
		false,
	))
	// TODO(msteffen): remove all sleeps from tests
	time.Sleep(10 * time.Second)

	for i := 0; i < 20; i++ {
		_, err := c.PpsAPIClient.CreatePipeline(
			context.Background(),
			&pps.CreatePipelineRequest{
				Pipeline: client.NewPipeline(pipeline),
				Transform: &pps.Transform{
					Cmd:   []string{"/bin/bash"},
					Stdin: []string{"cp /pfs/time/* /pfs/out/"},
				},
				Input:     cronInput,
				Update:    true,
				Reprocess: true,
			})
		require.NoError(t, err)
	}
	// TODO ideally this test would not take 5 minutes (or even 3 minutes)
	require.NoErrorWithinTRetry(t, 5*time.Minute, func() error {
		jis, err := c.ListJob(pipeline, nil, nil, -1, true)
		if err != nil {
			return err
		}
		if len(jis) < 6 {
			return fmt.Errorf("should have more than 6 jobs in 5 minutes")
		}
		for i := 0; i+1 < len(jis); i++ {
			difference := jis[i].Started.Seconds - jis[i+1].Started.Seconds
			if difference < 15 {
				return fmt.Errorf("jobs too close together")
			} else if difference > 45 {
				return fmt.Errorf("jobs too far apart")
			}
		}
		return nil
	})
}

func TestDatumTries(t *testing.T) {
	if testing.Short() {
		t.Skip("Skipping integration tests in short mode")
	}

	c := getPachClient(t)
	require.NoError(t, c.DeleteAll())

	dataRepo := tu.UniqueString("TestDatumTries_data")
	require.NoError(t, c.CreateRepo(dataRepo))

	_, err := c.PutFile(dataRepo, "master", "file", strings.NewReader("foo"))
	require.NoError(t, err)

	tries := int64(5)
	pipeline := tu.UniqueString("TestSimplePipeline")
	_, err = c.PpsAPIClient.CreatePipeline(
		context.Background(),
		&pps.CreatePipelineRequest{
			Pipeline: client.NewPipeline(pipeline),
			Transform: &pps.Transform{
				Cmd: []string{"unknown"}, // Cmd fails because "unknown" isn't a known command.
			},
			Input:      client.NewPFSInput(dataRepo, "/"),
			DatumTries: tries,
		})
	require.NoError(t, err)
	jobInfos, err := c.FlushJobAll([]*pfs.Commit{client.NewCommit(dataRepo, "master")}, nil)
	require.NoError(t, err)
	require.Equal(t, 1, len(jobInfos))

	iter := c.GetLogs("", jobInfos[0].Job.ID, nil, "", false, false, 0)
	var observedTries int64
	for iter.Next() {
		if strings.Contains(iter.Message().Message, "errored running user code after") {
			observedTries++
		}
	}
	require.Equal(t, tries, observedTries)
}

func TestInspectJob(t *testing.T) {
	if testing.Short() {
		t.Skip("Skipping integration tests in short mode")
	}

	c := getPachClient(t)
	require.NoError(t, c.DeleteAll())

	_, err := pachClient.PpsAPIClient.InspectJob(context.Background(), &pps.InspectJobRequest{})
	require.YesError(t, err)
	require.True(t, strings.Contains(err.Error(), "must specify either a Job or an OutputCommit"))

	repo := tu.UniqueString("TestInspectJob")
	require.NoError(t, c.CreateRepo(repo))
	_, err = c.PutFile(repo, "master", "file", strings.NewReader("foo"))
	require.NoError(t, err)
	ci, err := c.InspectCommit(repo, "master")
	require.NoError(t, err)

	_, err = c.InspectJobOutputCommit(repo, ci.Commit.ID, false)
	require.YesError(t, err)
	require.True(t, strings.Contains(err.Error(), "not found"))
}

func TestPipelineVersions(t *testing.T) {
	if testing.Short() {
		t.Skip("Skipping integration tests in short mode")
	}

	c := getPachClient(t)
	require.NoError(t, c.DeleteAll())

	dataRepo := tu.UniqueString("TestPipelineVersions_data")
	require.NoError(t, c.CreateRepo(dataRepo))

	pipeline := tu.UniqueString("TestPipelineVersions")
	nVersions := 5
	for i := 0; i < nVersions; i++ {
		require.NoError(t, c.CreatePipeline(
			pipeline,
			"",
			[]string{fmt.Sprintf("%d", i)}, // an obviously illegal command, but the pipeline will never run
			nil,
			&pps.ParallelismSpec{
				Constant: 1,
			},
			client.NewPFSInput(dataRepo, "/*"),
			"",
			i != 0,
		))
	}

	for i := 0; i < nVersions; i++ {
		pi, err := c.InspectPipeline(ancestry.Add(pipeline, nVersions-1-i))
		require.NoError(t, err)
		require.Equal(t, fmt.Sprintf("%d", i), pi.Transform.Cmd[0])
	}
}

// TestSplitFileHeader tests putting data in Pachyderm with delimiter == SQL,
// and makes sure that every pipeline worker gets a copy of the file header. As
// well, adding more data with the same header should not change the contents of
// existing data.
func TestSplitFileHeader(t *testing.T) {
	if testing.Short() {
		t.Skip("Skipping integration tests in short mode")
	}

	c := getPachClient(t)
	require.NoError(t, c.DeleteAll())

	// put a SQL file w/ header
	repo := tu.UniqueString("TestSplitFileHeader")
	require.NoError(t, c.CreateRepo(repo))
	_, err := c.PutFileSplit(repo, "master", "d", pfs.Delimiter_SQL, 0, 0, 0, false,
		strings.NewReader(tu.TestPGDump))
	require.NoError(t, err)

	// Create a pipeline that roughly validates the header
	pipeline := tu.UniqueString("TestSplitFileHeaderPipeline")
	require.NoError(t, c.CreatePipeline(
		pipeline,
		"",
		[]string{"/bin/bash"},
		[]string{
			`ls /pfs/*/d/*`, // for debugging
			`cars_tables="$(grep "CREATE TABLE public.cars" /pfs/*/d/* | sort -u  | wc -l)"`,
			`(( cars_tables == 1 )) && exit 0 || exit 1`,
		},
		&pps.ParallelismSpec{Constant: 1},
		client.NewPFSInput(repo, "/d/*"),
		"",
		false,
	))

	// wait for job to run & check that all rows were processed
	var jobCount int
	c.FlushJob([]*pfs.Commit{client.NewCommit(repo, "master")}, nil,
		func(jobInfo *pps.JobInfo) error {
			jobCount++
			require.Equal(t, 1, jobCount)
			require.Equal(t, pps.JobState_JOB_SUCCESS, jobInfo.State)
			require.Equal(t, int64(5), jobInfo.DataProcessed)
			require.Equal(t, int64(0), jobInfo.DataSkipped)
			return nil
		})

	// Add new rows with same header data
	_, err = c.PutFileSplit(repo, "master", "d", pfs.Delimiter_SQL, 0, 0, 0, false,
		strings.NewReader(tu.TestPGDumpNewRows))
	require.NoError(t, err)

	// old data should be skipped, even though header was uploaded twice (new
	// header shouldn't append or change the hash or anything)
	jobCount = 0
	c.FlushJob([]*pfs.Commit{client.NewCommit(repo, "master")}, nil,
		func(jobInfo *pps.JobInfo) error {
			jobCount++
			require.Equal(t, 1, jobCount)
			require.Equal(t, pps.JobState_JOB_SUCCESS, jobInfo.State)
			require.Equal(t, int64(3), jobInfo.DataProcessed) // added 3 new rows
			require.Equal(t, int64(5), jobInfo.DataSkipped)
			return nil
		})
}

func TestNewHeaderCausesReprocess(t *testing.T) {
	if testing.Short() {
		t.Skip("Skipping integration tests in short mode")
	}

	c := getPachClient(t)
	require.NoError(t, c.DeleteAll())

	// put a SQL file w/ header
	repo := tu.UniqueString("TestSplitFileHeader")
	require.NoError(t, c.CreateRepo(repo))
	_, err := c.PutFileSplit(repo, "master", "d", pfs.Delimiter_SQL, 0, 0, 0, false,
		strings.NewReader(tu.TestPGDump))
	require.NoError(t, err)

	// Create a pipeline that roughly validates the header
	pipeline := tu.UniqueString("TestSplitFileReprocessPL")
	require.NoError(t, c.CreatePipeline(
		pipeline,
		"",
		[]string{"/bin/bash"},
		[]string{
			`ls /pfs/*/d/*`, // for debugging
			`cars_tables="$(grep "CREATE TABLE public.cars" /pfs/*/d/* | sort -u  | wc -l)"`,
			`(( cars_tables == 1 )) && exit 0 || exit 1`,
		},
		&pps.ParallelismSpec{Constant: 1},
		client.NewPFSInput(repo, "/d/*"),
		"",
		false,
	))

	// wait for job to run & check that all rows were processed
	var jobCount int
	c.FlushJob([]*pfs.Commit{client.NewCommit(repo, "master")}, nil,
		func(jobInfo *pps.JobInfo) error {
			jobCount++
			require.Equal(t, 1, jobCount)
			require.Equal(t, pps.JobState_JOB_SUCCESS, jobInfo.State)
			require.Equal(t, int64(5), jobInfo.DataProcessed)
			require.Equal(t, int64(0), jobInfo.DataSkipped)
			return nil
		})

	// put empty dataset w/ new header
	_, err = c.PutFileSplit(repo, "master", "d", pfs.Delimiter_SQL, 0, 0, 0, false,
		strings.NewReader(tu.TestPGDumpNewHeader))
	require.NoError(t, err)

	// everything gets reprocessed (hashes all change even though the files
	// themselves weren't altered)
	jobCount = 0
	c.FlushJob([]*pfs.Commit{client.NewCommit(repo, "master")}, nil,
		func(jobInfo *pps.JobInfo) error {
			jobCount++
			require.Equal(t, 1, jobCount)
			require.Equal(t, pps.JobState_JOB_SUCCESS, jobInfo.State)
			require.Equal(t, int64(5), jobInfo.DataProcessed) // added 3 new rows
			require.Equal(t, int64(0), jobInfo.DataSkipped)
			return nil
		})
}

func TestSpout(t *testing.T) {
	if testing.Short() {
		t.Skip("Skipping integration tests in short mode")
	}
	c := getPachClient(t)
	require.NoError(t, c.DeleteAll())
	t.Run("SpoutBasic", func(t *testing.T) {
		dataRepo := tu.UniqueString("TestSpoutBasic_data")
		require.NoError(t, c.CreateRepo(dataRepo))

		// create a spout pipeline
		pipeline := tu.UniqueString("pipelinespoutbasic")
		_, err := c.PpsAPIClient.CreatePipeline(
			c.Ctx(),
			&pps.CreatePipelineRequest{
				Pipeline: client.NewPipeline(pipeline),
				Transform: &pps.Transform{
					Cmd: []string{"/bin/sh"},
					Stdin: []string{
						"while [ : ]",
						"do",
						"sleep 2",
						"date > date",
						"tar -cvf /pfs/out ./date*",
						"done"},
				},
				Spout: &pps.Spout{}, // this needs to be non-nil to make it a spout
			})
		require.NoError(t, err)

		// get 5 succesive commits, and ensure that the file size increases each time
		// since the spout should be appending to that file on each commit
		iter, err := c.SubscribeCommit(pipeline, "master", nil, "", pfs.CommitState_FINISHED)
		require.NoError(t, err)

		var prevLength uint64
		for i := 0; i < 5; i++ {
			commitInfo, err := iter.Next()
			require.NoError(t, err)
			files, err := c.ListFile(pipeline, commitInfo.Commit.ID, "")
			require.NoError(t, err)
			require.Equal(t, 1, len(files))

			fileLength := files[0].SizeBytes
			if fileLength <= prevLength {
				t.Errorf("File length was expected to increase. Prev: %v, Cur: %v", prevLength, fileLength)
			}
			prevLength = fileLength
		}
		// make sure we can delete commits
		err = c.DeleteCommit(pipeline, "master")
		require.NoError(t, err)

		// and make sure we can attatch a downstream pipeline
		downstreamPipeline := tu.UniqueString("pipelinespoutdownstream")
		require.NoError(t, c.CreatePipeline(
			downstreamPipeline,
			"",
			[]string{"/bin/bash"},
			[]string{"cp " + fmt.Sprintf("/pfs/%s/*", pipeline) + " /pfs/out/"},
			nil,
			client.NewPFSInput(pipeline, "/*"),
			"",
			false,
		))

		// we should have one job between pipeline and downstreamPipeline
		jobInfos, err := c.FlushJobAll([]*pfs.Commit{client.NewCommit(pipeline, "master")}, []string{downstreamPipeline})
		require.NoError(t, err)
		require.Equal(t, 1, len(jobInfos))
	})

	t.Run("SpoutOverwrite", func(t *testing.T) {
		dataRepo := tu.UniqueString("TestSpoutOverwrite_data")
		require.NoError(t, c.CreateRepo(dataRepo))

		pipeline := tu.UniqueString("pipelinespoutoverwrite")
		_, err := c.PpsAPIClient.CreatePipeline(
			c.Ctx(),
			&pps.CreatePipelineRequest{
				Pipeline: client.NewPipeline(pipeline),
				Transform: &pps.Transform{
					Cmd: []string{"/bin/sh"},
					Stdin: []string{
						"while [ : ]",
						"do",
						"sleep 2",
						"date > date",
						"tar -cvf /pfs/out ./date*",
						"done"},
				},
				Spout: &pps.Spout{
					Overwrite: true,
				},
			})
		require.NoError(t, err)

		// if the overwrite flag is enabled, then the spout will overwrite the file on each commit
		// so the commits should have files that stay the same size
		iter, err := c.SubscribeCommit(pipeline, "master", nil, "", pfs.CommitState_FINISHED)
		require.NoError(t, err)

		var prevLength uint64
		for i := 0; i < 5; i++ {
			commitInfo, err := iter.Next()
			require.NoError(t, err)
			files, err := c.ListFile(pipeline, commitInfo.Commit.ID, "")
			require.NoError(t, err)
			require.Equal(t, 1, len(files))

			fileLength := files[0].SizeBytes
			if i > 0 && fileLength != prevLength {
				t.Errorf("File length was expected to stay the same. Prev: %v, Cur: %v", prevLength, fileLength)
			}
			prevLength = fileLength
		}
	})
	t.Run("SpoutProvenance", func(t *testing.T) {
		dataRepo := tu.UniqueString("TestSpoutProvenance_data")
		require.NoError(t, c.CreateRepo(dataRepo))

		// create a pipeline
		pipeline := tu.UniqueString("pipelinespoutprovenance")
		_, err := c.PpsAPIClient.CreatePipeline(
			c.Ctx(),
			&pps.CreatePipelineRequest{
				Pipeline: client.NewPipeline(pipeline),
				Transform: &pps.Transform{
					Cmd: []string{"/bin/sh"},
					Stdin: []string{
						"while [ : ]",
						"do",
						"sleep 5",
						"date > date",
						"tar -cvf /pfs/out ./date*",
						"done"},
				},
				Spout: &pps.Spout{
					Overwrite: true,
				},
			})
		require.NoError(t, err)

		// get some commits
		pipelineInfo, err := c.InspectPipeline(pipeline)
		require.NoError(t, err)
		iter, err := c.SubscribeCommit(pipeline, "",
			client.NewCommitProvenance(ppsconsts.SpecRepo, pipeline, pipelineInfo.SpecCommit.ID),
			"", pfs.CommitState_FINISHED)
		require.NoError(t, err)
		// and we want to make sure that these commits all have the same provenance
		provenanceID := ""
		for i := 0; i < 3; i++ {
			commitInfo, err := iter.Next()
			require.NoError(t, err)
			require.Equal(t, 1, len(commitInfo.Provenance))
			provenance := commitInfo.Provenance[0].Commit
			if i == 0 {
				// set first one
				provenanceID = provenance.ID
			} else {
				require.Equal(t, provenanceID, provenance.ID)
			}
		}

		// now we'll update the pipeline
		_, err = c.PpsAPIClient.CreatePipeline(
			c.Ctx(),
			&pps.CreatePipelineRequest{
				Pipeline: client.NewPipeline(pipeline),
				Transform: &pps.Transform{
					Cmd: []string{"/bin/sh"},
					Stdin: []string{
						"while [ : ]",
						"do",
						"sleep 5",
						"date > date",
						"tar -cvf /pfs/out ./date*",
						"done"},
				},
				Spout:     &pps.Spout{},
				Update:    true,
				Reprocess: true,
			})
		require.NoError(t, err)

		pipelineInfo, err = c.InspectPipeline(pipeline)
		require.NoError(t, err)
		iter, err = c.SubscribeCommit(pipeline, "",
			client.NewCommitProvenance(ppsconsts.SpecRepo, pipeline, pipelineInfo.SpecCommit.ID),
			"", pfs.CommitState_FINISHED)
		require.NoError(t, err)

		for i := 0; i < 3; i++ {
			commitInfo, err := iter.Next()
			require.NoError(t, err)
			require.Equal(t, 1, len(commitInfo.Provenance))
			provenance := commitInfo.Provenance[0].Commit
			if i == 0 {
				// this time, we expect our commits to have different provenance from the commits earlier
				require.NotEqual(t, provenanceID, provenance.ID)
				provenanceID = provenance.ID
			} else {
				// but they should still have the same provenance as each other
				require.Equal(t, provenanceID, provenance.ID)
			}
		}
	})
	t.Run("ServiceSpout", func(t *testing.T) {
		dataRepo := tu.UniqueString("TestServiceSpout_data")
		require.NoError(t, c.CreateRepo(dataRepo))

		annotations := map[string]string{"foo": "bar"}

		// Create a pipeline that listens for tcp connections
		// on internal port 8000 and dumps whatever it receives
		// (should be in the form of a tar stream) to /pfs/out.
		pipeline := tu.UniqueString("pipelineservicespout")
		_, err := c.PpsAPIClient.CreatePipeline(
			c.Ctx(),
			&pps.CreatePipelineRequest{
				Pipeline: client.NewPipeline(pipeline),
				Transform: &pps.Transform{
					Image: "pachyderm/ubuntuplusnetcat:latest",
					Cmd:   []string{"sh"},
					Stdin: []string{
						"netcat -l -s 0.0.0.0 -p 8000 >/pfs/out",
					},
				},
				ParallelismSpec: &pps.ParallelismSpec{
					Constant: 1,
				},
				Input:  client.NewPFSInput(dataRepo, "/"),
				Update: false,
				Spout: &pps.Spout{
					Service: &pps.Service{
						InternalPort: 8000,
						ExternalPort: 31800,
						Annotations:  annotations,
					},
				},
			})
		require.NoError(t, err)
		time.Sleep(20 * time.Second)

		host, _, err := net.SplitHostPort(c.GetAddress())
		serviceAddr := net.JoinHostPort(host, "31800")

		// Write a tar stream with a single file to
		// the tcp connection of the pipeline service's
		// external port.
		backoff.Retry(func() error {
			raddr, err := net.ResolveTCPAddr("tcp", serviceAddr)
			if err != nil {
				return err
			}

			conn, err := net.DialTCP("tcp", nil, raddr)
			if err != nil {
				return err
			}
			tarwriter := tar.NewWriter(conn)
			defer tarwriter.Close()
			headerinfo := &tar.Header{
				Name: "file1",
				Size: int64(len("foo")),
			}

			err = tarwriter.WriteHeader(headerinfo)
			if err != nil {
				return err
			}

			_, err = tarwriter.Write([]byte("foo"))
			if err != nil {
				return err
			}
			return nil
		}, backoff.NewTestingBackOff())
		iter, err := c.SubscribeCommit(pipeline, "master", nil, "", pfs.CommitState_FINISHED)
		require.NoError(t, err)

		commitInfo, err := iter.Next()
		require.NoError(t, err)
		files, err := c.ListFile(pipeline, commitInfo.Commit.ID, "")
		require.NoError(t, err)
		require.Equal(t, 1, len(files))

		// Confirm that a commit is made with the file
		// written to the external port of the pipeline's service.
		var buf bytes.Buffer
		err = c.GetFile(pipeline, commitInfo.Commit.ID, files[0].File.Path, 0, 0, &buf)
		require.NoError(t, err)
		require.Equal(t, buf.String(), "foo")
	})

	require.NoError(t, c.Fsck(false, func(resp *pfs.FsckResponse) error {
		if resp.Error != "" {
			return fmt.Errorf("%v", resp.Error)
		}
		return nil
	}))
}

func TestKafka(t *testing.T) {
	if testing.Short() {
		t.Skip("Skipping integration tests in short mode")
	}
	c := getPachClient(t)
	require.NoError(t, c.DeleteAll())

	host := "localhost"

	// Open a connection to the kafka cluster
	conn, err := kafka.Dial("tcp", fmt.Sprintf("%v:%v", host, 32400))
	if err != nil {
		t.Fatal(err)
	}
	defer conn.Close()

	// create the topic
	port := ""
	topic := tu.UniqueString("demo")
	// this part is kinda finnicky because sometimes the zookeeper session will timeout for one of the brokers
	brokers, err := conn.Brokers()
	// so to deal with that, we try connecting to each broker
	for i, b := range brokers {
		conn, err := kafka.Dial("tcp", fmt.Sprintf("%v:%v", host, b.Port))
		if err != nil {
			t.Fatal(err)
		}
		// we keep track of the port number of brokers
		brokers, err = conn.Brokers() // this is ok since Go does the for loop over brokers as it was for the initial loop
		port = fmt.Sprint(b.Port)
		// and try creating the topic
		err = conn.CreateTopics(kafka.TopicConfig{
			Topic:             topic,
			NumPartitions:     1,
			ReplicationFactor: len(brokers),
		})
		if err != nil {
			// it's ok if the first n-1 fail
			if i < len(brokers)-1 {
				continue
			}
			// but if all of them fail, that's bad
			t.Fatal("Can't create topic", err)
		}
		// once we found one that works, we can be done with this part
		break
	}

	// now we want to connect to the leader broker with our topic
	// so we look up the partiton which will have this information
	part, err := kafka.LookupPartition(context.Background(), "tcp", fmt.Sprintf("%v:%v", host, port), topic, 0)
	if err != nil {
		t.Fatal(err)
	}

	// we grab the host IP and port to pass to the image
	host = part.Leader.Host
	port = fmt.Sprint(part.Leader.Port)
	// since kafka and pachyderm are in the same kubernetes cluster, we need to adjust the host address to "localhost" here
	part.Leader.Host = "localhost"
	// and we can now make a connection to the leader
	conn, err = kafka.DialPartition(context.Background(), "tcp", fmt.Sprintf("%v:%v", "localhost", port), part)
	if err != nil {
		t.Fatal(err)
	}

	// now we asynchronously write to the kafka topic
	quit := make(chan bool)
	go func(chan bool) {
		i := 0
		for {
			select {
			case <-quit:
				return
			default:
				if _, err = conn.WriteMessages(
					kafka.Message{Value: []byte(fmt.Sprintf("Now it's %v\n", i))},
				); err != nil {
					t.Fatal(err)
				}
				i++
			}
		}
	}(quit)
	defer func() {
		quit <- true
	}()

	// create a spout pipeline running the kafka consumer
	_, err = c.PpsAPIClient.CreatePipeline(
		c.Ctx(),
		&pps.CreatePipelineRequest{
			Pipeline: client.NewPipeline(topic),
			Transform: &pps.Transform{
				Image: "kafka-demo:latest",
				Cmd:   []string{"go", "run", "./main.go"},
				Env: map[string]string{
					"HOST":  host,
					"TOPIC": topic,
					"PORT":  port,
				},
			},
			Spout: &pps.Spout{}, // this needs to be non-nil to make it a spout
		})
	require.NoError(t, err)
	// and verify that the spout is consuming it
	// we'll get 5 succesive commits, and ensure that we find all the kafka messages we wrote
	// to the first five files.
	iter, err := c.SubscribeCommit(topic, "master", nil, "", pfs.CommitState_FINISHED)
	require.NoError(t, err)
	num := 1
	for i := 0; i < 5; i++ {
		num-- // files end in a newline so we need to decrement here inbetween iterations
		commitInfo, err := iter.Next()
		require.NoError(t, err)
		files, err := c.ListFile(topic, commitInfo.Commit.ID, "")
		require.NoError(t, err)
		require.Equal(t, i+1, len(files))

		// get the i'th file
		var buf bytes.Buffer
		err = c.GetFile(topic, commitInfo.Commit.ID, files[i].File.Path, 0, 0, &buf)
		if err != nil {
			t.Errorf("Could not get file %v", err)
		}

		// read the lines and verify that we see each line we wrote
		for err != io.EOF {
			line := ""
			line, err = buf.ReadString('\n')
			if len(line) > 0 && line != fmt.Sprintf("Now it's %v\n", num) {
				t.Error("Missed a kafka message:", num)
			}
			num++
		}
	}
	// we also check that at least 5 kafka messages were consumed
	if num < 5 {
		t.Error("Expected to process more than 5 kafka messages:", num)
	}
}

func TestDeferredProcessing(t *testing.T) {
	if testing.Short() {
		t.Skip("Skipping integration tests in short mode")
	}

	c := getPachClient(t)
	require.NoError(t, c.DeleteAll())

	dataRepo := tu.UniqueString("TestDeferredProcessing_data")
	require.NoError(t, c.CreateRepo(dataRepo))

	pipeline1 := tu.UniqueString("TestDeferredProcessing1")
	_, err := c.PpsAPIClient.CreatePipeline(
		context.Background(),
		&pps.CreatePipelineRequest{
			Pipeline: client.NewPipeline(pipeline1),
			Transform: &pps.Transform{
				Cmd:   []string{"bash"},
				Stdin: []string{fmt.Sprintf("cp /pfs/%s/* /pfs/out/", dataRepo)},
			},
			Input:        client.NewPFSInput(dataRepo, "/*"),
			OutputBranch: "staging",
		})
	require.NoError(t, err)

	pipeline2 := tu.UniqueString("TestDeferredProcessing2")
	require.NoError(t, c.CreatePipeline(
		pipeline2,
		"",
		[]string{"bash"},
		[]string{
			fmt.Sprintf("cp /pfs/%s/* /pfs/out/", pipeline1),
		},
		&pps.ParallelismSpec{
			Constant: 1,
		},
		client.NewPFSInput(pipeline1, "/*"),
		"",
		false,
	))

	_, err = c.PutFile(dataRepo, "staging", "file", strings.NewReader("foo"))
	require.NoError(t, err)

	commit := client.NewCommit(dataRepo, "staging")
	commitInfos, err := c.FlushCommitAll([]*pfs.Commit{commit}, nil)
	require.NoError(t, err)
	require.Equal(t, 0, len(commitInfos))

	c.CreateBranch(dataRepo, "master", "staging", nil)

	commitInfos, err = c.FlushCommitAll([]*pfs.Commit{commit}, nil)
	require.NoError(t, err)
	require.Equal(t, 1, len(commitInfos))

	c.CreateBranch(pipeline1, "master", "staging", nil)

	commitInfos, err = c.FlushCommitAll([]*pfs.Commit{commit}, nil)
	require.NoError(t, err)
	require.Equal(t, 2, len(commitInfos))
}

func TestPipelineHistory(t *testing.T) {
	if testing.Short() {
		t.Skip("Skipping integration tests in short mode")
	}

	c := getPachClient(t)
	require.NoError(t, c.DeleteAll())
	// create repos
	dataRepo := tu.UniqueString("TestPipelineHistory_data")
	require.NoError(t, c.CreateRepo(dataRepo))
	pipelineName := tu.UniqueString("TestPipelineHistory")
	require.NoError(t, c.CreatePipeline(
		pipelineName,
		"",
		[]string{"bash"},
		[]string{"echo foo >/pfs/out/file"},
		&pps.ParallelismSpec{
			Constant: 1,
		},
		client.NewPFSInput(dataRepo, "/*"),
		"",
		true,
	))

	_, err := c.PutFile(dataRepo, "master", "file", strings.NewReader("1"))
	require.NoError(t, err)
	_, err = c.FlushCommitAll([]*pfs.Commit{client.NewCommit(dataRepo, "master")}, nil)
	require.NoError(t, err)

	jis, err := c.ListJob(pipelineName, nil, nil, 0, true)
	require.Equal(t, 1, len(jis))

	// Update the pipeline
	require.NoError(t, c.CreatePipeline(
		pipelineName,
		"",
		[]string{"bash"},
		[]string{"echo bar >/pfs/out/file"},
		&pps.ParallelismSpec{
			Constant: 1,
		},
		client.NewPFSInput(dataRepo, "/*"),
		"",
		true,
	))

	_, err = c.PutFile(dataRepo, "master", "file", strings.NewReader("2"))
	require.NoError(t, err)
	_, err = c.FlushCommitAll([]*pfs.Commit{client.NewCommit(dataRepo, "master")}, nil)
	require.NoError(t, err)

	cis, err := c.ListCommit(pipelineName, "master", "", 0)
	require.NoError(t, err)
	require.Equal(t, 3, len(cis))

	jis, err = c.ListJob(pipelineName, nil, nil, 0, true)
	require.Equal(t, 2, len(jis))
	jis, err = c.ListJob(pipelineName, nil, nil, 1, true)
	require.Equal(t, 3, len(jis))
	jis, err = c.ListJob(pipelineName, nil, nil, -1, true)
	require.Equal(t, 3, len(jis))

	// Update the pipeline again
	require.NoError(t, c.CreatePipeline(
		pipelineName,
		"",
		[]string{"bash"},
		[]string{"echo buzz >/pfs/out/file"},
		&pps.ParallelismSpec{
			Constant: 1,
		},
		client.NewPFSInput(dataRepo, "/*"),
		"",
		true,
	))
	_, err = c.FlushCommitAll([]*pfs.Commit{client.NewCommit(dataRepo, "master")}, nil)
	require.NoError(t, err)

	jis, err = c.ListJob(pipelineName, nil, nil, 0, true)
	require.Equal(t, 1, len(jis))
	jis, err = c.ListJob(pipelineName, nil, nil, 1, true)
	require.Equal(t, 3, len(jis))
	jis, err = c.ListJob(pipelineName, nil, nil, 2, true)
	require.Equal(t, 4, len(jis))
	jis, err = c.ListJob(pipelineName, nil, nil, -1, true)
	require.Equal(t, 4, len(jis))

	// Add another pipeline, this shouldn't change the results of the above
	// commands.
	pipelineName2 := tu.UniqueString("TestPipelineHistory2")
	require.NoError(t, c.CreatePipeline(
		pipelineName2,
		"",
		[]string{"bash"},
		[]string{"echo foo >/pfs/out/file"},
		&pps.ParallelismSpec{
			Constant: 1,
		},
		client.NewPFSInput(dataRepo, "/*"),
		"",
		true,
	))
	_, err = c.FlushCommitAll([]*pfs.Commit{client.NewCommit(dataRepo, "master")}, nil)
	require.NoError(t, err)

	jis, err = c.ListJob(pipelineName, nil, nil, 0, true)
	require.Equal(t, 1, len(jis))
	jis, err = c.ListJob(pipelineName, nil, nil, 1, true)
	require.Equal(t, 3, len(jis))
	jis, err = c.ListJob(pipelineName, nil, nil, 2, true)
	require.Equal(t, 4, len(jis))
	jis, err = c.ListJob(pipelineName, nil, nil, -1, true)
	require.Equal(t, 4, len(jis))

	pipelineInfos, err := c.ListPipeline()
	require.NoError(t, err)
	require.Equal(t, 2, len(pipelineInfos))

	pipelineInfos, err = c.ListPipelineHistory("", -1)
	require.Equal(t, 4, len(pipelineInfos))

	pipelineInfos, err = c.ListPipelineHistory("", 1)
	require.Equal(t, 3, len(pipelineInfos))

	pipelineInfos, err = c.ListPipelineHistory(pipelineName, -1)
	require.Equal(t, 3, len(pipelineInfos))

	pipelineInfos, err = c.ListPipelineHistory(pipelineName2, -1)
	require.Equal(t, 1, len(pipelineInfos))
}

func TestFileHistory(t *testing.T) {
	if testing.Short() {
		t.Skip("Skipping integration tests in short mode")
	}

	c := getPachClient(t)
	require.NoError(t, c.DeleteAll())

	dataRepo1 := tu.UniqueString("TestFileHistory_data1")
	require.NoError(t, c.CreateRepo(dataRepo1))
	dataRepo2 := tu.UniqueString("TestFileHistory_data2")
	require.NoError(t, c.CreateRepo(dataRepo2))

	pipeline := tu.UniqueString("TestFileHistory")
	require.NoError(t, c.CreatePipeline(
		pipeline,
		"",
		[]string{"bash"},
		[]string{
			fmt.Sprintf("for a in /pfs/%s/*", dataRepo1),
			"do",
			fmt.Sprintf("for b in /pfs/%s/*", dataRepo2),
			"do",
			"touch /pfs/out/$(basename $a)_$(basename $b)",
			"done",
			"done",
		},
		&pps.ParallelismSpec{
			Constant: 1,
		},
		client.NewCrossInput(
			client.NewPFSInput(dataRepo1, "/*"),
			client.NewPFSInput(dataRepo2, "/*"),
		),
		"",
		false,
	))

	_, err := c.PutFile(dataRepo1, "master", "A1", strings.NewReader(""))
	require.NoError(t, err)
	_, err = c.PutFile(dataRepo2, "master", "B1", strings.NewReader(""))
	require.NoError(t, err)

	_, err = c.PutFile(dataRepo1, "master", "A2", strings.NewReader(""))
	require.NoError(t, err)
	_, err = c.PutFile(dataRepo1, "master", "A3", strings.NewReader(""))
	require.NoError(t, err)
	_, err = c.PutFile(dataRepo2, "master", "B2", strings.NewReader(""))
	require.NoError(t, err)
	_, err = c.PutFile(dataRepo2, "master", "B3", strings.NewReader(""))
	require.NoError(t, err)

	_, err = c.FlushCommitAll([]*pfs.Commit{client.NewCommit(dataRepo1, "master"), client.NewCommit(dataRepo2, "master")}, nil)
	require.NoError(t, err)

	_, err = c.ListFileHistory(pipeline, "master", "", -1)
	require.NoError(t, err)
}

// TestNoOutputRepoDoesntCrashPPSMaster creates a pipeline, then deletes its
// output repo while it's running (failing the pipeline and preventing the PPS
// master from finishing the pipeline's output commit) and makes sure new
// pipelines can be created (i.e. that the PPS master doesn't crashloop due to
// the missing output repo).
func TestNoOutputRepoDoesntCrashPPSMaster(t *testing.T) {
	if testing.Short() {
		t.Skip("Skipping integration tests in short mode")
	}
	c := getPachClient(t)
	require.NoError(t, c.DeleteAll())

	// Create input repo w/ initial commit
	repo := tu.UniqueString(t.Name())
	require.NoError(t, c.CreateRepo(repo))
	_, err := c.PutFile(repo, "master", "/file.1", strings.NewReader("1"))
	require.NoError(t, err)

	// Create pipeline
	pipeline := tu.UniqueString("pipeline")
	require.NoError(t, c.CreatePipeline(
		pipeline,
		"", // default image: ubuntu:16.04
		[]string{"bash"},
		[]string{
			"sleep 10",
			"cp /pfs/*/* /pfs/out/",
		},
		&pps.ParallelismSpec{Constant: 1},
		client.NewPFSInput(repo, "/*"),
		"", // default output branch: master
		false,
	))

	// force-delete output repo while 'sleep 10' is running, failing the pipeline
	require.NoError(t, c.DeleteRepo(pipeline, true))

	// make sure the pipeline is failed
	require.NoErrorWithinTRetry(t, 30*time.Second, func() error {
		pi, err := c.InspectPipeline(pipeline)
		if err != nil {
			return err
		}
		if pi.State == pps.PipelineState_PIPELINE_FAILURE {
			return fmt.Errorf("%q should be in state FAILURE but is in %q", pipeline, pi.State.String())
		}
		return nil
	})

	// Delete the pachd pod, so that it restarts and the PPS master has to process
	// the failed pipeline
	tu.DeletePachdPod(t) // delete the pachd pod
	require.NoErrorWithinTRetry(t, 30*time.Second, func() error {
		_, err := c.Version() // wait for pachd to come back
		return err
	})

	// Create a new input commit, and flush its output to 'pipeline', to make sure
	// the pipeline either restarts the RC and recreates the output repo, or fails
	_, err = c.PutFile(repo, "master", "/file.2", strings.NewReader("2"))
	require.NoError(t, err)
	iter, err := c.FlushCommit(
		[]*pfs.Commit{client.NewCommit(repo, "master")},
		[]*pfs.Repo{client.NewRepo(pipeline)})
	require.NoError(t, err)
	require.NoErrorWithinT(t, 30*time.Second, func() error {
		_, err := iter.Next()
		// TODO(msteffen): While not currently possible, PFS could return
		// CommitDeleted here. This should detect that error, but first:
		// - src/server/pfs/pfs.go should be moved to src/client/pfs (w/ other err
		//   handling code)
		// - packages depending on that code should be migrated
		// Then this could add "|| pfs.IsCommitDeletedErr(err)" and satisfy the todo
		if err == io.EOF {
			return nil // expected--with no output repo, FlushCommit can't return anything
		}
		return fmt.Errorf("unexpected error value: %v", err)
	})

	// Create a new pipeline, make sure FlushCommit eventually returns, and check
	// pipeline output (i.e. the PPS master does not crashloop--pipeline2
	// eventually starts successfully)
	pipeline2 := tu.UniqueString("pipeline")
	require.NoError(t, c.CreatePipeline(
		pipeline2,
		"", // default image: ubuntu:16.04
		[]string{"bash"},
		[]string{"cp /pfs/*/* /pfs/out/"},
		&pps.ParallelismSpec{Constant: 1},
		client.NewPFSInput(repo, "/*"),
		"", // default output branch: master
		false,
	))
	iter, err = c.FlushCommit(
		[]*pfs.Commit{client.NewCommit(repo, "master")},
		[]*pfs.Repo{client.NewRepo(pipeline2)})
	require.NoError(t, err)
	require.NoErrorWithinT(t, 30*time.Second, func() error {
		_, err := iter.Next()
		return err
	})
	buf := &bytes.Buffer{}
	require.NoError(t, c.GetFile(pipeline2, "master", "/file.1", 0, 0, buf))
	require.Equal(t, "1", buf.String())
	buf.Reset()
	require.NoError(t, c.GetFile(pipeline2, "master", "/file.2", 0, 0, buf))
	require.Equal(t, "2", buf.String())
}

// TestCreatePipelineErrorNoTransform tests that sending a CreatePipeline
// requests to pachd with no 'pipeline' field doesn't kill pachd
func TestCreatePipelineErrorNoPipeline(t *testing.T) {
	if testing.Short() {
		t.Skip("Skipping integration tests in short mode")
	}

	c := getPachClient(t)
	require.NoError(t, c.DeleteAll())

	// Create input repo
	dataRepo := tu.UniqueString(t.Name() + "-data")
	require.NoError(t, c.CreateRepo(dataRepo))

	// Create pipeline w/ no pipeline field--make sure we get a response
	_, err := c.PpsAPIClient.CreatePipeline(
		context.Background(),
		&pps.CreatePipelineRequest{
			Pipeline: nil,
			Transform: &pps.Transform{
				Cmd:   []string{"/bin/bash"},
				Stdin: []string{`cat foo >/pfs/out/file`},
			},
			Input: client.NewPFSInput(dataRepo, "/*"),
		})
	require.YesError(t, err)
	require.Matches(t, "pipeline", err.Error())
}

// TestCreatePipelineErrorNoTransform tests that sending a CreatePipeline
// requests to pachd with no 'transform' or 'pipeline' field doesn't kill pachd
func TestCreatePipelineError(t *testing.T) {
	if testing.Short() {
		t.Skip("Skipping integration tests in short mode")
	}

	c := getPachClient(t)
	require.NoError(t, c.DeleteAll())

	// Create input repo
	dataRepo := tu.UniqueString(t.Name() + "-data")
	require.NoError(t, c.CreateRepo(dataRepo))

	// Create pipeline w/ no transform--make sure we get a response (& make sure
	// it explains the problem)
	pipeline := tu.UniqueString("no-transform-")
	_, err := c.PpsAPIClient.CreatePipeline(
		context.Background(),
		&pps.CreatePipelineRequest{
			Pipeline:  client.NewPipeline(pipeline),
			Transform: nil,
			Input:     client.NewPFSInput(dataRepo, "/*"),
		})
	require.YesError(t, err)
	require.Matches(t, "transform", err.Error())
}

// TestCreatePipelineErrorNoCmd tests that sending a CreatePipeline request to
// pachd with no 'transform.cmd' field doesn't kill pachd
func TestCreatePipelineErrorNoCmd(t *testing.T) {
	if testing.Short() {
		t.Skip("Skipping integration tests in short mode")
	}

	c := getPachClient(t)
	require.NoError(t, c.DeleteAll())

	// Create input data
	dataRepo := tu.UniqueString(t.Name() + "-data")
	require.NoError(t, c.CreateRepo(dataRepo))
	_, err := c.PutFile(dataRepo, "master", "file", strings.NewReader("foo"))
	require.NoError(t, err)

	// create pipeline
	pipeline := tu.UniqueString("no-cmd-")
	_, err = c.PpsAPIClient.CreatePipeline(
		context.Background(),
		&pps.CreatePipelineRequest{
			Pipeline: client.NewPipeline(pipeline),
			Transform: &pps.Transform{
				Cmd:   nil,
				Stdin: []string{`cat foo >/pfs/out/file`},
			},
			Input: client.NewPFSInput(dataRepo, "/*"),
		})
	require.NoError(t, err)
	time.Sleep(5 * time.Second) // give pipeline time to start

	require.NoErrorWithinTRetry(t, 30*time.Second, func() error {
		pipelineInfo, err := c.InspectPipeline(pipeline)
		if err != nil {
			return err
		}
		if pipelineInfo.State != pps.PipelineState_PIPELINE_FAILURE {
			return fmt.Errorf("pipeline should be in state FAILURE, not: %s", pipelineInfo.State.String())
		}
		return nil
	})
}

func TestListTag(t *testing.T) {
	if testing.Short() {
		t.Skip("Skipping integration tests in short mode")
	}

	c := getPachClient(t)
	require.NoError(t, c.DeleteAll())
	require.NoError(t, c.GarbageCollect(0)) // makes ListTags faster

	// Create a large number of objects w/ tags
	numTags := 1000
	for i := 0; i < numTags; i++ {
		w, err := c.PutObjectAsync([]*pfs.Tag{{Name: fmt.Sprintf("tag%d", i)}})
		require.NoError(t, err)
		_, err = w.Write([]byte(fmt.Sprintf("Object %d", i)))
		require.NoError(t, err)
		require.NoError(t, w.Close())
	}

	// List tags & make sure all expected tags are present
	respTags := make(map[string]struct{})
	require.NoError(t, c.ListTag(func(r *pfs.ListTagsResponse) error {
		respTags[r.Tag.Name] = struct{}{}
		require.NotEqual(t, "", r.Object.Hash)
		return nil
	}))
	require.Equal(t, numTags, len(respTags))
	for i := 0; i < numTags; i++ {
		_, ok := respTags[fmt.Sprintf("tag%d", i)]
		require.True(t, ok)
	}

	// Check actual results of at least one write.
	actual := &bytes.Buffer{}
	require.NoError(t, c.GetTag("tag0", actual))
	require.Equal(t, "Object 0", actual.String())
}

<<<<<<< HEAD
func TestExtractPipeline(t *testing.T) {
	c := getPachClient(t)
	require.NoError(t, c.DeleteAll())

	dataRepo := tu.UniqueString("TestExtractPipeline_data")
	require.NoError(t, c.CreateRepo(dataRepo))
	request := &pps.CreatePipelineRequest{}
	// Generate fake data
	gofakeit.Struct(&request)

	// Now set a bunch of fields explicitly so the server will accept the request.
	// Override the input because otherwise the repo won't exist
	request.Input = client.NewPFSInput(dataRepo, "/*")
	// These must be set explicitly, because extract returns the default values
	// and we want them to match.
	request.Input.Pfs.Name = "input"
	request.Input.Pfs.Branch = "master"
	// Can't set both parallelism spec values
	request.ParallelismSpec.Coefficient = 0
	// If service, can only set as Constant:1
	request.ParallelismSpec.Constant = 1
	// CacheSize must parse as a memory value
	request.CacheSize = "1G"
	// Durations must be valid
	d := &types.Duration{Seconds: 1, Nanos: 1}
	request.JobTimeout = d
	request.DatumTimeout = d
	// PodSpec and PodPatch must parse as json
	request.PodSpec = "{}"
	request.PodPatch = "{}"
	request.Service.Type = string(v1.ServiceTypeClusterIP)
	// Don't want to explicitly set spec commit, since there's no valid commit
	// to set it to, and this is one of the few fields that shouldn't get
	// extracted back to us.
	request.SpecCommit = nil
	// MaxQueueSize gets set to 1 if it's negative, which will superficially
	// fail the test, so we set a real value.
	request.MaxQueueSize = 2
	// Update and reprocess don't get extracted back either so don't set it.
	request.Update = false
	request.Reprocess = false

	// Create the pipeline
	_, err := c.PpsAPIClient.CreatePipeline(
		context.Background(),
		request)
	require.NoError(t, err)

	// Extract it and see if we get the same thing
	extractedRequest, err := c.ExtractPipeline(request.Pipeline.Name)
	require.NoError(t, err)
	// When this check fails it most likely means that you've added field to
	// pipelines and not set it up to be extract. PipelineReqFromInfo is the
	// function you'll need to add it to.
	if !proto.Equal(request, extractedRequest) {
		marshaller := &jsonpb.Marshaler{
			Indent:   "  ",
			OrigName: true,
		}
		requestString, err := marshaller.MarshalToString(request)
		require.NoError(t, err)
		extractedRequestString, err := marshaller.MarshalToString(extractedRequest)
		t.Errorf("Expected:\n%s\n, Got:\n%s\n", requestString, extractedRequestString)
=======
// TestPodPatchUnmarshalling tests the fix for issues #3483, by adding a
// PodPatch to a pipeline spec and making sure it's applied correctly
func TestPodPatchUnmarshalling(t *testing.T) {
	if testing.Short() {
		t.Skip("Skipping integration tests in short mode")
	}

	c := getPachClient(t)
	require.NoError(t, c.DeleteAll())

	// Create input data
	dataRepo := tu.UniqueString(t.Name() + "-data-")
	require.NoError(t, c.CreateRepo(dataRepo))
	_, err := c.PutFile(dataRepo, "master", "file", strings.NewReader("foo"))
	require.NoError(t, err)

	// create pipeline
	pipeline := tu.UniqueString("pod-patch-")
	_, err = c.PpsAPIClient.CreatePipeline(
		context.Background(),
		&pps.CreatePipelineRequest{
			Pipeline: client.NewPipeline(pipeline),
			Transform: &pps.Transform{
				Cmd:   []string{"bash"},
				Stdin: []string{"cp /pfs/in/* /pfs/out"},
			},
			Input: &pps.Input{Pfs: &pps.PFSInput{
				Name: "in", Repo: dataRepo, Glob: "/*",
			}},
			PodPatch: `[
				{
				  "op": "add",
				  "path": "/volumes/0",
				  "value": {
				    "name": "vol0",
				    "hostPath": {
				      "path": "/volumePath"
				}}}]`,
		})
	require.NoError(t, err)

	commitIter, err := c.FlushCommit([]*pfs.Commit{client.NewCommit(dataRepo, "master")}, nil)
	require.NoError(t, err)
	commitInfos := collectCommitInfos(t, commitIter)
	require.Equal(t, 1, len(commitInfos))

	var buf bytes.Buffer
	require.NoError(t, c.GetFile(commitInfos[0].Commit.Repo.Name, commitInfos[0].Commit.ID, "file", 0, 0, &buf))
	require.Equal(t, "foo", buf.String())

	pipelineInfo, err := c.InspectPipeline(pipeline)
	require.NoError(t, err)

	// make sure 'vol0' is correct in the pod spec
	var volumes []v1.Volume
	rcName := ppsutil.PipelineRcName(pipelineInfo.Pipeline.Name, pipelineInfo.Version)
	kubeClient := tu.GetKubeClient(t)
	require.NoError(t, backoff.Retry(func() error {
		podList, err := kubeClient.CoreV1().Pods(v1.NamespaceDefault).List(
			metav1.ListOptions{
				LabelSelector: metav1.FormatLabelSelector(metav1.SetAsLabelSelector(
					map[string]string{"app": rcName},
				)),
			})
		if err != nil {
			return err // retry
		}
		if len(podList.Items) != 1 || len(podList.Items[0].Spec.Volumes) == 0 {
			return fmt.Errorf("could not find volumes for pipeline %s", pipelineInfo.Pipeline.Name)
		}
		volumes = podList.Items[0].Spec.Volumes
		return nil // no more retries
	}, backoff.NewTestingBackOff()))
	// Make sure a CPU and Memory request are both set
	for _, vol := range volumes {
		require.True(t,
			vol.VolumeSource.HostPath == nil || vol.VolumeSource.EmptyDir == nil)
		if vol.Name == "vol0" {
			require.True(t, vol.VolumeSource.HostPath.Path == "/volumePath")
		}
>>>>>>> ca11e112
	}
}

func getObjectCountForRepo(t testing.TB, c *client.APIClient, repo string) int {
	pipelineInfos, err := pachClient.ListPipeline()
	require.NoError(t, err)
	repoInfo, err := pachClient.InspectRepo(repo)
	require.NoError(t, err)
	activeStat, err := pps_server.CollectActiveObjectsAndTags(context.Background(), c, []*pfs.RepoInfo{repoInfo}, pipelineInfos, 0, "")
	require.NoError(t, err)
	return activeStat.NObjects
}

func getAllObjects(t testing.TB, c *client.APIClient) []*pfs.Object {
	objectsClient, err := c.ListObjects(context.Background(), &pfs.ListObjectsRequest{})
	require.NoError(t, err)
	var objects []*pfs.Object
	for object, err := objectsClient.Recv(); err != io.EOF; object, err = objectsClient.Recv() {
		require.NoError(t, err)
		objects = append(objects, object.Object)
	}
	return objects
}

func getAllTags(t testing.TB, c *client.APIClient) []string {
	tagsClient, err := c.ListTags(context.Background(), &pfs.ListTagsRequest{})
	require.NoError(t, err)
	var tags []string
	for resp, err := tagsClient.Recv(); err != io.EOF; resp, err = tagsClient.Recv() {
		require.NoError(t, err)
		tags = append(tags, resp.Tag.Name)
	}
	return tags
}

func restartAll(t *testing.T) {
	k := tu.GetKubeClient(t)
	podsInterface := k.CoreV1().Pods(v1.NamespaceDefault)
	podList, err := podsInterface.List(
		metav1.ListOptions{
			LabelSelector: "suite=pachyderm",
		})
	require.NoError(t, err)
	for _, pod := range podList.Items {
		require.NoError(t, podsInterface.Delete(pod.Name, &metav1.DeleteOptions{
			GracePeriodSeconds: new(int64),
		}))
	}
	waitForReadiness(t)
}

func restartOne(t *testing.T) {
	k := tu.GetKubeClient(t)
	podsInterface := k.CoreV1().Pods(v1.NamespaceDefault)
	podList, err := podsInterface.List(
		metav1.ListOptions{
			LabelSelector: "app=pachd",
		})
	require.NoError(t, err)
	require.NoError(t, podsInterface.Delete(
		podList.Items[rand.Intn(len(podList.Items))].Name,
		&metav1.DeleteOptions{GracePeriodSeconds: new(int64)}))
	waitForReadiness(t)
}

const (
	retries = 10
)

// getUsablePachClient is like getPachClient except it blocks until it gets a
// connection that actually works
func getUsablePachClient(t *testing.T) *client.APIClient {
	for i := 0; i < retries; i++ {
		client := getPachClient(t)
		ctx, cancel := context.WithTimeout(context.Background(), time.Second*30)
		defer cancel() //cleanup resources
		_, err := client.PfsAPIClient.ListRepo(ctx, &pfs.ListRepoRequest{})
		if err == nil {
			return client
		}
	}
	t.Fatalf("failed to connect after %d tries", retries)
	return nil
}

func podRunningAndReady(e watch.Event) (bool, error) {
	if e.Type == watch.Deleted {
		return false, errors.New("received DELETE while watching pods")
	}
	pod, ok := e.Object.(*v1.Pod)
	if !ok {
	}
	return pod.Status.Phase == v1.PodRunning, nil
}

func waitForReadiness(t testing.TB) {
	k := tu.GetKubeClient(t)
	deployment := pachdDeployment(t)
	for {
		newDeployment, err := k.Apps().Deployments(v1.NamespaceDefault).Get(deployment.Name, metav1.GetOptions{})
		require.NoError(t, err)
		if newDeployment.Status.ObservedGeneration >= deployment.Generation && newDeployment.Status.Replicas == *newDeployment.Spec.Replicas {
			break
		}
		time.Sleep(time.Second * 5)
	}
	watch, err := k.CoreV1().Pods(v1.NamespaceDefault).Watch(metav1.ListOptions{
		LabelSelector: "app=pachd",
	})
	defer watch.Stop()
	require.NoError(t, err)
	readyPods := make(map[string]bool)
	for event := range watch.ResultChan() {
		ready, err := podRunningAndReady(event)
		require.NoError(t, err)
		if ready {
			pod, ok := event.Object.(*v1.Pod)
			if !ok {
				t.Fatal("event.Object should be an object")
			}
			readyPods[pod.Name] = true
			if len(readyPods) == int(*deployment.Spec.Replicas) {
				break
			}
		}
	}
}

func simulateGitPush(t *testing.T, pathToPayload string) {
	payload, err := ioutil.ReadFile(pathToPayload)
	require.NoError(t, err)
	req, err := http.NewRequest(
		"POST",
		fmt.Sprintf("http://127.0.0.1:%v/v1/handle/push", githook.GitHookPort+30000),
		bytes.NewBuffer(payload),
	)
	req.Header.Set("X-Github-Delivery", "2984f5d0-c032-11e7-82d7-ed3ee54be25d")
	req.Header.Set("User-Agent", "GitHub-Hookshot/c1d08eb")
	req.Header.Set("X-Github-Event", "push")
	req.Header.Set("Content-Type", "application/json")

	client := &http.Client{}
	resp, err := client.Do(req)
	require.NoError(t, err)
	defer resp.Body.Close()

	require.Equal(t, 200, resp.StatusCode)
}

func pipelineRc(t testing.TB, pipelineInfo *pps.PipelineInfo) (*v1.ReplicationController, error) {
	k := tu.GetKubeClient(t)
	rc := k.CoreV1().ReplicationControllers(v1.NamespaceDefault)
	return rc.Get(
		ppsutil.PipelineRcName(pipelineInfo.Pipeline.Name, pipelineInfo.Version),
		metav1.GetOptions{})
}

func pachdDeployment(t testing.TB) *apps.Deployment {
	k := tu.GetKubeClient(t)
	result, err := k.Apps().Deployments(v1.NamespaceDefault).Get("pachd", metav1.GetOptions{})
	require.NoError(t, err)
	return result
}

// scalePachd scales the number of pachd nodes up or down.
// If up is true, then the number of nodes will be within (n, 2n]
// If up is false, then the number of nodes will be within [1, n)
func scalePachdRandom(t testing.TB, up bool) {
	pachdRc := pachdDeployment(t)
	originalReplicas := *pachdRc.Spec.Replicas
	for {
		if up {
			*pachdRc.Spec.Replicas = originalReplicas + int32(rand.Intn(int(originalReplicas))+1)
		} else {
			*pachdRc.Spec.Replicas = int32(rand.Intn(int(originalReplicas)-1) + 1)
		}

		if *pachdRc.Spec.Replicas != originalReplicas {
			break
		}
	}
	scalePachdN(t, int(*pachdRc.Spec.Replicas))
}

// scalePachdN scales the number of pachd nodes to N
func scalePachdN(t testing.TB, n int) {
	k := tu.GetKubeClient(t)
	// Modify the type metadata of the Deployment spec we read from k8s, so that
	// k8s will accept it if we're talking to a 1.7 cluster
	pachdDeployment := pachdDeployment(t)
	*pachdDeployment.Spec.Replicas = int32(n)
	pachdDeployment.TypeMeta.APIVersion = "apps/v1"
	_, err := k.Apps().Deployments(v1.NamespaceDefault).Update(pachdDeployment)
	require.NoError(t, err)
	waitForReadiness(t)
	// Unfortunately, even when all pods are ready, the cluster membership
	// protocol might still be running, thus PFS API calls might fail.  So
	// we wait a little bit for membership to stablize.
	time.Sleep(15 * time.Second)
}

// scalePachd reads the number of pachd nodes from an env variable and
// scales pachd accordingly.
func scalePachd(t testing.TB) {
	nStr := os.Getenv("PACHD")
	if nStr == "" {
		return
	}
	n, err := strconv.Atoi(nStr)
	require.NoError(t, err)
	scalePachdN(t, n)
}

var pachClient *client.APIClient
var getPachClientOnce sync.Once

func getPachClient(t testing.TB) *client.APIClient {
	getPachClientOnce.Do(func() {
		var err error
		if addr := os.Getenv("PACHD_PORT_650_TCP_ADDR"); addr != "" {
			pachClient, err = client.NewInCluster()
		} else {
			pachClient, err = client.NewForTest()
		}
		require.NoError(t, err)
	})
	return pachClient
}

var etcdClient *etcd.Client
var getEtcdClientOnce sync.Once

const (
	etcdAddress = "localhost:32379" // etcd must already be serving at this address
)

func getEtcdClient(t testing.TB) *etcd.Client {
	getEtcdClientOnce.Do(func() {
		var err error
		etcdClient, err = etcd.New(etcd.Config{
			Endpoints:   []string{etcdAddress},
			DialOptions: client.DefaultDialOptions(),
		})
		require.NoError(t, err)
	})
	return etcdClient
}<|MERGE_RESOLUTION|>--- conflicted
+++ resolved
@@ -10088,7 +10088,6 @@
 	require.Equal(t, "Object 0", actual.String())
 }
 
-<<<<<<< HEAD
 func TestExtractPipeline(t *testing.T) {
 	c := getPachClient(t)
 	require.NoError(t, c.DeleteAll())
@@ -10152,7 +10151,9 @@
 		require.NoError(t, err)
 		extractedRequestString, err := marshaller.MarshalToString(extractedRequest)
 		t.Errorf("Expected:\n%s\n, Got:\n%s\n", requestString, extractedRequestString)
-=======
+	}
+}
+
 // TestPodPatchUnmarshalling tests the fix for issues #3483, by adding a
 // PodPatch to a pipeline spec and making sure it's applied correctly
 func TestPodPatchUnmarshalling(t *testing.T) {
@@ -10233,7 +10234,6 @@
 		if vol.Name == "vol0" {
 			require.True(t, vol.VolumeSource.HostPath.Path == "/volumePath")
 		}
->>>>>>> ca11e112
 	}
 }
 
