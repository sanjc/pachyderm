package server

import (
	"bytes"
	"context"
	"encoding/base64"
	"encoding/hex"
	"encoding/json"
	"fmt"
	"io"
	"io/ioutil"
	"math/rand"
	"net"
	"net/http"
	"net/url"
	"os"
	"path"
	"strconv"
	"strings"
	"sync"
	"testing"
	"time"

	"github.com/pachyderm/pachyderm/src/client"
	"github.com/pachyderm/pachyderm/src/client/auth"
	"github.com/pachyderm/pachyderm/src/client/pfs"
	"github.com/pachyderm/pachyderm/src/client/pkg/require"
	"github.com/pachyderm/pachyderm/src/client/pkg/uuid"
	"github.com/pachyderm/pachyderm/src/client/pps"
	pfspretty "github.com/pachyderm/pachyderm/src/server/pfs/pretty"
	"github.com/pachyderm/pachyderm/src/server/pkg/backoff"
	"github.com/pachyderm/pachyderm/src/server/pkg/workload"
	ppsserver "github.com/pachyderm/pachyderm/src/server/pps"
	ppspretty "github.com/pachyderm/pachyderm/src/server/pps/pretty"
	"github.com/pachyderm/pachyderm/src/server/pps/server/githook"

	"github.com/gogo/protobuf/types"
	"k8s.io/kubernetes/pkg/api"
	"k8s.io/kubernetes/pkg/apis/extensions"
	kube_client "k8s.io/kubernetes/pkg/client/restclient"
	kube "k8s.io/kubernetes/pkg/client/unversioned"
	"k8s.io/kubernetes/pkg/labels"
)

const (
	// If this environment variable is set, then the tests are being run
	// in a real cluster in the cloud.
	InCloudEnv = "PACH_TEST_CLOUD"
)

func TestSimplePipeline(t *testing.T) {
	if testing.Short() {
		t.Skip("Skipping integration tests in short mode")
	}

	c := getPachClient(t)
	defer require.NoError(t, c.DeleteAll())

	dataRepo := uniqueString("TestSimplePipeline_data")
	require.NoError(t, c.CreateRepo(dataRepo))

	commit1, err := c.StartCommit(dataRepo, "master")
	require.NoError(t, err)
	_, err = c.PutFile(dataRepo, commit1.ID, "file", strings.NewReader("foo"))
	require.NoError(t, err)
	require.NoError(t, c.FinishCommit(dataRepo, commit1.ID))

	pipeline := uniqueString("TestSimplePipeline")
	require.NoError(t, c.CreatePipeline(
		pipeline,
		"",
		[]string{"bash"},
		[]string{
			fmt.Sprintf("cp /pfs/%s/* /pfs/out/", dataRepo),
		},
		&pps.ParallelismSpec{
			Constant: 1,
		},
		client.NewAtomInput(dataRepo, "/*"),
		"",
		false,
	))

	commitIter, err := c.FlushCommit([]*pfs.Commit{commit1}, nil)
	require.NoError(t, err)
	commitInfos := collectCommitInfos(t, commitIter)
	require.Equal(t, 1, len(commitInfos))

	var buf bytes.Buffer
	require.NoError(t, c.GetFile(commitInfos[0].Commit.Repo.Name, commitInfos[0].Commit.ID, "file", 0, 0, &buf))
	require.Equal(t, "foo", buf.String())
}

func TestPipelineWithParallelism(t *testing.T) {
	if testing.Short() {
		t.Skip("Skipping integration tests in short mode")
	}

	c := getPachClient(t)
	defer require.NoError(t, c.DeleteAll())

	dataRepo := uniqueString("TestPipelineWithParallelism_data")
	require.NoError(t, c.CreateRepo(dataRepo))

	numFiles := 1000
	commit1, err := c.StartCommit(dataRepo, "master")
	require.NoError(t, err)
	for i := 0; i < numFiles; i++ {
		_, err = c.PutFile(dataRepo, commit1.ID, fmt.Sprintf("file-%d", i), strings.NewReader(fmt.Sprintf("%d", i)))
	}
	require.NoError(t, c.FinishCommit(dataRepo, commit1.ID))

	pipeline := uniqueString("pipeline")
	require.NoError(t, c.CreatePipeline(
		pipeline,
		"",
		[]string{"bash"},
		[]string{
			fmt.Sprintf("cp /pfs/%s/* /pfs/out/", dataRepo),
		},
		&pps.ParallelismSpec{
			Constant: 4,
		},
		client.NewAtomInput(dataRepo, "/*"),
		"",
		false,
	))

	commitIter, err := c.FlushCommit([]*pfs.Commit{commit1}, nil)
	require.NoError(t, err)
	commitInfos := collectCommitInfos(t, commitIter)
	require.Equal(t, 1, len(commitInfos))

	for i := 0; i < numFiles; i++ {
		var buf bytes.Buffer
		require.NoError(t, c.GetFile(commitInfos[0].Commit.Repo.Name, commitInfos[0].Commit.ID, fmt.Sprintf("file-%d", i), 0, 0, &buf))
		require.Equal(t, fmt.Sprintf("%d", i), buf.String())
	}
}

func TestPipelineWithLargeFiles(t *testing.T) {
	if testing.Short() {
		t.Skip("Skipping integration tests in short mode")
	}

	c := getPachClient(t)
	defer require.NoError(t, c.DeleteAll())

	dataRepo := uniqueString("TestPipelineInputDataModification_data")
	require.NoError(t, c.CreateRepo(dataRepo))

	r := rand.New(rand.NewSource(99))
	numFiles := 10
	var fileContents []string

	commit1, err := c.StartCommit(dataRepo, "master")
	require.NoError(t, err)
	for i := 0; i < numFiles; i++ {
		fileContent := workload.RandString(r, int(pfs.ChunkSize)+i*MB)
		_, err = c.PutFile(dataRepo, commit1.ID, fmt.Sprintf("file-%d", i),
			strings.NewReader(fileContent))
		require.NoError(t, err)
		fileContents = append(fileContents, fileContent)
	}
	require.NoError(t, c.FinishCommit(dataRepo, commit1.ID))

	pipeline := uniqueString("pipeline")
	require.NoError(t, c.CreatePipeline(
		pipeline,
		"",
		[]string{"bash"},
		[]string{
			fmt.Sprintf("cp /pfs/%s/* /pfs/out/", dataRepo),
		},
		nil,
		client.NewAtomInput(dataRepo, "/*"),
		"",
		false,
	))

	commitIter, err := c.FlushCommit([]*pfs.Commit{commit1}, nil)
	require.NoError(t, err)
	commitInfos := collectCommitInfos(t, commitIter)
	require.Equal(t, 1, len(commitInfos))

	commit := commitInfos[0].Commit

	for i := 0; i < numFiles; i++ {
		var buf bytes.Buffer
		fileName := fmt.Sprintf("file-%d", i)

		fileInfo, err := c.InspectFile(commit.Repo.Name, commit.ID, fileName)
		require.NoError(t, err)
		require.Equal(t, int(pfs.ChunkSize)+i*MB, int(fileInfo.SizeBytes))

		require.NoError(t, c.GetFile(commit.Repo.Name, commit.ID, fileName, 0, 0, &buf))
		// we don't wanna use the `require` package here since it prints
		// the strings, which would clutter the output.
		if fileContents[i] != buf.String() {
			t.Fatalf("file content does not match")
		}
	}
}

func TestDatumDedup(t *testing.T) {
	if testing.Short() {
		t.Skip("Skipping integration tests in short mode")
	}

	c := getPachClient(t)
	defer require.NoError(t, c.DeleteAll())

	dataRepo := uniqueString("TestDatumDedup_data")
	require.NoError(t, c.CreateRepo(dataRepo))

	commit1, err := c.StartCommit(dataRepo, "master")
	require.NoError(t, err)
	_, err = c.PutFile(dataRepo, commit1.ID, "file", strings.NewReader("foo"))
	require.NoError(t, c.FinishCommit(dataRepo, commit1.ID))

	pipeline := uniqueString("pipeline")
	// This pipeline sleeps for 10 secs per datum
	require.NoError(t, c.CreatePipeline(
		pipeline,
		"",
		[]string{"bash"},
		[]string{
			"sleep 10",
		},
		nil,
		client.NewAtomInput(dataRepo, "/*"),
		"",
		false,
	))

	commitIter, err := c.FlushCommit([]*pfs.Commit{commit1}, nil)
	require.NoError(t, err)
	commitInfos := collectCommitInfos(t, commitIter)
	require.Equal(t, 1, len(commitInfos))

	commit2, err := c.StartCommit(dataRepo, "master")
	require.NoError(t, err)
	require.NoError(t, c.FinishCommit(dataRepo, commit2.ID))

	// Since we did not change the datum, the datum should not be processed
	// again, which means that the job should complete instantly.
	ctx, cancel := context.WithTimeout(context.Background(), time.Second*5)
	defer cancel()
	stream, err := c.PfsAPIClient.FlushCommit(
		ctx,
		&pfs.FlushCommitRequest{
			Commits: []*pfs.Commit{commit2},
		})
	require.NoError(t, err)
	_, err = stream.Recv()
	require.NoError(t, err)
}

func TestPipelineInputDataModification(t *testing.T) {
	if testing.Short() {
		t.Skip("Skipping integration tests in short mode")
	}

	c := getPachClient(t)
	defer require.NoError(t, c.DeleteAll())

	dataRepo := uniqueString("TestPipelineInputDataModification_data")
	require.NoError(t, c.CreateRepo(dataRepo))

	commit1, err := c.StartCommit(dataRepo, "master")
	require.NoError(t, err)
	_, err = c.PutFile(dataRepo, commit1.ID, "file", strings.NewReader("foo"))
	require.NoError(t, c.FinishCommit(dataRepo, commit1.ID))

	pipeline := uniqueString("pipeline")
	require.NoError(t, c.CreatePipeline(
		pipeline,
		"",
		[]string{"bash"},
		[]string{
			fmt.Sprintf("cp /pfs/%s/* /pfs/out/", dataRepo),
		},
		nil,
		client.NewAtomInput(dataRepo, "/*"),
		"",
		false,
	))

	commitIter, err := c.FlushCommit([]*pfs.Commit{commit1}, nil)
	require.NoError(t, err)
	commitInfos := collectCommitInfos(t, commitIter)
	require.Equal(t, 1, len(commitInfos))

	var buf bytes.Buffer
	require.NoError(t, c.GetFile(commitInfos[0].Commit.Repo.Name, commitInfos[0].Commit.ID, "file", 0, 0, &buf))
	require.Equal(t, "foo", buf.String())

	commit2, err := c.StartCommit(dataRepo, "master")
	require.NoError(t, err)
	require.NoError(t, c.DeleteFile(dataRepo, commit2.ID, "file"))
	_, err = c.PutFile(dataRepo, commit2.ID, "file", strings.NewReader("bar"))
	require.NoError(t, err)
	require.NoError(t, c.FinishCommit(dataRepo, commit2.ID))

	commitIter, err = c.FlushCommit([]*pfs.Commit{commit2}, nil)
	require.NoError(t, err)
	commitInfos = collectCommitInfos(t, commitIter)
	require.Equal(t, 1, len(commitInfos))

	buf.Reset()
	require.NoError(t, c.GetFile(commitInfos[0].Commit.Repo.Name, commitInfos[0].Commit.ID, "file", 0, 0, &buf))
	require.Equal(t, "bar", buf.String())

	commit3, err := c.StartCommit(dataRepo, "master")
	require.NoError(t, err)
	require.NoError(t, c.DeleteFile(dataRepo, commit3.ID, "file"))
	_, err = c.PutFile(dataRepo, commit3.ID, "file2", strings.NewReader("foo"))
	require.NoError(t, err)
	require.NoError(t, c.FinishCommit(dataRepo, commit3.ID))

	commitIter, err = c.FlushCommit([]*pfs.Commit{commit3}, nil)
	require.NoError(t, err)
	commitInfos = collectCommitInfos(t, commitIter)
	require.Equal(t, 1, len(commitInfos))

	require.YesError(t, c.GetFile(commitInfos[0].Commit.Repo.Name, commitInfos[0].Commit.ID, "file", 0, 0, &buf))
	buf.Reset()
	require.NoError(t, c.GetFile(commitInfos[0].Commit.Repo.Name, commitInfos[0].Commit.ID, "file2", 0, 0, &buf))
	require.Equal(t, "foo", buf.String())

	commitInfos, err = c.ListCommit(pipeline, "", "", 0)
	require.NoError(t, err)
	require.Equal(t, 3, len(commitInfos))
}

func TestMultipleInputsFromTheSameBranch(t *testing.T) {
	if testing.Short() {
		t.Skip("Skipping integration tests in short mode")
	}

	c := getPachClient(t)
	defer require.NoError(t, c.DeleteAll())

	dataRepo := uniqueString("TestMultipleInputsFromTheSameBranch_data")
	require.NoError(t, c.CreateRepo(dataRepo))

	commit1, err := c.StartCommit(dataRepo, "master")
	require.NoError(t, err)
	_, err = c.PutFile(dataRepo, commit1.ID, "dirA/file", strings.NewReader("foo\n"))
	require.NoError(t, err)
	_, err = c.PutFile(dataRepo, commit1.ID, "dirB/file", strings.NewReader("foo\n"))
	require.NoError(t, err)
	require.NoError(t, c.FinishCommit(dataRepo, commit1.ID))

	pipeline := uniqueString("pipeline")
	require.NoError(t, c.CreatePipeline(
		pipeline,
		"",
		[]string{"bash"},
		[]string{
			"cat /pfs/out/file",
			fmt.Sprintf("cat /pfs/dirA/dirA/file >> /pfs/out/file"),
			fmt.Sprintf("cat /pfs/dirB/dirB/file >> /pfs/out/file"),
		},
		nil,
		client.NewCrossInput(
			client.NewAtomInputOpts("dirA", dataRepo, "", "/dirA/*", false, ""),
			client.NewAtomInputOpts("dirB", dataRepo, "", "/dirB/*", false, ""),
		),
		"",
		false,
	))

	commitIter, err := c.FlushCommit([]*pfs.Commit{commit1}, nil)
	require.NoError(t, err)
	commitInfos := collectCommitInfos(t, commitIter)
	require.Equal(t, 1, len(commitInfos))

	var buf bytes.Buffer
	require.NoError(t, c.GetFile(commitInfos[0].Commit.Repo.Name, commitInfos[0].Commit.ID, "file", 0, 0, &buf))
	require.Equal(t, "foo\nfoo\n", buf.String())

	commit2, err := c.StartCommit(dataRepo, "master")
	require.NoError(t, err)
	_, err = c.PutFile(dataRepo, commit2.ID, "dirA/file", strings.NewReader("bar\n"))
	require.NoError(t, err)
	require.NoError(t, c.FinishCommit(dataRepo, commit2.ID))

	commitIter, err = c.FlushCommit([]*pfs.Commit{commit2}, nil)
	require.NoError(t, err)
	commitInfos = collectCommitInfos(t, commitIter)
	require.Equal(t, 1, len(commitInfos))

	buf.Reset()
	require.NoError(t, c.GetFile(commitInfos[0].Commit.Repo.Name, commitInfos[0].Commit.ID, "file", 0, 0, &buf))
	require.Equal(t, "foo\nbar\nfoo\n", buf.String())

	commit3, err := c.StartCommit(dataRepo, "master")
	require.NoError(t, err)
	_, err = c.PutFile(dataRepo, commit3.ID, "dirB/file", strings.NewReader("buzz\n"))
	require.NoError(t, err)
	require.NoError(t, c.FinishCommit(dataRepo, commit3.ID))

	commitIter, err = c.FlushCommit([]*pfs.Commit{commit3}, nil)
	require.NoError(t, err)
	commitInfos = collectCommitInfos(t, commitIter)
	require.Equal(t, 1, len(commitInfos))

	buf.Reset()
	require.NoError(t, c.GetFile(commitInfos[0].Commit.Repo.Name, commitInfos[0].Commit.ID, "file", 0, 0, &buf))
	require.Equal(t, "foo\nbar\nfoo\nbuzz\n", buf.String())

	commitInfos, err = c.ListCommit(pipeline, "", "", 0)
	require.NoError(t, err)
	require.Equal(t, 3, len(commitInfos))
}

func TestMultipleInputsFromTheSameRepoDifferentBranches(t *testing.T) {
	if testing.Short() {
		t.Skip("Skipping integration tests in short mode")
	}

	c := getPachClient(t)
	defer require.NoError(t, c.DeleteAll())

	dataRepo := uniqueString("TestMultipleInputsFromTheSameRepo_data")
	require.NoError(t, c.CreateRepo(dataRepo))

	branchA := "branchA"
	branchB := "branchB"

	pipeline := uniqueString("pipeline")
	// Creating this pipeline should error, because the two inputs are
	// from the same repo but they don't specify different names.
	require.YesError(t, c.CreatePipeline(
		pipeline,
		"",
		[]string{"bash"},
		[]string{
			fmt.Sprintf("cat /pfs/%s/file > /pfs/out/file", dataRepo),
			fmt.Sprintf("cat /pfs/%s/file > /pfs/out/file", dataRepo),
		},
		nil,
		client.NewCrossInput(
			client.NewAtomInputOpts("", dataRepo, branchA, "/*", false, ""),
			client.NewAtomInputOpts("", dataRepo, branchB, "/*", false, ""),
		),
		"",
		false,
	))

	require.YesError(t, c.CreatePipeline(
		pipeline,
		"",
		[]string{"bash"},
		[]string{
			fmt.Sprintf("cat /pfs/%s/file >> /pfs/out/file", branchA),
			fmt.Sprintf("cat /pfs/%s/file >> /pfs/out/file", branchB),
		},
		nil,
		client.NewCrossInput(
			client.NewAtomInputOpts(branchA, dataRepo, branchA, "/*", false, ""),
			client.NewAtomInputOpts(branchB, dataRepo, branchB, "/*", false, ""),
		),
		"",
		false,
	))
}

//func TestJob(t *testing.T) {
//
//testJob(t, 4)
//}

//func TestJobNoShard(t *testing.T) {
//
//testJob(t, 0)
//}

//func testJob(t *testing.T, shards int) {
//if testing.Short() {
//t.Skip("Skipping integration tests in short mode")
//}
//c := getPachClient(t)

//// Create repo, commit, and branch
//dataRepo := uniqueString("TestJob_data")
//require.NoError(t, c.CreateRepo(dataRepo))
//commit, err := c.StartCommit(dataRepo, "master")
//require.NoError(t, err)

//fileContent := "foo\n"
//// We want to create lots of files so that each parallel job will be
//// started with some files
//numFiles := shards*100 + 100
//for i := 0; i < numFiles; i++ {
//fmt.Println("putting ", i)
//_, err = c.PutFile(dataRepo, commit.ID, fmt.Sprintf("file-%d", i), strings.NewReader(fileContent))
//require.NoError(t, err)
//}
//require.NoError(t, c.FinishCommit(dataRepo, commit.ID))
//job, err := c.CreateJob(
//"",
//[]string{"bash"},
//[]string{fmt.Sprintf("cp %s %s", "/pfs/input/*", "/pfs/out")},
//&pps.ParallelismSpec{
//Constant: uint64(shards),
//},
//[]*pps.JobInput{{
//Name:   "input",
//Commit: commit,
//Glob:   "/*",
//}},
//0,
//0,
//)
//require.NoError(t, err)

//// Wait for job to finish and then inspect
//jobInfo, err := c.InspectJob(job.ID, true [> wait for job <])
//require.NoError(t, err)
//require.Equal(t, pps.JobState_JOB_SUCCESS.String(), jobInfo.State.String())
//require.NotNil(t, jobInfo.Started)
//require.NotNil(t, jobInfo.Finished)

//// Inspect job timestamps
//tFin, _ := types.TimestampFromProto(jobInfo.Finished)
//tStart, _ := types.TimestampFromProto(jobInfo.Started)
//require.True(t, tFin.After(tStart))

//// Inspect job parallelism
//parellelism, err := pps_server.GetExpectedNumWorkers(getKubeClient(t), jobInfo.ParallelismSpec)
//require.NoError(t, err)
//require.True(t, parellelism > 0)

//// Inspect output commit
//_, err = c.InspectCommit(jobInfo.OutputCommit.Repo.Name, jobInfo.OutputCommit.ID)
//require.NoError(t, err)

//// Inspect output files
//for i := 0; i < numFiles; i++ {
//var buffer bytes.Buffer
//require.NoError(t, c.GetFile(jobInfo.OutputCommit.Repo.Name, jobInfo.OutputCommit.ID, fmt.Sprintf("file-%d", i), 0, 0, &buffer))
//require.Equal(t, fileContent, buffer.String())
//}
//}

// This test fails if you updated some static assets (such as doc/reference/pipeline_spec.md)
// that are used in code but forgot to run:
// $ make assets

func TestPipelineFailure(t *testing.T) {
	if testing.Short() {
		t.Skip("Skipping integration tests in short mode")
	}

	c := getPachClient(t)
	defer require.NoError(t, c.DeleteAll())

	dataRepo := uniqueString("TestPipelineFailure_data")
	require.NoError(t, c.CreateRepo(dataRepo))

	commit, err := c.StartCommit(dataRepo, "master")
	require.NoError(t, err)
	_, err = c.PutFile(dataRepo, commit.ID, "file", strings.NewReader("foo\n"))
	require.NoError(t, err)
	require.NoError(t, c.FinishCommit(dataRepo, commit.ID))

	pipeline := uniqueString("pipeline")
	require.NoError(t, c.CreatePipeline(
		pipeline,
		"",
		[]string{"exit 1"},
		nil,
		&pps.ParallelismSpec{
			Constant: 1,
		},
		client.NewAtomInput(dataRepo, "/*"),
		"",
		false,
	))
	var jobInfos []*pps.JobInfo
	require.NoError(t, backoff.Retry(func() error {
		jobInfos, err = c.ListJob(pipeline, nil, nil)
		require.NoError(t, err)
		if len(jobInfos) != 1 {
			return fmt.Errorf("expected 1 jobs, got %d", len(jobInfos))
		}
		return nil
	}, backoff.NewTestingBackOff()))
	jobInfo, err := c.PpsAPIClient.InspectJob(context.Background(), &pps.InspectJobRequest{
		Job:        jobInfos[0].Job,
		BlockState: true,
	})
	require.NoError(t, err)
	require.Equal(t, pps.JobState_JOB_FAILURE, jobInfo.State)
	require.True(t, strings.Contains(jobInfo.Reason, "datum"))
}

func TestEgressFailure(t *testing.T) {
	if testing.Short() {
		t.Skip("Skipping integration tests in short mode")
	}

	c := getPachClient(t)
	defer require.NoError(t, c.DeleteAll())

	dataRepo := uniqueString("TestEgressFailure_data")
	require.NoError(t, c.CreateRepo(dataRepo))

	commit, err := c.StartCommit(dataRepo, "master")
	require.NoError(t, err)
	_, err = c.PutFile(dataRepo, commit.ID, "file", strings.NewReader("foo\n"))
	require.NoError(t, err)
	require.NoError(t, c.FinishCommit(dataRepo, commit.ID))

	// This pipeline should fail because the egress URL is invalid
	pipeline := uniqueString("pipeline")
	_, err = c.PpsAPIClient.CreatePipeline(
		context.Background(),
		&pps.CreatePipelineRequest{
			Pipeline: client.NewPipeline(pipeline),
			Transform: &pps.Transform{
				Cmd: []string{"cp", path.Join("/pfs", dataRepo, "file"), "/pfs/out/file"},
			},
			Input:  client.NewAtomInput(dataRepo, "/"),
			Egress: &pps.Egress{"invalid://blahblah"},
		})
	require.NoError(t, err)

	var jobInfos []*pps.JobInfo
	require.NoError(t, backoff.Retry(func() error {
		jobInfos, err = c.ListJob(pipeline, nil, nil)
		require.NoError(t, err)
		if len(jobInfos) != 1 {
			return fmt.Errorf("expected 1 jobs, got %d", len(jobInfos))
		}
		return nil
	}, backoff.NewTestingBackOff()))
	jobInfo, err := c.PpsAPIClient.InspectJob(context.Background(), &pps.InspectJobRequest{
		Job:        jobInfos[0].Job,
		BlockState: true,
	})
	require.NoError(t, err)
	require.Equal(t, pps.JobState_JOB_FAILURE, jobInfo.State)
	require.True(t, strings.Contains(jobInfo.Reason, "egress"))
}

func TestLazyPipelinePropagation(t *testing.T) {
	if testing.Short() {
		t.Skip("Skipping integration tests in short mode")
	}

	c := getPachClient(t)
	defer require.NoError(t, c.DeleteAll())
	dataRepo := uniqueString("TestPipeline_datax")
	require.NoError(t, c.CreateRepo(dataRepo))
	pipelineA := uniqueString("pipelineA")
	require.NoError(t, c.CreatePipeline(
		pipelineA,
		"",
		[]string{"cp", path.Join("/pfs", dataRepo, "file"), "/pfs/out/file"},
		nil,
		&pps.ParallelismSpec{
			Constant: 1,
		},
		client.NewAtomInputOpts("", dataRepo, "", "/*", true, ""),
		"",
		false,
	))
	pipelineB := uniqueString("pipelineB")
	require.NoError(t, c.CreatePipeline(
		pipelineB,
		"",
		[]string{"cp", path.Join("/pfs", pipelineA, "file"), "/pfs/out/file"},
		nil,
		&pps.ParallelismSpec{
			Constant: 1,
		},
		client.NewAtomInputOpts("", pipelineA, "", "/*", true, ""),
		"",
		false,
	))

	commit1, err := c.StartCommit(dataRepo, "master")
	require.NoError(t, err)
	_, err = c.PutFile(dataRepo, commit1.ID, "file", strings.NewReader("foo\n"))
	require.NoError(t, err)
	require.NoError(t, c.FinishCommit(dataRepo, commit1.ID))

	commitIter, err := c.FlushCommit([]*pfs.Commit{client.NewCommit(dataRepo, commit1.ID)}, nil)
	require.NoError(t, err)
	collectCommitInfos(t, commitIter)

	jobInfos, err := c.ListJob(pipelineA, nil, nil)
	require.NoError(t, err)
	require.Equal(t, 1, len(jobInfos))
	require.NotNil(t, jobInfos[0].Input.Atom)
	require.Equal(t, true, jobInfos[0].Input.Atom.Lazy)
	jobInfos, err = c.ListJob(pipelineB, nil, nil)
	require.NoError(t, err)
	require.Equal(t, 1, len(jobInfos))
	require.NotNil(t, jobInfos[0].Input.Atom)
	require.Equal(t, true, jobInfos[0].Input.Atom.Lazy)
}

func TestLazyPipeline(t *testing.T) {
	if testing.Short() {
		t.Skip("Skipping integration tests in short mode")
	}

	c := getPachClient(t)
	defer require.NoError(t, c.DeleteAll())
	// create repos
	dataRepo := uniqueString("TestLazyPipeline_data")
	require.NoError(t, c.CreateRepo(dataRepo))
	// create pipeline
	pipelineName := uniqueString("pipeline")
	_, err := c.PpsAPIClient.CreatePipeline(
		context.Background(),
		&pps.CreatePipelineRequest{
			Pipeline: client.NewPipeline(pipelineName),
			Transform: &pps.Transform{
				Cmd: []string{"cp", path.Join("/pfs", dataRepo, "file"), "/pfs/out/file"},
			},
			ParallelismSpec: &pps.ParallelismSpec{
				Constant: 1,
			},
			Input: &pps.Input{
				Atom: &pps.AtomInput{
					Repo: dataRepo,
					Glob: "/",
					Lazy: true,
				},
			},
		})
	require.NoError(t, err)
	// Do a commit
	commit, err := c.StartCommit(dataRepo, "master")
	require.NoError(t, err)
	_, err = c.PutFile(dataRepo, "master", "file", strings.NewReader("foo\n"))
	require.NoError(t, err)
	// We put 2 files, 1 of which will never be touched by the pipeline code.
	// This is an important part of the correctness of this test because the
	// job-shim sets up a goro for each pipe, pipes that are never opened will
	// leak but that shouldn't prevent the job from completing.
	_, err = c.PutFile(dataRepo, "master", "file2", strings.NewReader("foo\n"))
	require.NoError(t, err)
	require.NoError(t, c.FinishCommit(dataRepo, "master"))
	commitIter, err := c.FlushCommit([]*pfs.Commit{commit}, nil)
	require.NoError(t, err)
	commitInfos := collectCommitInfos(t, commitIter)
	require.Equal(t, 1, len(commitInfos))
	buffer := bytes.Buffer{}
	require.NoError(t, c.GetFile(commitInfos[0].Commit.Repo.Name, commitInfos[0].Commit.ID, "file", 0, 0, &buffer))
	require.Equal(t, "foo\n", buffer.String())
}

// There's an issue where if you use cp with certain flags, it might copy
// special files without reading from them.  In our case, we use named pipes
// to simulate lazy files, so the pipes themselves might get copied into
// the output directory, blocking upload.
//
// We've updated the code such that we are able to detect if the files we
// are uploading are pipes, and make the job fail in that case.
func TestLazyPipelineCPPipes(t *testing.T) {
	if testing.Short() {
		t.Skip("Skipping integration tests in short mode")
	}

	c := getPachClient(t)
	defer require.NoError(t, c.DeleteAll())
	// create repos
	dataRepo := uniqueString("TestLazyPipeline_data")
	require.NoError(t, c.CreateRepo(dataRepo))
	// create pipeline
	pipeline := uniqueString("pipeline")
	_, err := c.PpsAPIClient.CreatePipeline(
		context.Background(),
		&pps.CreatePipelineRequest{
			Pipeline: client.NewPipeline(pipeline),
			Transform: &pps.Transform{
				// Using cp with the -r flag apparently just copes go
				Cmd: []string{"cp", "-r", path.Join("/pfs", dataRepo, "file"), "/pfs/out/file"},
			},
			ParallelismSpec: &pps.ParallelismSpec{
				Constant: 1,
			},
			Input: &pps.Input{
				Atom: &pps.AtomInput{
					Repo: dataRepo,
					Glob: "/",
					Lazy: true,
				},
			},
		})
	require.NoError(t, err)
	// Do a commit
	_, err = c.StartCommit(dataRepo, "master")
	require.NoError(t, err)
	_, err = c.PutFile(dataRepo, "master", "file", strings.NewReader("foo\n"))
	require.NoError(t, err)
	require.NoError(t, c.FinishCommit(dataRepo, "master"))

	// wait for job to spawn
	time.Sleep(15 * time.Second)
	var jobID string
	require.NoError(t, backoff.Retry(func() error {
		jobInfos, err := c.ListJob(pipeline, nil, nil)
		if err != nil {
			return err
		}
		if len(jobInfos) != 1 {
			return fmt.Errorf("len(jobInfos) should be 1")
		}
		jobID = jobInfos[0].Job.ID
		jobInfo, err := c.PpsAPIClient.InspectJob(context.Background(), &pps.InspectJobRequest{
			Job:        client.NewJob(jobID),
			BlockState: true,
		})
		if err != nil {
			return err
		}
		if jobInfo.State != pps.JobState_JOB_FAILURE {
			return fmt.Errorf("job did not fail, even though it tried to copy " +
				"pipes, which should be disallowed by Pachyderm")
		}
		return nil
	}, backoff.NewTestingBackOff()))
}

// TestProvenance creates a pipeline DAG that's not a transitive reduction
// It looks like this:
// A
// | \
// v  v
// B-->C
// When we commit to A we expect to see 1 commit on C rather than 2.
func TestProvenance(t *testing.T) {
	if testing.Short() {
		t.Skip("Skipping integration tests in short mode")
	}

	c := getPachClient(t)
	defer require.NoError(t, c.DeleteAll())
	aRepo := uniqueString("A")
	require.NoError(t, c.CreateRepo(aRepo))
	bPipeline := uniqueString("B")
	require.NoError(t, c.CreatePipeline(
		bPipeline,
		"",
		[]string{"cp", path.Join("/pfs", aRepo, "file"), "/pfs/out/file"},
		nil,
		&pps.ParallelismSpec{
			Constant: 1,
		},
		client.NewAtomInput(aRepo, "/*"),
		"",
		false,
	))
	cPipeline := uniqueString("C")
	require.NoError(t, c.CreatePipeline(
		cPipeline,
		"",
		[]string{"sh"},
		[]string{fmt.Sprintf("diff %s %s >/pfs/out/file",
			path.Join("/pfs", aRepo, "file"), path.Join("/pfs", bPipeline, "file"))},
		&pps.ParallelismSpec{
			Constant: 1,
		},
		client.NewCrossInput(
			client.NewAtomInput(aRepo, "/*"),
			client.NewAtomInput(bPipeline, "/*"),
		),
		"",
		false,
	))
	// commit to aRepo
	commit1, err := c.StartCommit(aRepo, "master")
	require.NoError(t, err)
	_, err = c.PutFile(aRepo, commit1.ID, "file", strings.NewReader("foo\n"))
	require.NoError(t, err)
	require.NoError(t, c.FinishCommit(aRepo, commit1.ID))

	commit2, err := c.StartCommit(aRepo, "master")
	require.NoError(t, err)
	_, err = c.PutFile(aRepo, commit2.ID, "file", strings.NewReader("bar\n"))
	require.NoError(t, err)
	require.NoError(t, c.FinishCommit(aRepo, commit2.ID))

	aCommit := commit2
	commitIter, err := c.FlushCommit([]*pfs.Commit{aCommit}, []*pfs.Repo{{bPipeline}})
	require.NoError(t, err)
	commitInfos := collectCommitInfos(t, commitIter)
	require.Equal(t, 1, len(commitInfos))
	bCommit := commitInfos[0].Commit
	commitIter, err = c.FlushCommit([]*pfs.Commit{aCommit, bCommit}, nil)
	require.NoError(t, err)
	commitInfos = collectCommitInfos(t, commitIter)
	require.Equal(t, 1, len(commitInfos))
	cCommitInfo := commitInfos[0]
	require.Equal(t, uint64(0), cCommitInfo.SizeBytes)

	// We should only see two commits in each repo.
	commitInfos, err = c.ListCommit(aRepo, "", "", 0)
	require.NoError(t, err)
	require.Equal(t, 2, len(commitInfos))

	commitInfos, err = c.ListCommit(bPipeline, "", "", 0)
	require.NoError(t, err)
	require.Equal(t, 2, len(commitInfos))

	commitInfos, err = c.ListCommit(cPipeline, "", "", 0)
	require.NoError(t, err)
	require.Equal(t, 2, len(commitInfos))
}

// TestProvenance2 tests the following DAG:
//   A
//  / \
// B   C
//  \ /
//   D
func TestProvenance2(t *testing.T) {
	if testing.Short() {
		t.Skip("Skipping integration tests in short mode")
	}

	c := getPachClient(t)
	defer require.NoError(t, c.DeleteAll())
	aRepo := uniqueString("A")
	require.NoError(t, c.CreateRepo(aRepo))
	bPipeline := uniqueString("B")
	require.NoError(t, c.CreatePipeline(
		bPipeline,
		"",
		[]string{"cp", path.Join("/pfs", aRepo, "bfile"), "/pfs/out/bfile"},
		nil,
		&pps.ParallelismSpec{
			Constant: 1,
		},
		client.NewAtomInput(aRepo, "/b*"),
		"",
		false,
	))
	cPipeline := uniqueString("C")
	require.NoError(t, c.CreatePipeline(
		cPipeline,
		"",
		[]string{"cp", path.Join("/pfs", aRepo, "cfile"), "/pfs/out/cfile"},
		nil,
		&pps.ParallelismSpec{
			Constant: 1,
		},
		client.NewAtomInput(aRepo, "/c*"),
		"",
		false,
	))
	dPipeline := uniqueString("D")
	require.NoError(t, c.CreatePipeline(
		dPipeline,
		"",
		[]string{"sh"},
		[]string{
			fmt.Sprintf("diff /pfs/%s/bfile /pfs/%s/cfile >/pfs/out/file", bPipeline, cPipeline),
		},
		&pps.ParallelismSpec{
			Constant: 1,
		},
		client.NewCrossInput(
			client.NewAtomInput(bPipeline, "/*"),
			client.NewAtomInput(cPipeline, "/*"),
		),
		"",
		false,
	))
	// commit to aRepo
	commit1, err := c.StartCommit(aRepo, "master")
	require.NoError(t, err)
	_, err = c.PutFile(aRepo, commit1.ID, "bfile", strings.NewReader("foo\n"))
	require.NoError(t, err)
	_, err = c.PutFile(aRepo, commit1.ID, "cfile", strings.NewReader("foo\n"))
	require.NoError(t, err)
	require.NoError(t, c.FinishCommit(aRepo, commit1.ID))

	commit2, err := c.StartCommit(aRepo, "master")
	require.NoError(t, err)
	_, err = c.PutFile(aRepo, commit2.ID, "bfile", strings.NewReader("bar\n"))
	require.NoError(t, err)
	_, err = c.PutFile(aRepo, commit2.ID, "cfile", strings.NewReader("bar\n"))
	require.NoError(t, err)
	require.NoError(t, c.FinishCommit(aRepo, commit2.ID))

	commitIter, err := c.FlushCommit([]*pfs.Commit{commit2}, []*pfs.Repo{{dPipeline}})
	require.NoError(t, err)
	commitInfos := collectCommitInfos(t, commitIter)
	require.Equal(t, 1, len(commitInfos))

	// We should only see two commits in each repo.
	commitInfos, err = c.ListCommit(bPipeline, "", "", 0)
	require.NoError(t, err)
	require.Equal(t, 2, len(commitInfos))

	commitInfos, err = c.ListCommit(cPipeline, "", "", 0)
	require.NoError(t, err)
	require.Equal(t, 2, len(commitInfos))

	commitInfos, err = c.ListCommit(dPipeline, "", "", 0)
	require.NoError(t, err)
	require.Equal(t, 2, len(commitInfos))

	for _, commitInfo := range commitInfos {
		commit := commitInfo.Commit
		buffer := bytes.Buffer{}
		require.NoError(t, c.GetFile(commit.Repo.Name, commit.ID, "file", 0, 0, &buffer))
		require.Equal(t, "", buffer.String())
	}
}

//func TestDirectory(t *testing.T) {
//if testing.Short() {
//t.Skip("Skipping integration tests in short mode")
//}
//

//c := getPachClient(t)

//ctx, cancel := context.WithTimeout(context.Background(), time.Second*60)
//defer cancel() //cleanup resources

//job1, err := c.PpsAPIClient.CreateJob(context.Background(), &pps.CreateJobRequest{
//Transform: &pps.Transform{
//Cmd: []string{"sh"},
//Stdin: []string{
//"mkdir /pfs/out/dir",
//"echo foo >> /pfs/out/dir/file",
//},
//},
//ParallelismSpec: &pps.ParallelismSpec{
//Constant: 3,
//},
//})
//require.NoError(t, err)
//inspectJobRequest1 := &pps.InspectJobRequest{
//Job:        job1,
//BlockState: true,
//}
//jobInfo1, err := c.PpsAPIClient.InspectJob(ctx, inspectJobRequest1)
//require.NoError(t, err)
//require.Equal(t, pps.JobState_JOB_SUCCESS, jobInfo1.State)

//var buffer bytes.Buffer
//require.NoError(t, c.GetFile(jobInfo1.OutputCommit.Repo.Name, jobInfo1.OutputCommit.ID, "dir/file", 0, 0, "", false, nil, &buffer))
//require.Equal(t, "foo\nfoo\nfoo\n", buffer.String())

//job2, err := c.PpsAPIClient.CreateJob(context.Background(), &pps.CreateJobRequest{
//Transform: &pps.Transform{
//Cmd: []string{"sh"},
//Stdin: []string{
//"mkdir /pfs/out/dir",
//"echo bar >> /pfs/out/dir/file",
//},
//},
//ParallelismSpec: &pps.ParallelismSpec{
//Constant: 3,
//},
//ParentJob: job1,
//})
//require.NoError(t, err)
//inspectJobRequest2 := &pps.InspectJobRequest{
//Job:        job2,
//BlockState: true,
//}
//jobInfo2, err := c.PpsAPIClient.InspectJob(ctx, inspectJobRequest2)
//require.NoError(t, err)
//require.Equal(t, pps.JobState_JOB_SUCCESS, jobInfo2.State)

//buffer = bytes.Buffer{}
//require.NoError(t, c.GetFile(jobInfo2.OutputCommit.Repo.Name, jobInfo2.OutputCommit.ID, "dir/file", 0, 0, "", false, nil, &buffer))
//require.Equal(t, "foo\nfoo\nfoo\nbar\nbar\nbar\n", buffer.String())
//}

// TestFlushCommit
func TestFlushCommit(t *testing.T) {
	if testing.Short() {
		t.Skip("Skipping integration tests in short mode")
	}

	c := getPachClient(t)
	defer require.NoError(t, c.DeleteAll())
	prefix := uniqueString("repo")
	makeRepoName := func(i int) string {
		return fmt.Sprintf("%s-%d", prefix, i)
	}

	sourceRepo := makeRepoName(0)
	require.NoError(t, c.CreateRepo(sourceRepo))

	// Create a five-stage pipeline
	numStages := 5
	for i := 0; i < numStages; i++ {
		repo := makeRepoName(i)
		require.NoError(t, c.CreatePipeline(
			makeRepoName(i+1),
			"",
			[]string{"cp", path.Join("/pfs", repo, "file"), "/pfs/out/file"},
			nil,
			&pps.ParallelismSpec{
				Constant: 1,
			},
			client.NewAtomInput(repo, "/*"),
			"",
			false,
		))
	}

	for i := 0; i < 10; i++ {
		commit, err := c.StartCommit(sourceRepo, "master")
		require.NoError(t, err)
		_, err = c.PutFile(sourceRepo, commit.ID, "file", strings.NewReader("foo\n"))
		require.NoError(t, err)
		require.NoError(t, c.FinishCommit(sourceRepo, commit.ID))
		commitIter, err := c.FlushCommit([]*pfs.Commit{client.NewCommit(sourceRepo, commit.ID)}, nil)
		require.NoError(t, err)
		commitInfos := collectCommitInfos(t, commitIter)
		require.Equal(t, numStages, len(commitInfos))
	}
}

func TestFlushCommitAfterCreatePipeline(t *testing.T) {
	if testing.Short() {
		t.Skip("Skipping integration tests in short mode")
	}

	c := getPachClient(t)
	defer require.NoError(t, c.DeleteAll())
	repo := uniqueString("data")
	require.NoError(t, c.CreateRepo(repo))

	var commit *pfs.Commit
	var err error
	for i := 0; i < 10; i++ {
		commit, err = c.StartCommit(repo, "")
		require.NoError(t, err)
		_, err = c.PutFile(repo, commit.ID, "file", strings.NewReader(fmt.Sprintf("foo%d\n", i)))
		require.NoError(t, err)
		require.NoError(t, c.FinishCommit(repo, commit.ID))
	}
	require.NoError(t, c.SetBranch(repo, commit.ID, "master"))

	pipeline := uniqueString("pipeline")
	require.NoError(t, c.CreatePipeline(
		pipeline,
		"",
		[]string{"cp", path.Join("/pfs", repo, "file"), "/pfs/out/file"},
		nil,
		&pps.ParallelismSpec{
			Constant: 1,
		},
		client.NewAtomInput(repo, "/*"),
		"",
		false,
	))
	commitIter, err := c.FlushCommit([]*pfs.Commit{client.NewCommit(repo, "master")}, nil)
	require.NoError(t, err)
	collectCommitInfos(t, commitIter)
}

// TestRecreatePipeline tracks #432
func TestRecreatePipeline(t *testing.T) {
	if testing.Short() {
		t.Skip("Skipping integration tests in short mode")
	}

	c := getPachClient(t)
	defer require.NoError(t, c.DeleteAll())
	repo := uniqueString("data")
	require.NoError(t, c.CreateRepo(repo))
	commit, err := c.StartCommit(repo, "master")
	require.NoError(t, err)
	_, err = c.PutFile(repo, commit.ID, "file", strings.NewReader("foo"))
	require.NoError(t, err)
	require.NoError(t, c.FinishCommit(repo, commit.ID))
	pipeline := uniqueString("pipeline")
	createPipeline := func() {
		require.NoError(t, c.CreatePipeline(
			pipeline,
			"",
			[]string{"cp", path.Join("/pfs", repo, "file"), "/pfs/out/file"},
			nil,
			&pps.ParallelismSpec{
				Constant: 1,
			},
			client.NewAtomInput(repo, "/*"),
			"",
			false,
		))
		commitIter, err := c.FlushCommit([]*pfs.Commit{commit}, nil)
		require.NoError(t, err)
		require.Equal(t, 1, len(collectCommitInfos(t, commitIter)))
	}

	// Do it twice.  We expect jobs to be created on both runs.
	createPipeline()
	time.Sleep(5 * time.Second)
	require.NoError(t, c.DeleteRepo(pipeline, false))
	require.NoError(t, c.DeletePipeline(pipeline, true))
	time.Sleep(5 * time.Second)
	createPipeline()
}

func TestDeletePipeline(t *testing.T) {
	if testing.Short() {
		t.Skip("Skipping integration tests in short mode")
	}

	c := getPachClient(t)
	defer require.NoError(t, c.DeleteAll())

	repo := uniqueString("data")
	require.NoError(t, c.CreateRepo(repo))
	commit, err := c.StartCommit(repo, "master")
	require.NoError(t, err)
	_, err = c.PutFile(repo, commit.ID, uuid.NewWithoutDashes(), strings.NewReader("foo"))
	require.NoError(t, err)
	require.NoError(t, c.FinishCommit(repo, commit.ID))
	pipeline := uniqueString("pipeline")
	createPipeline := func() {
		require.NoError(t, c.CreatePipeline(
			pipeline,
			"",
			[]string{"sleep", "20"},
			nil,
			&pps.ParallelismSpec{
				Constant: 1,
			},
			client.NewAtomInput(repo, "/*"),
			"",
			false,
		))
	}

	createPipeline()
	time.Sleep(10 * time.Second)
	// Wait for the pipeline to start running
	require.NoError(t, backoff.Retry(func() error {
		pipelineInfo, err := c.InspectPipeline(pipeline)
		if err != nil {
			return err
		}
		if pipelineInfo.State != pps.PipelineState_PIPELINE_RUNNING {
			return fmt.Errorf("no running pipeline")
		}
		return nil
	}, backoff.NewTestingBackOff()))
	require.NoError(t, c.DeleteRepo(pipeline, false))
	require.NoError(t, c.DeletePipeline(pipeline, true))
	time.Sleep(5 * time.Second)
	// Wait for the pipeline to disappear
	require.NoError(t, backoff.Retry(func() error {
		_, err := c.InspectPipeline(pipeline)
		if err == nil {
			return fmt.Errorf("expected pipeline to be missing, but it's still present")
		}
		return nil
	}, backoff.NewTestingBackOff()))

	// The job should be gone
	jobs, err := c.ListJob(pipeline, nil, nil)
	require.NoError(t, err)
	require.Equal(t, len(jobs), 0)

	createPipeline()
	// Wait for the pipeline to start running
	time.Sleep(10 * time.Second)
	require.NoError(t, backoff.Retry(func() error {
		pipelineInfo, err := c.InspectPipeline(pipeline)
		if err != nil {
			return err
		}
		if pipelineInfo.State != pps.PipelineState_PIPELINE_RUNNING {
			return fmt.Errorf("no running pipeline")
		}
		return nil
	}, backoff.NewTestingBackOff()))
	require.NoError(t, c.DeleteRepo(pipeline, false))
	require.NoError(t, c.DeletePipeline(pipeline, false))
	// Wait for the pipeline to disappear
	time.Sleep(5 * time.Second)
	require.NoError(t, backoff.Retry(func() error {
		_, err := c.InspectPipeline(pipeline)
		if err == nil {
			return fmt.Errorf("expected pipeline to be missing, but it's still present")
		}
		return nil
	}, backoff.NewTestingBackOff()))

	// The job should still be there, and its state should be "KILLED"
	jobs, err = c.ListJob(pipeline, nil, nil)
	require.NoError(t, err)
	require.Equal(t, 1, len(jobs))
	require.Equal(t, pps.JobState_JOB_KILLED, jobs[0].State)
}

func TestPipelineState(t *testing.T) {
	if testing.Short() {
		t.Skip("Skipping integration tests in short mode")
	}

	c := getPachClient(t)
	defer require.NoError(t, c.DeleteAll())
	repo := uniqueString("data")
	require.NoError(t, c.CreateRepo(repo))
	pipeline := uniqueString("pipeline")
	require.NoError(t, c.CreatePipeline(
		pipeline,
		"",
		[]string{"cp", path.Join("/pfs", repo, "file"), "/pfs/out/file"},
		nil,
		&pps.ParallelismSpec{
			Constant: 1,
		},
		client.NewAtomInput(repo, "/*"),
		"",
		false,
	))

	// Wait for pipeline to get picked up
	time.Sleep(15 * time.Second)
	require.NoError(t, backoff.Retry(func() error {
		pipelineInfo, err := c.InspectPipeline(pipeline)
		if err != nil {
			return err
		}
		if pipelineInfo.State != pps.PipelineState_PIPELINE_RUNNING {
			return fmt.Errorf("no running pipeline")
		}
		return nil
	}, backoff.NewTestingBackOff()))

	// Stop pipeline and wait for the pipeline to pause
	require.NoError(t, c.StopPipeline(pipeline))
	time.Sleep(5 * time.Second)
	require.NoError(t, backoff.Retry(func() error {
		pipelineInfo, err := c.InspectPipeline(pipeline)
		if err != nil {
			return err
		}
		if pipelineInfo.State != pps.PipelineState_PIPELINE_PAUSED {
			return fmt.Errorf("pipeline never paused, even though StopPipeline() was called")
		}
		return nil
	}, backoff.NewTestingBackOff()))

	// Restart pipeline and wait for the pipeline to resume
	require.NoError(t, c.StartPipeline(pipeline))
	time.Sleep(15 * time.Second)
	require.NoError(t, backoff.Retry(func() error {
		pipelineInfo, err := c.InspectPipeline(pipeline)
		if err != nil {
			return err
		}
		if pipelineInfo.State != pps.PipelineState_PIPELINE_RUNNING {
			return fmt.Errorf("pipeline never started, even though StartPipeline() was called")
		}
		return nil
	}, backoff.NewTestingBackOff()))
}

func TestPipelineJobCounts(t *testing.T) {
	if testing.Short() {
		t.Skip("Skipping integration tests in short mode")
	}

	c := getPachClient(t)
	defer require.NoError(t, c.DeleteAll())
	repo := uniqueString("data")
	require.NoError(t, c.CreateRepo(repo))
	pipeline := uniqueString("pipeline")
	require.NoError(t, c.CreatePipeline(
		pipeline,
		"",
		[]string{"cp", path.Join("/pfs", repo, "file"), "/pfs/out/file"},
		nil,
		&pps.ParallelismSpec{
			Constant: 1,
		},
		client.NewAtomInput(repo, "/*"),
		"",
		false,
	))

	// Trigger a job by creating a commit
	commit, err := c.StartCommit(repo, "master")
	require.NoError(t, err)
	_, err = c.PutFile(repo, commit.ID, "file", strings.NewReader("foo"))
	require.NoError(t, err)
	require.NoError(t, c.FinishCommit(repo, commit.ID))
	commitIter, err := c.FlushCommit([]*pfs.Commit{commit}, nil)
	require.NoError(t, err)
	collectCommitInfos(t, commitIter)
	jobInfos, err := c.ListJob(pipeline, nil, nil)
	require.NoError(t, err)
	require.Equal(t, 1, len(jobInfos))
	inspectJobRequest := &pps.InspectJobRequest{
		Job:        jobInfos[0].Job,
		BlockState: true,
	}
	ctx, cancel := context.WithTimeout(context.Background(), time.Second*30)
	defer cancel() //cleanup resources
	_, err = c.PpsAPIClient.InspectJob(ctx, inspectJobRequest)
	require.NoError(t, err)

	// check that the job has been accounted for
	pipelineInfo, err := c.InspectPipeline(pipeline)
	require.NoError(t, err)
	require.Equal(t, int32(1), pipelineInfo.JobCounts[int32(pps.JobState_JOB_SUCCESS)])
}

//func TestJobState(t *testing.T) {
//if testing.Short() {
//t.Skip("Skipping integration tests in short mode")
//}

//
//c := getPachClient(t)

//// This job uses a nonexistent image; it's supposed to stay in the
//// "creating" state
//job, err := c.CreateJob(
//"nonexistent",
//[]string{"bash"},
//nil,
//&pps.ParallelismSpec{},
//nil,
//"",
//0,
//0,
//)
//require.NoError(t, err)
//time.Sleep(10 * time.Second)
//jobInfo, err := c.InspectJob(job.ID, false)
//require.NoError(t, err)
//require.Equal(t, pps.JobState_JOB_CREATING, jobInfo.State)

//// This job sleeps for 20 secs
//job, err = c.CreateJob(
//"",
//[]string{"bash"},
//[]string{"sleep 20"},
//&pps.ParallelismSpec{},
//nil,
//"",
//0,
//0,
//)
//require.NoError(t, err)
//time.Sleep(10 * time.Second)
//jobInfo, err = c.InspectJob(job.ID, false)
//require.NoError(t, err)
//require.Equal(t, pps.JobState_JOB_RUNNING, jobInfo.State)

//// Wait for the job to complete
//jobInfo, err = c.InspectJob(job.ID, true)
//require.NoError(t, err)
//require.Equal(t, pps.JobState_JOB_SUCCESS, jobInfo.State)
//}

//func TestClusterFunctioningAfterMembershipChange(t *testing.T) {
//t.Skip("this test is flaky")
//if testing.Short() {
//t.Skip("Skipping integration tests in short mode")
//}

//scalePachd(t, true)
//testJob(t, 4)
//scalePachd(t, false)
//testJob(t, 4)
//}

// TODO(msteffen): This test breaks the suite when run against cloud providers,
// because killing the pachd pod breaks the connection with pachctl port-forward
func TestDeleteAfterMembershipChange(t *testing.T) {
	t.Skip("This is causing intermittent CI failures")

	test := func(up bool) {
		repo := uniqueString("TestDeleteAfterMembershipChange")
		c := getPachClient(t)
		defer require.NoError(t, c.DeleteAll())
		require.NoError(t, c.CreateRepo(repo))
		_, err := c.StartCommit(repo, "master")
		require.NoError(t, err)
		require.NoError(t, c.FinishCommit(repo, "master"))
		scalePachdRandom(t, up)
		c = getUsablePachClient(t)
		require.NoError(t, c.DeleteRepo(repo, false))
	}
	test(true)
	test(false)
}

// TODO(msteffen): This test breaks the suite when run against cloud providers,
// because killing the pachd pod breaks the connection with pachctl port-forward
func TestPachdRestartResumesRunningJobs(t *testing.T) {
	t.Skip("This is causing intermittent CI failures")
	// this test cannot be run in parallel because it restarts everything which breaks other tests.
	c := getPachClient(t)
	defer require.NoError(t, c.DeleteAll())
	// create repos
	dataRepo := uniqueString("TestPachdRestartPickUpRunningJobs")
	require.NoError(t, c.CreateRepo(dataRepo))
	// create pipeline
	pipelineName := uniqueString("pipeline")
	require.NoError(t, c.CreatePipeline(
		pipelineName,
		"",
		[]string{"bash"},
		[]string{
			"sleep 10",
		},
		&pps.ParallelismSpec{
			Constant: 1,
		},
		client.NewAtomInput(dataRepo, "/"),
		"",
		false,
	))
	commit, err := c.StartCommit(dataRepo, "master")
	require.NoError(t, err)
	_, err = c.PutFile(dataRepo, commit.ID, "file", strings.NewReader("foo\n"))
	require.NoError(t, err)
	require.NoError(t, c.FinishCommit(dataRepo, commit.ID))

	time.Sleep(5 * time.Second)

	jobInfos, err := c.ListJob(pipelineName, nil, nil)
	require.NoError(t, err)
	require.Equal(t, 1, len(jobInfos))
	require.Equal(t, pps.JobState_JOB_RUNNING, jobInfos[0].State)

	restartOne(t)
	// need a new client because the old one will have a defunct connection
	c = getUsablePachClient(t)

	jobInfo, err := c.InspectJob(jobInfos[0].Job.ID, true)
	require.NoError(t, err)
	require.Equal(t, pps.JobState_JOB_SUCCESS, jobInfo.State)
}

//func TestScrubbedErrors(t *testing.T) {
//if testing.Short() {
//t.Skip("Skipping integration tests in short mode")
//}

//
//c := getPachClient(t)

//_, err := c.InspectPipeline("blah")
//require.Equal(t, "PipelineInfos blah not found", err.Error())

//err = c.CreatePipeline(
//"lskdjf$#%^ERTYC",
//"",
//[]string{},
//nil,
//&pps.ParallelismSpec{
//Constant: 1,
//},
//[]*pps.PipelineInput{{Repo: &pfs.Repo{Name: "test"}}},
//false,
//)
//require.Equal(t, "repo test not found", err.Error())

//_, err = c.CreateJob(
//"askjdfhgsdflkjh",
//[]string{},
//[]string{},
//&pps.ParallelismSpec{},
//[]*pps.JobInput{client.NewJobInput("bogusRepo", "bogusCommit", client.DefaultMethod)},
//"",
//0,
//0,
//)
//require.Matches(t, "could not create repo job_.*, not all provenance repos exist", err.Error())

//_, err = c.InspectJob("blah", true)
//require.Equal(t, "JobInfos blah not found", err.Error())

//home := os.Getenv("HOME")
//f, err := os.Create(filepath.Join(home, "/tmpfile"))
//defer func() {
//os.Remove(filepath.Join(home, "/tmpfile"))
//}()
//require.NoError(t, err)
//err = c.GetLogs("bogusJobId", f)
//require.Equal(t, "job bogusJobId not found", err.Error())
//}

//func TestLeakingRepo(t *testing.T) {
//// If CreateJob fails, it should also destroy the output repo it creates
//// If it doesn't, it can cause flush commit to fail, as a bogus repo will
//// be listed in the output repo's provenance

//// This test can't be run in parallel, since it requires using the repo counts as controls
//if testing.Short() {
//t.Skip("Skipping integration tests in short mode")
//}

//c := getPachClient(t)

//repoInfos, err := c.ListRepo(nil)
//require.NoError(t, err)
//initialCount := len(repoInfos)

//_, err = c.CreateJob(
//"bogusImage",
//[]string{},
//[]string{},
//&pps.ParallelismSpec{},
//[]*pps.JobInput{client.NewJobInput("bogusRepo", "bogusCommit", client.DefaultMethod)},
//"",
//0,
//0,
//)
//require.Matches(t, "could not create repo job_.*, not all provenance repos exist", err.Error())

//repoInfos, err = c.ListRepo(nil)
//require.NoError(t, err)
//require.Equal(t, initialCount, len(repoInfos))
//}

// TestUpdatePipelineThatHasNoOutput tracks #1637
func TestUpdatePipelineThatHasNoOutput(t *testing.T) {
	if testing.Short() {
		t.Skip("Skipping integration tests in short mode")
	}

	c := getPachClient(t)
	defer require.NoError(t, c.DeleteAll())

	dataRepo := uniqueString("TestUpdatePipelineThatHasNoOutput")
	require.NoError(t, c.CreateRepo(dataRepo))

	commit, err := c.StartCommit(dataRepo, "master")
	require.NoError(t, err)
	_, err = c.PutFile(dataRepo, commit.ID, "file", strings.NewReader("foo\n"))
	require.NoError(t, err)
	require.NoError(t, c.FinishCommit(dataRepo, commit.ID))

	pipeline := uniqueString("pipeline")
	require.NoError(t, c.CreatePipeline(
		pipeline,
		"",
		[]string{"sh"},
		[]string{"exit 1"},
		nil,
		client.NewAtomInput(dataRepo, "/"),
		"",
		false,
	))

	// Wait for job to spawn
	var jobInfos []*pps.JobInfo
	time.Sleep(10 * time.Second)
	require.NoError(t, backoff.Retry(func() error {
		var err error
		jobInfos, err = c.ListJob(pipeline, nil, nil)
		if err != nil {
			return err
		}
		if len(jobInfos) < 1 {
			return fmt.Errorf("job not spawned")
		}
		return nil
	}, backoff.NewTestingBackOff()))

	jobInfo, err := c.InspectJob(jobInfos[0].Job.ID, true)
	require.NoError(t, err)
	require.Equal(t, pps.JobState_JOB_FAILURE, jobInfo.State)

	// Now we update the pipeline
	require.NoError(t, c.CreatePipeline(
		pipeline,
		"",
		[]string{"sh"},
		[]string{"exit 1"},
		nil,
		client.NewAtomInput(dataRepo, "/"),
		"",
		true,
	))
}

func TestAcceptReturnCode(t *testing.T) {
	if testing.Short() {
		t.Skip("Skipping integration tests in short mode")
	}

	c := getPachClient(t)
	defer require.NoError(t, c.DeleteAll())

	dataRepo := uniqueString("TestAcceptReturnCode")
	require.NoError(t, c.CreateRepo(dataRepo))

	commit, err := c.StartCommit(dataRepo, "master")
	require.NoError(t, err)
	_, err = c.PutFile(dataRepo, commit.ID, "file", strings.NewReader("foo\n"))
	require.NoError(t, err)
	require.NoError(t, c.FinishCommit(dataRepo, commit.ID))

	pipelineName := uniqueString("TestAcceptReturnCode")
	_, err = c.PpsAPIClient.CreatePipeline(
		context.Background(),
		&pps.CreatePipelineRequest{
			Pipeline: &pps.Pipeline{pipelineName},
			Transform: &pps.Transform{
				Cmd:              []string{"sh"},
				Stdin:            []string{"exit 1"},
				AcceptReturnCode: []int64{1},
			},
			Input: client.NewAtomInput(dataRepo, "/*"),
		},
	)
	require.NoError(t, err)

	commitIter, err := c.FlushCommit([]*pfs.Commit{commit}, nil)
	require.NoError(t, err)
	commitInfos := collectCommitInfos(t, commitIter)
	require.Equal(t, 1, len(commitInfos))

	jobInfos, err := c.ListJob(pipelineName, nil, nil)
	require.NoError(t, err)
	require.Equal(t, 1, len(jobInfos))

	jobInfo, err := c.InspectJob(jobInfos[0].Job.ID, true)
	require.NoError(t, err)
	require.Equal(t, pps.JobState_JOB_SUCCESS, jobInfo.State)
}

// TODO(msteffen): This test breaks the suite when run against cloud providers,
// because killing the pachd pod breaks the connection with pachctl port-forward
func TestRestartAll(t *testing.T) {
	t.Skip("This is causing intermittent CI failures")
	// this test cannot be run in parallel because it restarts everything which breaks other tests.
	c := getPachClient(t)
	defer require.NoError(t, c.DeleteAll())
	// create repos
	dataRepo := uniqueString("TestRestartAll_data")
	require.NoError(t, c.CreateRepo(dataRepo))
	// create pipeline
	pipelineName := uniqueString("pipeline")
	require.NoError(t, c.CreatePipeline(
		pipelineName,
		"",
		[]string{"cp", path.Join("/pfs", dataRepo, "file"), "/pfs/out/file"},
		nil,
		&pps.ParallelismSpec{
			Constant: 1,
		},
		client.NewAtomInput(dataRepo, "/*"),
		"",
		false,
	))
	// Do first commit to repo
	commit, err := c.StartCommit(dataRepo, "master")
	require.NoError(t, err)
	_, err = c.PutFile(dataRepo, commit.ID, "file", strings.NewReader("foo\n"))
	require.NoError(t, err)
	require.NoError(t, c.FinishCommit(dataRepo, commit.ID))
	commitIter, err := c.FlushCommit([]*pfs.Commit{commit}, nil)
	require.NoError(t, err)
	collectCommitInfos(t, commitIter)

	restartAll(t)

	// need a new client because the old one will have a defunct connection
	c = getUsablePachClient(t)

	// Wait a little for pipelines to restart
	time.Sleep(10 * time.Second)
	pipelineInfo, err := c.InspectPipeline(pipelineName)
	require.NoError(t, err)
	require.Equal(t, pps.PipelineState_PIPELINE_RUNNING, pipelineInfo.State)
	_, err = c.InspectRepo(dataRepo)
	require.NoError(t, err)
	_, err = c.InspectCommit(dataRepo, commit.ID)
	require.NoError(t, err)
}

// TODO(msteffen): This test breaks the suite when run against cloud providers,
// because killing the pachd pod breaks the connection with pachctl port-forward
func TestRestartOne(t *testing.T) {
	t.Skip("This is causing intermittent CI failures")
	// this test cannot be run in parallel because it restarts everything which breaks other tests.
	c := getPachClient(t)
	defer require.NoError(t, c.DeleteAll())
	// create repos
	dataRepo := uniqueString("TestRestartOne_data")
	require.NoError(t, c.CreateRepo(dataRepo))
	// create pipeline
	pipelineName := uniqueString("pipeline")
	require.NoError(t, c.CreatePipeline(
		pipelineName,
		"",
		[]string{"cp", path.Join("/pfs", dataRepo, "file"), "/pfs/out/file"},
		nil,
		&pps.ParallelismSpec{
			Constant: 1,
		},
		client.NewAtomInput(dataRepo, "/"),
		"",
		false,
	))
	// Do first commit to repo
	commit, err := c.StartCommit(dataRepo, "master")
	require.NoError(t, err)
	_, err = c.PutFile(dataRepo, commit.ID, "file", strings.NewReader("foo\n"))
	require.NoError(t, err)
	require.NoError(t, c.FinishCommit(dataRepo, commit.ID))
	commitIter, err := c.FlushCommit([]*pfs.Commit{commit}, nil)
	require.NoError(t, err)
	collectCommitInfos(t, commitIter)

	restartOne(t)

	// need a new client because the old one will have a defunct connection
	c = getUsablePachClient(t)

	_, err = c.InspectPipeline(pipelineName)
	require.NoError(t, err)
	_, err = c.InspectRepo(dataRepo)
	require.NoError(t, err)
	_, err = c.InspectCommit(dataRepo, commit.ID)
	require.NoError(t, err)
}

func TestPrettyPrinting(t *testing.T) {
	if testing.Short() {
		t.Skip("Skipping integration tests in short mode")
	}

	c := getPachClient(t)
	defer require.NoError(t, c.DeleteAll())
	// create repos
	dataRepo := uniqueString("TestPrettyPrinting_data")
	require.NoError(t, c.CreateRepo(dataRepo))
	// create pipeline
	pipelineName := uniqueString("pipeline")
	_, err := c.PpsAPIClient.CreatePipeline(
		context.Background(),
		&pps.CreatePipelineRequest{
			Pipeline: &pps.Pipeline{pipelineName},
			Transform: &pps.Transform{
				Cmd: []string{"cp", path.Join("/pfs", dataRepo, "file"), "/pfs/out/file"},
			},
			ParallelismSpec: &pps.ParallelismSpec{
				Constant: 1,
			},
			ResourceSpec: &pps.ResourceSpec{
				Memory: "100M",
				Cpu:    0.5,
			},
			Input: client.NewAtomInput(dataRepo, "/*"),
		})
	require.NoError(t, err)
	// Do a commit to repo
	commit, err := c.StartCommit(dataRepo, "master")
	require.NoError(t, err)
	_, err = c.PutFile(dataRepo, commit.ID, "file", strings.NewReader("foo\n"))
	require.NoError(t, err)
	require.NoError(t, c.FinishCommit(dataRepo, commit.ID))
	commitIter, err := c.FlushCommit([]*pfs.Commit{commit}, nil)
	require.NoError(t, err)
	commitInfos := collectCommitInfos(t, commitIter)
	require.Equal(t, 1, len(commitInfos))
	repoInfo, err := c.InspectRepo(dataRepo)
	require.NoError(t, err)
	require.NoError(t, pfspretty.PrintDetailedRepoInfo(repoInfo))
	for _, commitInfo := range commitInfos {
		require.NoError(t, pfspretty.PrintDetailedCommitInfo(commitInfo))
	}
	fileInfo, err := c.InspectFile(dataRepo, commit.ID, "file")
	require.NoError(t, err)
	require.NoError(t, pfspretty.PrintDetailedFileInfo(fileInfo))
	pipelineInfo, err := c.InspectPipeline(pipelineName)
	require.NoError(t, err)
	require.NoError(t, ppspretty.PrintDetailedPipelineInfo(pipelineInfo))
	jobInfos, err := c.ListJob("", nil, nil)
	require.NoError(t, err)
	require.True(t, len(jobInfos) > 0)
	require.NoError(t, ppspretty.PrintDetailedJobInfo(jobInfos[0]))
}

func TestDeleteAll(t *testing.T) {
	if testing.Short() {
		t.Skip("Skipping integration tests in short mode")
	}
	// this test cannot be run in parallel because it deletes everything
	c := getPachClient(t)
	defer require.NoError(t, c.DeleteAll())
	// create repos
	dataRepo := uniqueString("TestDeleteAll_data")
	require.NoError(t, c.CreateRepo(dataRepo))
	// create pipeline
	pipelineName := uniqueString("pipeline")
	require.NoError(t, c.CreatePipeline(
		pipelineName,
		"",
		[]string{"cp", path.Join("/pfs", dataRepo, "file"), "/pfs/out/file"},
		nil,
		&pps.ParallelismSpec{
			Constant: 1,
		},
		client.NewAtomInput(dataRepo, "/"),
		"",
		false,
	))
	// Do commit to repo
	commit, err := c.StartCommit(dataRepo, "master")
	require.NoError(t, err)
	_, err = c.PutFile(dataRepo, commit.ID, "file", strings.NewReader("foo\n"))
	require.NoError(t, err)
	require.NoError(t, c.FinishCommit(dataRepo, commit.ID))
	commitIter, err := c.FlushCommit([]*pfs.Commit{commit}, nil)
	require.NoError(t, err)
	require.Equal(t, 1, len(collectCommitInfos(t, commitIter)))
	require.NoError(t, c.DeleteAll())
	repoInfos, err := c.ListRepo(nil)
	require.NoError(t, err)
	require.Equal(t, 0, len(repoInfos))
	pipelineInfos, err := c.ListPipeline()
	require.NoError(t, err)
	require.Equal(t, 0, len(pipelineInfos))
	jobInfos, err := c.ListJob("", nil, nil)
	require.NoError(t, err)
	require.Equal(t, 0, len(jobInfos))
}

func TestRecursiveCp(t *testing.T) {
	if testing.Short() {
		t.Skip("Skipping integration tests in short mode")
	}

	c := getPachClient(t)
	defer require.NoError(t, c.DeleteAll())
	// create repos
	dataRepo := uniqueString("TestRecursiveCp_data")
	require.NoError(t, c.CreateRepo(dataRepo))
	// create pipeline
	pipelineName := uniqueString("TestRecursiveCp")
	require.NoError(t, c.CreatePipeline(
		pipelineName,
		"",
		[]string{"sh"},
		[]string{
			fmt.Sprintf("cp -r /pfs/%s /pfs/out", dataRepo),
		},
		&pps.ParallelismSpec{
			Constant: 1,
		},
		client.NewAtomInput(dataRepo, "/*"),
		"",
		false,
	))
	// Do commit to repo
	commit, err := c.StartCommit(dataRepo, "master")
	require.NoError(t, err)
	for i := 0; i < 100; i++ {
		_, err = c.PutFile(
			dataRepo,
			commit.ID,
			fmt.Sprintf("file%d", i),
			strings.NewReader(strings.Repeat("foo\n", 10000)),
		)
		require.NoError(t, err)
	}
	require.NoError(t, c.FinishCommit(dataRepo, commit.ID))
	commitIter, err := c.FlushCommit([]*pfs.Commit{commit}, nil)
	require.NoError(t, err)
	require.Equal(t, 1, len(collectCommitInfos(t, commitIter)))
}

func TestPipelineUniqueness(t *testing.T) {
	if testing.Short() {
		t.Skip("Skipping integration tests in short mode")
	}

	c := getPachClient(t)
	defer require.NoError(t, c.DeleteAll())

	repo := uniqueString("data")
	require.NoError(t, c.CreateRepo(repo))
	pipelineName := uniqueString("pipeline")
	require.NoError(t, c.CreatePipeline(
		pipelineName,
		"",
		[]string{"bash"},
		[]string{""},
		&pps.ParallelismSpec{
			Constant: 1,
		},
		client.NewAtomInput(repo, "/"),
		"",
		false,
	))
	err := c.CreatePipeline(
		pipelineName,
		"",
		[]string{"bash"},
		[]string{""},
		&pps.ParallelismSpec{
			Constant: 1,
		},
		client.NewAtomInput(repo, "/"),
		"",
		false,
	)
	require.YesError(t, err)
	require.Matches(t, "pipeline .*? already exists", err.Error())
}

func TestUpdatePipeline(t *testing.T) {
	if testing.Short() {
		t.Skip("Skipping integration tests in short mode")
	}

	c := getPachClient(t)
	defer require.NoError(t, c.DeleteAll())
	// create repos
	dataRepo := uniqueString("TestUpdatePipeline_data")
	require.NoError(t, c.CreateRepo(dataRepo))
	pipelineName := uniqueString("TestUpdatePipeline_pipeline")
	require.NoError(t, c.CreatePipeline(
		pipelineName,
		"",
		[]string{"bash"},
		[]string{"echo foo >/pfs/out/file"},
		&pps.ParallelismSpec{
			Constant: 1,
		},
		client.NewAtomInput(dataRepo, "/*"),
		"",
		false,
	))

	_, err := c.StartCommit(dataRepo, "master")
	require.NoError(t, err)
	_, err = c.PutFile(dataRepo, "master", "file", strings.NewReader("1"))
	require.NoError(t, err)
	require.NoError(t, c.FinishCommit(dataRepo, "master"))

	iter, err := c.SubscribeCommit(pipelineName, "master", "")
	require.NoError(t, err)

	_, err = iter.Next()
	require.NoError(t, err)
	var buffer bytes.Buffer
	require.NoError(t, c.GetFile(pipelineName, "master", "file", 0, 0, &buffer))
	require.Equal(t, "foo\n", buffer.String())

	// Update the pipeline, this will not create a new pipeline as reprocess
	// isn't set to true.
	require.NoError(t, c.CreatePipeline(
		pipelineName,
		"",
		[]string{"bash"},
		[]string{"echo bar >/pfs/out/file"},
		&pps.ParallelismSpec{
			Constant: 1,
		},
		client.NewAtomInput(dataRepo, "/*"),
		"",
		true,
	))

	_, err = c.StartCommit(dataRepo, "master")
	require.NoError(t, err)
	_, err = c.PutFile(dataRepo, "master", "file", strings.NewReader("2"))
	require.NoError(t, err)
	require.NoError(t, c.FinishCommit(dataRepo, "master"))

	_, err = iter.Next()
	require.NoError(t, err)
	buffer.Reset()
	require.NoError(t, c.GetFile(pipelineName, "master", "file", 0, 0, &buffer))
	require.Equal(t, "bar\n", buffer.String())

	_, err = c.PpsAPIClient.CreatePipeline(
		context.Background(),
		&pps.CreatePipelineRequest{
			Pipeline: client.NewPipeline(pipelineName),
			Transform: &pps.Transform{
				Cmd:   []string{"bash"},
				Stdin: []string{"echo buzz >/pfs/out/file"},
			},
			ParallelismSpec: &pps.ParallelismSpec{
				Constant: 1,
			},
			Input:     client.NewAtomInput(dataRepo, "/*"),
			Update:    true,
			Reprocess: true,
		})
	require.NoError(t, err)

	_, err = iter.Next()
	require.NoError(t, err)
	buffer.Reset()
	require.NoError(t, c.GetFile(pipelineName, "master", "file", 0, 0, &buffer))
	require.Equal(t, "buzz\n", buffer.String())
}

func TestStopPipeline(t *testing.T) {
	if testing.Short() {
		t.Skip("Skipping integration tests in short mode")
	}

	c := getPachClient(t)
	defer require.NoError(t, c.DeleteAll())
	// create repos
	dataRepo := uniqueString("TestPipeline_data")
	require.NoError(t, c.CreateRepo(dataRepo))
	// create pipeline
	pipelineName := uniqueString("pipeline")
	require.NoError(t, c.CreatePipeline(
		pipelineName,
		"",
		[]string{"cp", path.Join("/pfs", dataRepo, "file"), "/pfs/out/file"},
		nil,
		&pps.ParallelismSpec{
			Constant: 1,
		},
		client.NewAtomInput(dataRepo, "/*"),
		"",
		false,
	))
	require.NoError(t, c.StopPipeline(pipelineName))
	// Do first commit to repo
	commit1, err := c.StartCommit(dataRepo, "master")
	require.NoError(t, err)
	_, err = c.PutFile(dataRepo, commit1.ID, "file", strings.NewReader("foo\n"))
	require.NoError(t, err)
	require.NoError(t, c.FinishCommit(dataRepo, commit1.ID))
	// wait for 10 seconds and check that no commit has been outputted
	time.Sleep(10 * time.Second)
	commits, err := c.ListCommit(pipelineName, "", "", 0)
	require.NoError(t, err)
	require.Equal(t, len(commits), 0)
	require.NoError(t, c.StartPipeline(pipelineName))
	commitIter, err := c.FlushCommit([]*pfs.Commit{commit1}, nil)
	require.NoError(t, err)
	commitInfos := collectCommitInfos(t, commitIter)
	require.Equal(t, 1, len(commitInfos))
	var buffer bytes.Buffer
	require.NoError(t, c.GetFile(pipelineName, commitInfos[0].Commit.ID, "file", 0, 0, &buffer))
	require.Equal(t, "foo\n", buffer.String())
}

func TestPipelineAutoScaledown(t *testing.T) {
	if testing.Short() {
		t.Skip("Skipping integration tests in short mode")
	}

	c := getPachClient(t)
	defer require.NoError(t, c.DeleteAll())
	// create repos
	dataRepo := uniqueString("TestPipelineAutoScaleDown")
	require.NoError(t, c.CreateRepo(dataRepo))
	// create pipeline
	pipelineName := uniqueString("pipeline-auto-scaledown")
	parallelism := 4
	scaleDownThreshold := time.Duration(10 * time.Second)
	_, err := c.PpsAPIClient.CreatePipeline(
		context.Background(),
		&pps.CreatePipelineRequest{
			Pipeline: client.NewPipeline(pipelineName),
			Transform: &pps.Transform{
				Cmd: []string{"sh"},
				Stdin: []string{
					"echo success",
				},
			},
			ParallelismSpec: &pps.ParallelismSpec{
				Constant: uint64(parallelism),
			},
			ResourceSpec: &pps.ResourceSpec{
				Memory: "100M",
			},
			Input:              client.NewAtomInput(dataRepo, "/"),
			ScaleDownThreshold: types.DurationProto(scaleDownThreshold),
		})
	require.NoError(t, err)

	pipelineInfo, err := c.InspectPipeline(pipelineName)
	require.NoError(t, err)

	// Wait for the pipeline to scale down
	b := backoff.NewTestingBackOff()
	b.MaxElapsedTime = scaleDownThreshold + 30*time.Second
	checkScaleDown := func() error {
		rc, err := pipelineRc(t, pipelineInfo)
		if err != nil {
			return err
		}
		if rc.Spec.Replicas != 1 {
			return fmt.Errorf("rc.Spec.Replicas should be 1")
		}
		if !rc.Spec.Template.Spec.Containers[0].Resources.Requests.Memory().IsZero() {
			return fmt.Errorf("resource requests should be zero when the pipeline is in scale-down mode")
		}
		return nil
	}
	require.NoError(t, backoff.Retry(checkScaleDown, b))

	// Trigger a job
	commit, err := c.StartCommit(dataRepo, "master")
	require.NoError(t, err)
	_, err = c.PutFile(dataRepo, commit.ID, "file", strings.NewReader("foo\n"))
	require.NoError(t, err)
	require.NoError(t, c.FinishCommit(dataRepo, commit.ID))
	commitIter, err := c.FlushCommit([]*pfs.Commit{commit}, nil)
	require.NoError(t, err)
	commitInfos := collectCommitInfos(t, commitIter)
	require.Equal(t, 1, len(commitInfos))
	rc, err := pipelineRc(t, pipelineInfo)
	require.NoError(t, err)
	require.Equal(t, parallelism, int(rc.Spec.Replicas))
	// Check that the resource requests have been reset
	require.Equal(t, "100M", rc.Spec.Template.Spec.Containers[0].Resources.Requests.Memory().String())

	// Once the job finishes, the pipeline will scale down again
	b.Reset()
	require.NoError(t, backoff.Retry(checkScaleDown, b))
}

func TestPipelineEnv(t *testing.T) {
	if testing.Short() {
		t.Skip("Skipping integration tests in short mode")
	}

	// make a secret to reference
	k := getKubeClient(t)
	secretName := uniqueString("test-secret")
	_, err := k.Secrets(api.NamespaceDefault).Create(
		&api.Secret{
			ObjectMeta: api.ObjectMeta{
				Name: secretName,
			},
			Data: map[string][]byte{
				"foo": []byte("foo\n"),
			},
		},
	)
	require.NoError(t, err)
	c := getPachClient(t)
	defer require.NoError(t, c.DeleteAll())
	// create repos
	dataRepo := uniqueString("TestPipelineEnv_data")
	require.NoError(t, c.CreateRepo(dataRepo))
	// create pipeline
	pipelineName := uniqueString("pipeline")
	_, err = c.PpsAPIClient.CreatePipeline(
		context.Background(),
		&pps.CreatePipelineRequest{
			Pipeline: client.NewPipeline(pipelineName),
			Transform: &pps.Transform{
				Cmd: []string{"sh"},
				Stdin: []string{
					"ls /var/secret",
					"cat /var/secret/foo > /pfs/out/foo",
					"echo $bar> /pfs/out/bar",
					"echo $foo> /pfs/out/foo_env",
				},
				Env: map[string]string{"bar": "bar"},
				Secrets: []*pps.Secret{
					{
						Name:      secretName,
						Key:       "foo",
						MountPath: "/var/secret",
						EnvVar:    "foo",
					},
				},
			},
			ParallelismSpec: &pps.ParallelismSpec{
				Constant: 1,
			},
			Input: client.NewAtomInput(dataRepo, "/*"),
		})
	require.NoError(t, err)
	// Do first commit to repo
	commit, err := c.StartCommit(dataRepo, "master")
	require.NoError(t, err)
	_, err = c.PutFile(dataRepo, commit.ID, "file", strings.NewReader("foo\n"))
	require.NoError(t, err)
	require.NoError(t, c.FinishCommit(dataRepo, commit.ID))
	commitIter, err := c.FlushCommit([]*pfs.Commit{commit}, nil)
	require.NoError(t, err)
	commitInfos := collectCommitInfos(t, commitIter)
	require.Equal(t, 1, len(commitInfos))
	var buffer bytes.Buffer
	require.NoError(t, c.GetFile(pipelineName, commitInfos[0].Commit.ID, "foo", 0, 0, &buffer))
	require.Equal(t, "foo\n", buffer.String())
	buffer.Reset()
	require.NoError(t, c.GetFile(pipelineName, commitInfos[0].Commit.ID, "foo_env", 0, 0, &buffer))
	require.Equal(t, "foo\n", buffer.String())
	buffer.Reset()
	require.NoError(t, c.GetFile(pipelineName, commitInfos[0].Commit.ID, "bar", 0, 0, &buffer))
	require.Equal(t, "bar\n", buffer.String())
}

func TestPipelineWithFullObjects(t *testing.T) {
	if testing.Short() {
		t.Skip("Skipping integration tests in short mode")
	}

	c := getPachClient(t)
	defer require.NoError(t, c.DeleteAll())
	// create repos
	dataRepo := uniqueString("TestPipeline_data")
	require.NoError(t, c.CreateRepo(dataRepo))
	// create pipeline
	pipelineName := uniqueString("pipeline")
	require.NoError(t, c.CreatePipeline(
		pipelineName,
		"",
		[]string{"cp", path.Join("/pfs", dataRepo, "file"), "/pfs/out/file"},
		nil,
		&pps.ParallelismSpec{
			Constant: 1,
		},
		client.NewAtomInput(dataRepo, "/*"),
		"",
		false,
	))
	// Do first commit to repo
	commit1, err := c.StartCommit(dataRepo, "master")
	require.NoError(t, err)
	_, err = c.PutFile(dataRepo, commit1.ID, "file", strings.NewReader("foo\n"))
	require.NoError(t, err)
	require.NoError(t, c.FinishCommit(dataRepo, commit1.ID))
	commitInfoIter, err := c.FlushCommit([]*pfs.Commit{client.NewCommit(dataRepo, commit1.ID)}, nil)
	require.NoError(t, err)
	commitInfos := collectCommitInfos(t, commitInfoIter)
	require.Equal(t, 1, len(commitInfos))
	var buffer bytes.Buffer
	require.NoError(t, c.GetFile(commitInfos[0].Commit.Repo.Name, commitInfos[0].Commit.ID, "file", 0, 0, &buffer))
	require.Equal(t, "foo\n", buffer.String())
	// Do second commit to repo
	commit2, err := c.StartCommit(dataRepo, "master")
	require.NoError(t, err)
	_, err = c.PutFile(dataRepo, commit2.ID, "file", strings.NewReader("bar\n"))
	require.NoError(t, err)
	require.NoError(t, c.FinishCommit(dataRepo, commit2.ID))
	commitInfoIter, err = c.FlushCommit([]*pfs.Commit{client.NewCommit(dataRepo, "master")}, nil)
	require.NoError(t, err)
	commitInfos = collectCommitInfos(t, commitInfoIter)
	require.Equal(t, 1, len(commitInfos))
	buffer = bytes.Buffer{}
	require.NoError(t, c.GetFile(commitInfos[0].Commit.Repo.Name, commitInfos[0].Commit.ID, "file", 0, 0, &buffer))
	require.Equal(t, "foo\nbar\n", buffer.String())
}

func TestPipelineWithExistingInputCommits(t *testing.T) {
	if testing.Short() {
		t.Skip("Skipping integration tests in short mode")
	}

	c := getPachClient(t)
	defer require.NoError(t, c.DeleteAll())
	// create repos
	dataRepo := uniqueString("TestPipeline_data")
	require.NoError(t, c.CreateRepo(dataRepo))
	// Do first commit to repo
	commit1, err := c.StartCommit(dataRepo, "master")
	require.NoError(t, err)
	_, err = c.PutFile(dataRepo, commit1.ID, "file", strings.NewReader("foo\n"))
	require.NoError(t, err)
	require.NoError(t, c.FinishCommit(dataRepo, commit1.ID))
	// Do second commit to repo
	commit2, err := c.StartCommit(dataRepo, "master")
	require.NoError(t, err)
	_, err = c.PutFile(dataRepo, commit2.ID, "file", strings.NewReader("bar\n"))
	require.NoError(t, err)
	require.NoError(t, c.FinishCommit(dataRepo, commit2.ID))
	// create pipeline
	pipelineName := uniqueString("pipeline")
	require.NoError(t, c.CreatePipeline(
		pipelineName,
		"",
		[]string{"cp", path.Join("/pfs", dataRepo, "file"), "/pfs/out/file"},
		nil,
		&pps.ParallelismSpec{
			Constant: 1,
		},
		client.NewAtomInput(dataRepo, "/*"),
		"",
		false,
	))

	commitInfoIter, err := c.FlushCommit([]*pfs.Commit{client.NewCommit(dataRepo, "master")}, nil)
	require.NoError(t, err)
	commitInfos := collectCommitInfos(t, commitInfoIter)
	require.Equal(t, 1, len(commitInfos))
	buffer := bytes.Buffer{}
	require.NoError(t, c.GetFile(commitInfos[0].Commit.Repo.Name, commitInfos[0].Commit.ID, "file", 0, 0, &buffer))
	require.Equal(t, "foo\nbar\n", buffer.String())

	// Make sure that we got two output commits
	commitInfos, err = c.ListCommit(pipelineName, "master", "", 0)
	require.NoError(t, err)
	require.Equal(t, 2, len(commitInfos))
}

func TestPipelineThatSymlinks(t *testing.T) {
	if testing.Short() {
		t.Skip("Skipping integration tests in short mode")
	}

	c := getPachClient(t)
	defer require.NoError(t, c.DeleteAll())

	// create repos
	dataRepo := uniqueString("TestPipeline_data")
	require.NoError(t, c.CreateRepo(dataRepo))

	// create pipeline
	pipelineName := uniqueString("pipeline")
	require.NoError(t, c.CreatePipeline(
		pipelineName,
		"",
		[]string{"bash"},
		[]string{
			// Symlinks to input files
			fmt.Sprintf("ln -s /pfs/%s/foo /pfs/out/foo", dataRepo),
			fmt.Sprintf("ln -s /pfs/%s/dir1/bar /pfs/out/bar", dataRepo),
			"mkdir /pfs/out/dir",
			fmt.Sprintf("ln -s /pfs/%s/dir2 /pfs/out/dir/dir2", dataRepo),
			// Symlinks to external files
			"echo buzz > /tmp/buzz",
			"ln -s /tmp/buzz /pfs/out/buzz",
		},
		&pps.ParallelismSpec{
			Constant: 1,
		},
		client.NewAtomInput(dataRepo, "/"),
		"",
		false,
	))

	// Do first commit to repo
	commit, err := c.StartCommit(dataRepo, "master")
	require.NoError(t, err)
	_, err = c.PutFile(dataRepo, commit.ID, "foo", strings.NewReader("foo"))
	require.NoError(t, err)
	_, err = c.PutFile(dataRepo, commit.ID, "dir1/bar", strings.NewReader("bar"))
	require.NoError(t, err)
	_, err = c.PutFile(dataRepo, commit.ID, "dir2/foo", strings.NewReader("foo"))
	require.NoError(t, err)
	require.NoError(t, c.FinishCommit(dataRepo, commit.ID))

	commitInfoIter, err := c.FlushCommit([]*pfs.Commit{client.NewCommit(dataRepo, "master")}, nil)
	require.NoError(t, err)
	commitInfos := collectCommitInfos(t, commitInfoIter)
	require.Equal(t, 1, len(commitInfos))

	// Check that the output files are identical to the input files.
	buffer := bytes.Buffer{}
	require.NoError(t, c.GetFile(commitInfos[0].Commit.Repo.Name, commitInfos[0].Commit.ID, "foo", 0, 0, &buffer))
	require.Equal(t, "foo", buffer.String())
	buffer.Reset()
	require.NoError(t, c.GetFile(commitInfos[0].Commit.Repo.Name, commitInfos[0].Commit.ID, "bar", 0, 0, &buffer))
	require.Equal(t, "bar", buffer.String())
	buffer.Reset()
	require.NoError(t, c.GetFile(commitInfos[0].Commit.Repo.Name, commitInfos[0].Commit.ID, "dir/dir2/foo", 0, 0, &buffer))
	require.Equal(t, "foo", buffer.String())
	buffer.Reset()
	require.NoError(t, c.GetFile(commitInfos[0].Commit.Repo.Name, commitInfos[0].Commit.ID, "buzz", 0, 0, &buffer))
	require.Equal(t, "buzz\n", buffer.String())

	// Make sure that we skipped the upload by checking that the input file
	// and the output file have the same object refs.
	inputFooFileInfo, err := c.InspectFile(dataRepo, commit.ID, "foo")
	require.NoError(t, err)
	outputFooFileInfo, err := c.InspectFile(pipelineName, commitInfos[0].Commit.ID, "foo")
	require.NoError(t, err)
	require.Equal(t, inputFooFileInfo.Objects, outputFooFileInfo.Objects)
	inputFooFileInfo, err = c.InspectFile(dataRepo, commit.ID, "dir1/bar")
	require.NoError(t, err)
	outputFooFileInfo, err = c.InspectFile(pipelineName, commitInfos[0].Commit.ID, "bar")
	require.NoError(t, err)
	require.Equal(t, inputFooFileInfo.Objects, outputFooFileInfo.Objects)
	inputFooFileInfo, err = c.InspectFile(dataRepo, commit.ID, "dir2/foo")
	require.NoError(t, err)
	outputFooFileInfo, err = c.InspectFile(pipelineName, commitInfos[0].Commit.ID, "dir/dir2/foo")
	require.NoError(t, err)
	require.Equal(t, inputFooFileInfo.Objects, outputFooFileInfo.Objects)
}

// TestChainedPipelines tracks https://github.com/pachyderm/pachyderm/issues/797
func TestChainedPipelines(t *testing.T) {
	if testing.Short() {
		t.Skip("Skipping integration tests in short mode")
	}

	c := getPachClient(t)
	defer require.NoError(t, c.DeleteAll())
	aRepo := uniqueString("A")
	require.NoError(t, c.CreateRepo(aRepo))

	dRepo := uniqueString("D")
	require.NoError(t, c.CreateRepo(dRepo))

	aCommit, err := c.StartCommit(aRepo, "master")
	require.NoError(t, err)
	_, err = c.PutFile(aRepo, "master", "file", strings.NewReader("foo\n"))
	require.NoError(t, err)
	require.NoError(t, c.FinishCommit(aRepo, "master"))

	dCommit, err := c.StartCommit(dRepo, "master")
	require.NoError(t, err)
	_, err = c.PutFile(dRepo, "master", "file", strings.NewReader("bar\n"))
	require.NoError(t, err)
	require.NoError(t, c.FinishCommit(dRepo, "master"))

	bPipeline := uniqueString("B")
	require.NoError(t, c.CreatePipeline(
		bPipeline,
		"",
		[]string{"cp", path.Join("/pfs", aRepo, "file"), "/pfs/out/file"},
		nil,
		&pps.ParallelismSpec{
			Constant: 1,
		},
		client.NewAtomInput(aRepo, "/"),
		"",
		false,
	))

	cPipeline := uniqueString("C")
	require.NoError(t, c.CreatePipeline(
		cPipeline,
		"",
		[]string{"sh"},
		[]string{fmt.Sprintf("cp /pfs/%s/file /pfs/out/bFile", bPipeline),
			fmt.Sprintf("cp /pfs/%s/file /pfs/out/dFile", dRepo)},
		&pps.ParallelismSpec{
			Constant: 1,
		},
		client.NewCrossInput(
			client.NewAtomInput(bPipeline, "/"),
			client.NewAtomInput(dRepo, "/"),
		),
		"",
		false,
	))
	resultIter, err := c.FlushCommit([]*pfs.Commit{aCommit, dCommit}, nil)
	require.NoError(t, err)
	results := collectCommitInfos(t, resultIter)
	require.Equal(t, 1, len(results))
}

// DAG:
//
// A
// |
// B  E
// | /
// C
// |
// D
func TestChainedPipelinesNoDelay(t *testing.T) {
	if testing.Short() {
		t.Skip("Skipping integration tests in short mode")
	}

	c := getPachClient(t)
	defer require.NoError(t, c.DeleteAll())
	aRepo := uniqueString("A")
	require.NoError(t, c.CreateRepo(aRepo))

	eRepo := uniqueString("E")
	require.NoError(t, c.CreateRepo(eRepo))

	aCommit, err := c.StartCommit(aRepo, "master")
	require.NoError(t, err)
	_, err = c.PutFile(aRepo, "master", "file", strings.NewReader("foo\n"))
	require.NoError(t, err)
	require.NoError(t, c.FinishCommit(aRepo, "master"))

	eCommit, err := c.StartCommit(eRepo, "master")
	require.NoError(t, err)
	_, err = c.PutFile(eRepo, "master", "file", strings.NewReader("bar\n"))
	require.NoError(t, err)
	require.NoError(t, c.FinishCommit(eRepo, "master"))

	bPipeline := uniqueString("B")
	require.NoError(t, c.CreatePipeline(
		bPipeline,
		"",
		[]string{"cp", path.Join("/pfs", aRepo, "file"), "/pfs/out/file"},
		nil,
		&pps.ParallelismSpec{
			Constant: 1,
		},
		client.NewAtomInput(aRepo, "/"),
		"",
		false,
	))

	cPipeline := uniqueString("C")
	require.NoError(t, c.CreatePipeline(
		cPipeline,
		"",
		[]string{"sh"},
		[]string{fmt.Sprintf("cp /pfs/%s/file /pfs/out/bFile", bPipeline),
			fmt.Sprintf("cp /pfs/%s/file /pfs/out/eFile", eRepo)},
		&pps.ParallelismSpec{
			Constant: 1,
		},
		client.NewCrossInput(
			client.NewAtomInput(bPipeline, "/"),
			client.NewAtomInput(eRepo, "/"),
		),
		"",
		false,
	))

	dPipeline := uniqueString("D")
	require.NoError(t, c.CreatePipeline(
		dPipeline,
		"",
		[]string{"sh"},
		[]string{fmt.Sprintf("cp /pfs/%s/bFile /pfs/out/bFile", cPipeline),
			fmt.Sprintf("cp /pfs/%s/eFile /pfs/out/eFile", cPipeline)},
		&pps.ParallelismSpec{
			Constant: 1,
		},
		client.NewAtomInput(cPipeline, "/"),
		"",
		false,
	))

	resultsIter, err := c.FlushCommit([]*pfs.Commit{aCommit, eCommit}, nil)
	require.NoError(t, err)
	results := collectCommitInfos(t, resultsIter)
	require.Equal(t, 2, len(results))

	eCommit2, err := c.StartCommit(eRepo, "master")
	require.NoError(t, err)
	_, err = c.PutFile(eRepo, "master", "file", strings.NewReader("bar\n"))
	require.NoError(t, err)
	require.NoError(t, c.FinishCommit(eRepo, "master"))

	resultsIter, err = c.FlushCommit([]*pfs.Commit{eCommit2}, nil)
	require.NoError(t, err)
	results = collectCommitInfos(t, resultsIter)
	require.Equal(t, 2, len(results))

	// Get number of jobs triggered in pipeline D
	jobInfos, err := c.ListJob(dPipeline, nil, nil)
	require.NoError(t, err)
	require.Equal(t, 2, len(jobInfos))
}

func collectCommitInfos(t testing.TB, commitInfoIter client.CommitInfoIterator) []*pfs.CommitInfo {
	var commitInfos []*pfs.CommitInfo
	for {
		commitInfo, err := commitInfoIter.Next()
		if err == io.EOF {
			return commitInfos
		}
		require.NoError(t, err)
		commitInfos = append(commitInfos, commitInfo)
	}
}

func TestParallelismSpec(t *testing.T) {
	if testing.Short() {
		t.Skip("Skipping integration tests in short mode")
	}
	kubeclient := getKubeClient(t)
	nodes, err := kubeclient.Nodes().List(api.ListOptions{})
	numNodes := len(nodes.Items)

	// Test Constant strategy
	parellelism, err := ppsserver.GetExpectedNumWorkers(getKubeClient(t), &pps.ParallelismSpec{
		Constant: 7,
	})
	require.NoError(t, err)
	require.Equal(t, 7, parellelism)

	// Coefficient == 1 (basic test)
	// TODO(msteffen): This test can fail when run against cloud providers, if the
	// remote cluster has more than one node (in which case "Coefficient: 1" will
	// cause more than 1 worker to start)
	parellelism, err = ppsserver.GetExpectedNumWorkers(kubeclient, &pps.ParallelismSpec{
		Coefficient: 1,
	})
	require.NoError(t, err)
	require.Equal(t, numNodes, parellelism)

	// Coefficient > 1
	parellelism, err = ppsserver.GetExpectedNumWorkers(kubeclient, &pps.ParallelismSpec{
		Coefficient: 2,
	})
	require.NoError(t, err)
	require.Equal(t, 2*numNodes, parellelism)

	// Make sure we start at least one worker
	parellelism, err = ppsserver.GetExpectedNumWorkers(kubeclient, &pps.ParallelismSpec{
		Coefficient: 0.01,
	})
	require.NoError(t, err)
	require.Equal(t, 1, parellelism)

	// Test 0-initialized JobSpec
	parellelism, err = ppsserver.GetExpectedNumWorkers(kubeclient, &pps.ParallelismSpec{})
	require.NoError(t, err)
	require.Equal(t, 1, parellelism)

	// Test nil JobSpec
	parellelism, err = ppsserver.GetExpectedNumWorkers(kubeclient, nil)
	require.NoError(t, err)
	require.Equal(t, 1, parellelism)
}

func TestPipelineJobDeletion(t *testing.T) {
	if testing.Short() {
		t.Skip("Skipping integration tests in short mode")
	}

	c := getPachClient(t)
	defer require.NoError(t, c.DeleteAll())
	// create repos
	dataRepo := uniqueString("TestPipeline_data")
	require.NoError(t, c.CreateRepo(dataRepo))
	// create pipeline
	pipelineName := uniqueString("pipeline")
	require.NoError(t, c.CreatePipeline(
		pipelineName,
		"",
		[]string{"cp", path.Join("/pfs", dataRepo, "file"), "/pfs/out/file"},
		nil,
		&pps.ParallelismSpec{
			Constant: 1,
		},
		client.NewAtomInput(dataRepo, "/"),
		"",
		false,
	))

	commit, err := c.StartCommit(dataRepo, "master")
	require.NoError(t, err)
	_, err = c.PutFile(dataRepo, commit.ID, "file", strings.NewReader("foo\n"))
	require.NoError(t, err)
	require.NoError(t, c.FinishCommit(dataRepo, commit.ID))

	commitIter, err := c.FlushCommit([]*pfs.Commit{commit}, nil)
	require.NoError(t, err)

	_, err = commitIter.Next()
	require.NoError(t, err)

	// Now delete the corresponding job
	jobInfos, err := c.ListJob(pipelineName, nil, nil)
	require.NoError(t, err)
	require.Equal(t, 1, len(jobInfos))
	err = c.DeleteJob(jobInfos[0].Job.ID)
	require.NoError(t, err)
}

func TestStopJob(t *testing.T) {
	if testing.Short() {
		t.Skip("Skipping integration tests in short mode")
	}

	c := getPachClient(t)
	defer require.NoError(t, c.DeleteAll())
	// create repos
	dataRepo := uniqueString("TestStopJob")
	require.NoError(t, c.CreateRepo(dataRepo))
	// create pipeline
	pipelineName := uniqueString("pipeline-stop-job")
	require.NoError(t, c.CreatePipeline(
		pipelineName,
		"",
		[]string{"sleep", "20"},
		nil,
		&pps.ParallelismSpec{
			Constant: 1,
		},
		client.NewAtomInput(dataRepo, "/"),
		"",
		false,
	))

	// Create two input commits to trigger two jobs.
	// We will stop the first job midway through, and assert that the
	// second job finishes.
	commit1, err := c.StartCommit(dataRepo, "master")
	require.NoError(t, err)
	_, err = c.PutFile(dataRepo, commit1.ID, "file", strings.NewReader("foo\n"))
	require.NoError(t, err)
	require.NoError(t, c.FinishCommit(dataRepo, commit1.ID))

	commit2, err := c.StartCommit(dataRepo, "master")
	require.NoError(t, err)
	_, err = c.PutFile(dataRepo, commit2.ID, "file", strings.NewReader("foo\n"))
	require.NoError(t, err)
	require.NoError(t, c.FinishCommit(dataRepo, commit2.ID))

	var jobID string
	b := backoff.NewTestingBackOff()
	require.NoError(t, backoff.Retry(func() error {
		jobInfos, err := c.ListJob(pipelineName, nil, nil)
		require.NoError(t, err)
		if len(jobInfos) != 1 {
			return fmt.Errorf("len(jobInfos) should be 1")
		}
		jobID = jobInfos[0].Job.ID
		if pps.JobState_JOB_RUNNING != jobInfos[0].State {
			return fmt.Errorf("jobInfos[0] has the wrong state")
		}
		return nil
	}, b))

	// Now stop the first job
	err = c.StopJob(jobID)
	require.NoError(t, err)
	jobInfo, err := c.InspectJob(jobID, true)
	require.NoError(t, err)
	require.Equal(t, pps.JobState_JOB_KILLED, jobInfo.State)

	b.Reset()
	// Check that the second job completes
	require.NoError(t, backoff.Retry(func() error {
		jobInfos, err := c.ListJob(pipelineName, nil, nil)
		require.NoError(t, err)
		if len(jobInfos) != 2 {
			return fmt.Errorf("len(jobInfos) should be 2")
		}
		jobID = jobInfos[0].Job.ID
		return nil
	}, b))
	jobInfo, err = c.InspectJob(jobID, true)
	require.NoError(t, err)
	require.Equal(t, pps.JobState_JOB_SUCCESS, jobInfo.State)
}

func TestGetLogs(t *testing.T) {
	testGetLogs(t, false)
}

func TestGetLogsWithStats(t *testing.T) {
	testGetLogs(t, true)
}

func testGetLogs(t *testing.T, enableStats bool) {
	if testing.Short() {
		t.Skip("Skipping integration tests in short mode")
	}

	c := getPachClient(t)
	defer require.NoError(t, c.DeleteAll())
	// create repos
	dataRepo := uniqueString("data")
	require.NoError(t, c.CreateRepo(dataRepo))
	// create pipeline
	pipelineName := uniqueString("pipeline")
	_, err := c.PpsAPIClient.CreatePipeline(context.Background(),
		&pps.CreatePipelineRequest{
			Pipeline: client.NewPipeline(pipelineName),
			Transform: &pps.Transform{
				Cmd: []string{"sh"},
				Stdin: []string{
					fmt.Sprintf("cp /pfs/%s/file /pfs/out/file", dataRepo),
					"echo foo",
					"echo foo",
				},
			},
			Input:       client.NewAtomInput(dataRepo, "/*"),
			EnableStats: enableStats,
			ParallelismSpec: &pps.ParallelismSpec{
				Constant: 4,
			},
		})
	require.NoError(t, err)

	// Commit data to repo and flush commit
	commit, err := c.StartCommit(dataRepo, "")
	require.NoError(t, err)
	_, err = c.PutFile(dataRepo, commit.ID, "file", strings.NewReader("foo\n"))
	require.NoError(t, err)
	require.NoError(t, c.FinishCommit(dataRepo, commit.ID))
	require.NoError(t, c.SetBranch(dataRepo, commit.ID, "master"))
	commitIter, err := c.FlushCommit([]*pfs.Commit{commit}, nil)
	require.NoError(t, err)
	_, err = commitIter.Next()
	require.NoError(t, err)

	// Get logs from pipeline, using pipeline
	iter := c.GetLogs(pipelineName, "", nil, "", false)
	var numLogs int
	for iter.Next() {
		numLogs++
		require.True(t, iter.Message().Message != "")
	}
	require.True(t, numLogs > 0)
	require.NoError(t, iter.Err())

	// Get logs from pipeline, using a pipeline that doesn't exist. There should
	// be an error
	iter = c.GetLogs("__DOES_NOT_EXIST__", "", nil, "", false)
	require.False(t, iter.Next())
	require.YesError(t, iter.Err())
	require.Matches(t, "could not get", iter.Err().Error())

	// Get logs from pipeline, using job
	// (1) Get job ID, from pipeline that just ran
	jobInfos, err := c.ListJob(pipelineName, nil, nil)
	require.NoError(t, err)
	require.True(t, len(jobInfos) == 1)
	// (2) Get logs using extracted job ID
	// wait for logs to be collected
	time.Sleep(10 * time.Second)
	iter = c.GetLogs("", jobInfos[0].Job.ID, nil, "", false)
	numLogs = 0
	for iter.Next() {
		numLogs++
		require.True(t, iter.Message().Message != "")
	}
	// Make sure that we've seen some logs
	require.True(t, numLogs > 0)
	require.NoError(t, iter.Err())

	// Get logs from pipeline, using a job that doesn't exist. There should
	// be an error
	iter = c.GetLogs("", "__DOES_NOT_EXIST__", nil, "", false)
	require.False(t, iter.Next())
	require.YesError(t, iter.Err())
	require.Matches(t, "could not get", iter.Err().Error())

	// Filter logs based on input (using file that exists). Get logs using file
	// path, hex hash, and base64 hash, and make sure you get the same log lines
	fileInfo, err := c.InspectFile(dataRepo, commit.ID, "/file")
	require.NoError(t, err)

	// TODO(msteffen) This code shouldn't be wrapped in a backoff, but for some
	// reason GetLogs is not yet 100% consistent. This reduces flakes in testing.
	require.NoError(t, backoff.Retry(func() error {
		pathLog := c.GetLogs("", jobInfos[0].Job.ID, []string{"/file"}, "", false)

		hexHash := "19fdf57bdf9eb5a9602bfa9c0e6dd7ed3835f8fd431d915003ea82747707be66"
		require.Equal(t, hexHash, hex.EncodeToString(fileInfo.Hash)) // sanity-check test
		hexLog := c.GetLogs("", jobInfos[0].Job.ID, []string{hexHash}, "", false)

		base64Hash := "Gf31e9+etalgK/qcDm3X7Tg1+P1DHZFQA+qCdHcHvmY="
		require.Equal(t, base64Hash, base64.StdEncoding.EncodeToString(fileInfo.Hash))
		base64Log := c.GetLogs("", jobInfos[0].Job.ID, []string{base64Hash}, "", false)

		numLogs = 0
		for {
			havePathLog, haveHexLog, haveBase64Log := pathLog.Next(), hexLog.Next(), base64Log.Next()
			if havePathLog != haveHexLog || haveHexLog != haveBase64Log {
				return fmt.Errorf("Unequal log lengths")
			}
			if !havePathLog {
				break
			}
			numLogs++
			if pathLog.Message().Message != hexLog.Message().Message ||
				hexLog.Message().Message != base64Log.Message().Message {
				return fmt.Errorf(
					"unequal logs, pathLogs: \"%s\" hexLog: \"%s\" base64Log: \"%s\"",
					pathLog.Message().Message,
					hexLog.Message().Message,
					base64Log.Message().Message)
			}
		}
		for _, logsiter := range []*client.LogsIter{pathLog, hexLog, base64Log} {
			if logsiter.Err() != nil {
				return logsiter.Err()
			}
		}
		if numLogs == 0 {
			return fmt.Errorf("no logs found")
		}
		return nil
	}, backoff.NewTestingBackOff()))

	// Filter logs based on input (using file that doesn't exist). There should
	// be no logs
	iter = c.GetLogs("", jobInfos[0].Job.ID, []string{"__DOES_NOT_EXIST__"}, "", false)
	require.False(t, iter.Next())
	require.NoError(t, iter.Err())
}

func TestPfsPutFile(t *testing.T) {
	if testing.Short() {
		t.Skip("Skipping integration tests in short mode")
	}

	c := getPachClient(t)
	defer require.NoError(t, c.DeleteAll())
	// create repos
	repo1 := uniqueString("TestPfsPutFile1")
	require.NoError(t, c.CreateRepo(repo1))
	repo2 := uniqueString("TestPfsPutFile2")
	require.NoError(t, c.CreateRepo(repo2))

	commit1, err := c.StartCommit(repo1, "")
	require.NoError(t, err)
	_, err = c.PutFile(repo1, commit1.ID, "file1", strings.NewReader("foo\n"))
	require.NoError(t, err)
	_, err = c.PutFile(repo1, commit1.ID, "file2", strings.NewReader("bar\n"))
	require.NoError(t, err)
	_, err = c.PutFile(repo1, commit1.ID, "dir1/file3", strings.NewReader("fizz\n"))
	require.NoError(t, err)
	for i := 0; i < 100; i++ {
		_, err = c.PutFile(repo1, commit1.ID, fmt.Sprintf("dir1/dir2/file%d", i), strings.NewReader(fmt.Sprintf("content%d\n", i)))
		require.NoError(t, err)
	}
	require.NoError(t, c.FinishCommit(repo1, commit1.ID))

	commit2, err := c.StartCommit(repo2, "")
	require.NoError(t, err)
	err = c.PutFileURL(repo2, commit2.ID, "file", fmt.Sprintf("pfs://0.0.0.0:650/%s/%s/file1", repo1, commit1.ID), false, false)
	require.NoError(t, err)
	require.NoError(t, c.FinishCommit(repo2, commit2.ID))
	var buf bytes.Buffer
	require.NoError(t, c.GetFile(repo2, commit2.ID, "file", 0, 0, &buf))
	require.Equal(t, "foo\n", buf.String())

	commit3, err := c.StartCommit(repo2, "")
	require.NoError(t, err)
	err = c.PutFileURL(repo2, commit3.ID, "", fmt.Sprintf("pfs://0.0.0.0:650/%s/%s", repo1, commit1.ID), true, false)
	require.NoError(t, err)
	require.NoError(t, c.FinishCommit(repo2, commit3.ID))
	buf = bytes.Buffer{}
	require.NoError(t, c.GetFile(repo2, commit3.ID, "file1", 0, 0, &buf))
	require.Equal(t, "foo\n", buf.String())
	buf = bytes.Buffer{}
	require.NoError(t, c.GetFile(repo2, commit3.ID, "file2", 0, 0, &buf))
	require.Equal(t, "bar\n", buf.String())
	buf = bytes.Buffer{}
	require.NoError(t, c.GetFile(repo2, commit3.ID, "dir1/file3", 0, 0, &buf))
	require.Equal(t, "fizz\n", buf.String())
	for i := 0; i < 100; i++ {
		buf = bytes.Buffer{}
		require.NoError(t, c.GetFile(repo2, commit3.ID, fmt.Sprintf("dir1/dir2/file%d", i), 0, 0, &buf))
		require.Equal(t, fmt.Sprintf("content%d\n", i), buf.String())
	}
}

func TestAllDatumsAreProcessed(t *testing.T) {
	if testing.Short() {
		t.Skip("Skipping integration tests in short mode")
	}

	c := getPachClient(t)
	defer require.NoError(t, c.DeleteAll())

	dataRepo1 := uniqueString("TestAllDatumsAreProcessed_data1")
	require.NoError(t, c.CreateRepo(dataRepo1))
	dataRepo2 := uniqueString("TestAllDatumsAreProcessed_data2")
	require.NoError(t, c.CreateRepo(dataRepo2))

	commit1, err := c.StartCommit(dataRepo1, "master")
	require.NoError(t, err)
	_, err = c.PutFile(dataRepo1, "master", "file1", strings.NewReader("foo\n"))
	require.NoError(t, err)
	_, err = c.PutFile(dataRepo1, "master", "file2", strings.NewReader("foo\n"))
	require.NoError(t, err)
	require.NoError(t, c.FinishCommit(dataRepo1, "master"))

	commit2, err := c.StartCommit(dataRepo2, "master")
	require.NoError(t, err)
	_, err = c.PutFile(dataRepo2, "master", "file1", strings.NewReader("foo\n"))
	require.NoError(t, err)
	_, err = c.PutFile(dataRepo2, "master", "file2", strings.NewReader("foo\n"))
	require.NoError(t, err)
	require.NoError(t, c.FinishCommit(dataRepo2, "master"))

	require.NoError(t, c.CreatePipeline(
		uniqueString("TestAllDatumsAreProcessed_pipelines"),
		"",
		[]string{"bash"},
		[]string{
			fmt.Sprintf("cat /pfs/%s/* /pfs/%s/* > /pfs/out/file", dataRepo1, dataRepo2),
		},
		nil,
		client.NewCrossInput(
			client.NewAtomInput(dataRepo1, "/*"),
			client.NewAtomInput(dataRepo2, "/*"),
		),
		"",
		false,
	))

	commitIter, err := c.FlushCommit([]*pfs.Commit{commit1, commit2}, nil)
	require.NoError(t, err)
	commitInfos := collectCommitInfos(t, commitIter)
	require.Equal(t, 1, len(commitInfos))

	var buf bytes.Buffer
	require.NoError(t, c.GetFile(commitInfos[0].Commit.Repo.Name, commitInfos[0].Commit.ID, "file", 0, 0, &buf))
	// should be 8 because each file gets copied twice due to cross product
	require.Equal(t, strings.Repeat("foo\n", 8), buf.String())
}

func TestDatumStatusRestart(t *testing.T) {
	if testing.Short() {
		t.Skip("Skipping integration tests in short mode")
	}

	c := getPachClient(t)
	defer require.NoError(t, c.DeleteAll())

	dataRepo := uniqueString("TestDatumDedup_data")
	require.NoError(t, c.CreateRepo(dataRepo))

	commit1, err := c.StartCommit(dataRepo, "master")
	require.NoError(t, err)
	_, err = c.PutFile(dataRepo, commit1.ID, "file", strings.NewReader("foo"))
	require.NoError(t, err)
	require.NoError(t, c.FinishCommit(dataRepo, commit1.ID))

	pipeline := uniqueString("pipeline")
	// This pipeline sleeps for 20 secs per datum
	require.NoError(t, c.CreatePipeline(
		pipeline,
		"",
		[]string{"bash"},
		[]string{
			"sleep 20",
		},
		nil,
		client.NewAtomInput(dataRepo, "/*"),
		"",
		false,
	))
	var jobID string
	var datumStarted time.Time
	// checkStatus waits for 'pipeline' to start and makes sure that each time
	// it's called, the datum being processes was started at a new and later time
	// (than the last time checkStatus was called)
	checkStatus := func() {
		require.NoError(t, backoff.Retry(func() error {
			// get the
			jobs, err := c.ListJob(pipeline, nil, nil)
			require.NoError(t, err)
			if len(jobs) == 0 {
				return fmt.Errorf("no jobs found")
			}

			jobID = jobs[0].Job.ID
			jobInfo, err := c.InspectJob(jobs[0].Job.ID, false)
			require.NoError(t, err)
			if len(jobInfo.WorkerStatus) == 0 {
				return fmt.Errorf("no worker statuses")
			}
			if jobInfo.WorkerStatus[0].JobID == jobInfo.Job.ID {
				// The first time this function is called, datumStarted is zero
				// so `Before` is true for any non-zero time.
				_datumStarted, err := types.TimestampFromProto(jobInfo.WorkerStatus[0].Started)
				require.NoError(t, err)
				require.True(t, datumStarted.Before(_datumStarted))
				datumStarted = _datumStarted
				return nil
			}
			return fmt.Errorf("worker status from wrong job")
		}, backoff.RetryEvery(time.Second).For(30*time.Second)))
	}
	checkStatus()
	require.NoError(t, c.RestartDatum(jobID, []string{"/file"}))
	checkStatus()

	commitIter, err := c.FlushCommit([]*pfs.Commit{commit1}, nil)
	require.NoError(t, err)
	commitInfos := collectCommitInfos(t, commitIter)
	require.Equal(t, 1, len(commitInfos))
}

func TestUseMultipleWorkers(t *testing.T) {
	t.Skip("flaky")
	if testing.Short() {
		t.Skip("Skipping integration tests in short mode")
	}

	c := getPachClient(t)
	defer require.NoError(t, c.DeleteAll())

	dataRepo := uniqueString("TestUseMultipleWorkers_data")
	require.NoError(t, c.CreateRepo(dataRepo))

	commit1, err := c.StartCommit(dataRepo, "master")
	require.NoError(t, err)
	for i := 0; i < 20; i++ {
		_, err = c.PutFile(dataRepo, commit1.ID, fmt.Sprintf("file%d", i), strings.NewReader("foo"))
		require.NoError(t, err)
	}
	require.NoError(t, c.FinishCommit(dataRepo, commit1.ID))

	pipeline := uniqueString("pipeline")
	// This pipeline sleeps for 10 secs per datum
	require.NoError(t, c.CreatePipeline(
		pipeline,
		"",
		[]string{"bash"},
		[]string{
			"sleep 10",
		},
		&pps.ParallelismSpec{
			Constant: 2,
		},
		client.NewAtomInput(dataRepo, "/*"),
		"",
		false,
	))
	// Get job info 2x/sec for 20s until we confirm two workers for the current job
	require.NoError(t, backoff.Retry(func() error {
		jobs, err := c.ListJob(pipeline, nil, nil)
		if err != nil {
			return fmt.Errorf("could not list job: %s", err.Error())
		}
		if len(jobs) == 0 {
			return fmt.Errorf("failed to find job")
		}
		jobInfo, err := c.InspectJob(jobs[0].Job.ID, false)
		if err != nil {
			return fmt.Errorf("could not inspect job: %s", err.Error())
		}
		if len(jobInfo.WorkerStatus) != 2 {
			return fmt.Errorf("incorrect number of statuses: %v", len(jobInfo.WorkerStatus))
		}
		return nil
	}, backoff.RetryEvery(500*time.Millisecond).For(20*time.Second)))
}

// TestSystemResourceRequest doesn't create any jobs or pipelines, it
// just makes sure that when pachyderm is deployed, we give rethinkdb, pachd,
// and etcd default resource requests. This prevents them from overloading
// nodes and getting evicted, which can slow down or break a cluster.
func TestSystemResourceRequests(t *testing.T) {
	if testing.Short() {
		t.Skip("Skipping integration tests in short mode")
	}

	kubeClient := getKubeClient(t)

	// Expected resource requests for pachyderm system pods:
	defaultLocalMem := map[string]string{
		"pachd": "512M",
		"etcd":  "256M",
	}
	defaultLocalCPU := map[string]string{
		"pachd": "250m",
		"etcd":  "250m",
	}
	defaultCloudMem := map[string]string{
		"pachd": "3G",
		"etcd":  "2G",
	}
	defaultCloudCPU := map[string]string{
		"pachd": "1",
		"etcd":  "1",
	}
	// Get Pod info for 'app' from k8s
	var c api.Container
	for _, app := range []string{"pachd", "etcd"} {
		err := backoff.Retry(func() error {
			podList, err := kubeClient.Pods(api.NamespaceDefault).List(api.ListOptions{
				LabelSelector: labels.SelectorFromSet(
					map[string]string{"app": app, "suite": "pachyderm"}),
			})
			if err != nil {
				return err
			}
			if len(podList.Items) < 1 {
				return fmt.Errorf("could not find pod for %s", app) // retry
			}
			c = podList.Items[0].Spec.Containers[0]
			return nil
		}, backoff.NewTestingBackOff())
		require.NoError(t, err)

		// Make sure the pod's container has resource requests
		cpu, ok := c.Resources.Requests[api.ResourceCPU]
		require.True(t, ok, "could not get CPU request for "+app)
		fmt.Println(cpu.String())
		require.True(t, cpu.String() == defaultLocalCPU[app] ||
			cpu.String() == defaultCloudCPU[app])
		mem, ok := c.Resources.Requests[api.ResourceMemory]
		require.True(t, ok, "could not get memory request for "+app)
		fmt.Println(mem.String())
		require.True(t, mem.String() == defaultLocalMem[app] ||
			mem.String() == defaultCloudMem[app])
	}
}

// TestPipelineResourceRequest creates a pipeline with a resource request, and
// makes sure that's passed to k8s (by inspecting the pipeline's pods)
func TestPipelineResourceRequest(t *testing.T) {
	if testing.Short() {
		t.Skip("Skipping integration tests in short mode")
	}

	c := getPachClient(t)
	defer require.NoError(t, c.DeleteAll())
	// create repos
	dataRepo := uniqueString("TestPipelineResourceRequest")
	pipelineName := uniqueString("TestPipelineResourceRequest_Pipeline")
	require.NoError(t, c.CreateRepo(dataRepo))
	// Resources are not yet in client.CreatePipeline() (we may add them later)
	_, err := c.PpsAPIClient.CreatePipeline(
		context.Background(),
		&pps.CreatePipelineRequest{
			Pipeline: &pps.Pipeline{pipelineName},
			Transform: &pps.Transform{
				Cmd: []string{"cp", path.Join("/pfs", dataRepo, "file"), "/pfs/out/file"},
			},
			ParallelismSpec: &pps.ParallelismSpec{
				Constant: 1,
			},
			ResourceSpec: &pps.ResourceSpec{
				Memory: "100M",
				Cpu:    0.5,
			},
			Input: &pps.Input{
				Atom: &pps.AtomInput{
					Repo:   dataRepo,
					Branch: "master",
					Glob:   "/*",
				},
			},
		})
	require.NoError(t, err)

	// Get info about the pipeline pods from k8s & check for resources
	pipelineInfo, err := c.InspectPipeline(pipelineName)
	require.NoError(t, err)

	var container api.Container
	rcName := ppsserver.PipelineRcName(pipelineInfo.Pipeline.Name, pipelineInfo.Version)
	kubeClient := getKubeClient(t)
	err = backoff.Retry(func() error {
		podList, err := kubeClient.Pods(api.NamespaceDefault).List(api.ListOptions{
			LabelSelector: labels.SelectorFromSet(
				map[string]string{"app": rcName}),
		})
		if err != nil {
			return err // retry
		}
		if len(podList.Items) != 1 || len(podList.Items[0].Spec.Containers) == 0 {
			return fmt.Errorf("could not find single container for pipeline %s", pipelineInfo.Pipeline.Name)
		}
		container = podList.Items[0].Spec.Containers[0]
		return nil // no more retries
	}, backoff.NewTestingBackOff())
	require.NoError(t, err)
	// Make sure a CPU and Memory request are both set
	cpu, ok := container.Resources.Requests[api.ResourceCPU]
	require.True(t, ok)
	require.Equal(t, "500m", cpu.String())
	mem, ok := container.Resources.Requests[api.ResourceMemory]
	require.True(t, ok)
	require.Equal(t, "100M", mem.String())
	gpu, ok := container.Resources.Requests[api.ResourceNvidiaGPU]
	require.True(t, ok)
	require.Equal(t, "0", gpu.String())
}

func TestPipelinePartialResourceRequest(t *testing.T) {
	if testing.Short() {
		t.Skip("Skipping integration tests in short mode")
	}

	c := getPachClient(t)
	defer require.NoError(t, c.DeleteAll())
	// create repos
	dataRepo := uniqueString("TestPipelinePartialResourceRequest")
	pipelineName := uniqueString("pipeline")
	require.NoError(t, c.CreateRepo(dataRepo))
	// Resources are not yet in client.CreatePipeline() (we may add them later)
	_, err := c.PpsAPIClient.CreatePipeline(
		context.Background(),
		&pps.CreatePipelineRequest{
			Pipeline: &pps.Pipeline{fmt.Sprintf("%s-%d", pipelineName, 0)},
			Transform: &pps.Transform{
				Cmd: []string{"true"},
			},
			ResourceSpec: &pps.ResourceSpec{
				Cpu:    0.5,
				Memory: "100M",
			},
			Input: &pps.Input{
				Atom: &pps.AtomInput{
					Repo:   dataRepo,
					Branch: "master",
					Glob:   "/*",
				},
			},
		})
	require.NoError(t, err)
	_, err = c.PpsAPIClient.CreatePipeline(
		context.Background(),
		&pps.CreatePipelineRequest{
			Pipeline: &pps.Pipeline{fmt.Sprintf("%s-%d", pipelineName, 1)},
			Transform: &pps.Transform{
				Cmd: []string{"true"},
			},
			ResourceSpec: &pps.ResourceSpec{
				Memory: "100M",
			},
			Input: &pps.Input{
				Atom: &pps.AtomInput{
					Repo:   dataRepo,
					Branch: "master",
					Glob:   "/*",
				},
			},
		})
	require.NoError(t, err)
	_, err = c.PpsAPIClient.CreatePipeline(
		context.Background(),
		&pps.CreatePipelineRequest{
			Pipeline: &pps.Pipeline{fmt.Sprintf("%s-%d", pipelineName, 2)},
			Transform: &pps.Transform{
				Cmd: []string{"true"},
			},
			ResourceSpec: &pps.ResourceSpec{},
			Input: &pps.Input{
				Atom: &pps.AtomInput{
					Repo:   dataRepo,
					Branch: "master",
					Glob:   "/*",
				},
			},
		})
	require.NoError(t, err)
	require.NoError(t, backoff.Retry(func() error {
		for i := 0; i < 3; i++ {
			pipelineInfo, err := c.InspectPipeline(fmt.Sprintf("%s-%d", pipelineName, i))
			require.NoError(t, err)
			if pipelineInfo.State != pps.PipelineState_PIPELINE_RUNNING {
				return fmt.Errorf("pipeline not in running state")
			}
		}
		return nil
	}, backoff.NewTestingBackOff()))
}

func TestPipelineLargeOutput(t *testing.T) {
	if testing.Short() {
		t.Skip("Skipping integration tests in short mode")
	}

	c := getPachClient(t)
	defer require.NoError(t, c.DeleteAll())

	dataRepo := uniqueString("TestPipelineInputDataModification_data")
	require.NoError(t, c.CreateRepo(dataRepo))

	numFiles := 100
	commit1, err := c.StartCommit(dataRepo, "master")
	require.NoError(t, err)
	for i := 0; i < numFiles; i++ {
		_, err = c.PutFile(dataRepo, commit1.ID, fmt.Sprintf("file-%d", i), strings.NewReader(""))
	}
	require.NoError(t, c.FinishCommit(dataRepo, commit1.ID))

	pipeline := uniqueString("pipeline")
	require.NoError(t, c.CreatePipeline(
		pipeline,
		"",
		[]string{"bash"},
		[]string{
			"for i in `seq 1 100`; do touch /pfs/out/$RANDOM; done",
		},
		&pps.ParallelismSpec{
			Constant: 4,
		},
		client.NewAtomInput(dataRepo, "/*"),
		"",
		false,
	))

	commitIter, err := c.FlushCommit([]*pfs.Commit{commit1}, nil)
	require.NoError(t, err)
	commitInfos := collectCommitInfos(t, commitIter)
	require.Equal(t, 1, len(commitInfos))
}

func TestFromCommit(t *testing.T) {
	if testing.Short() {
		t.Skip("Skipping integration tests in short mode")
	}

	c := getPachClient(t)
	defer require.NoError(t, c.DeleteAll())

	var repos []string
	for i := 0; i < 2; i++ {
		repos = append(repos, uniqueString(fmt.Sprintf("TestFromCommit_repo%v", i)))
		require.NoError(t, c.CreateRepo(repos[i]))
	}

	// This set of commits should not trigger any job, since `from` is
	// exclusive.
	for i, repo := range repos {
		_, err := c.StartCommit(repo, "master")
		require.NoError(t, err)
		_, err = c.PutFile(repo, "master", fmt.Sprintf("file-%d", i), strings.NewReader(fmt.Sprintf("%d", i)))
		require.NoError(t, c.FinishCommit(repo, "master"))
	}

	pipeline := uniqueString("pipeline")
	require.NoError(t, c.CreatePipeline(
		pipeline,
		"",
		[]string{"bash"},
		[]string{
			"cp /pfs/*/* /pfs/out",
		},
		&pps.ParallelismSpec{
			Constant: 1,
		},
		client.NewUnionInput(
			&pps.Input{
				Atom: &pps.AtomInput{
					Repo:       repos[0],
					Glob:       "/*",
					FromCommit: "master",
				},
			},
			&pps.Input{
				Atom: &pps.AtomInput{
					Repo:       repos[1],
					Glob:       "/*",
					FromCommit: "master",
				},
			},
		),
		"",
		false,
	))

	// Wait for the pipeline to launch
	time.Sleep(10 * time.Second)

	// This set of two commits should trigger a job.
	var commits []*pfs.Commit
	for i, repo := range repos {
		commit, err := c.StartCommit(repo, "master")
		require.NoError(t, err)
		commits = append(commits, commit)
		_, err = c.PutFile(repo, "master", fmt.Sprintf("file-%d", i), strings.NewReader(fmt.Sprintf("%d", i)))
		require.NoError(t, c.FinishCommit(repo, "master"))
	}

	commitIter, err := c.FlushCommit(commits, []*pfs.Repo{client.NewRepo(pipeline)})
	require.NoError(t, err)
	commitInfos := collectCommitInfos(t, commitIter)
	require.Equal(t, 1, len(commitInfos))
	outCommit := commitInfos[0].Commit
	fileInfos, err := c.ListFile(outCommit.Repo.Name, outCommit.ID, "")
	require.NoError(t, err)
	require.Equal(t, 2, len(fileInfos))
	for _, fi := range fileInfos {
		// 1 byte per repo
		require.Equal(t, int(fi.SizeBytes), 2)
	}

	jobs, err := c.ListJob(pipeline, nil, nil)
	require.NoError(t, err)
	require.Equal(t, 1, len(jobs))
}

func TestUnionInput(t *testing.T) {
	if testing.Short() {
		t.Skip("Skipping integration tests in short mode")
	}

	c := getPachClient(t)
	defer require.NoError(t, c.DeleteAll())

	var repos []string
	for i := 0; i < 4; i++ {
		repos = append(repos, uniqueString("TestUnionInput"))
		require.NoError(t, c.CreateRepo(repos[i]))
	}

	numFiles := 2
	var commits []*pfs.Commit
	for _, repo := range repos {
		commit, err := c.StartCommit(repo, "master")
		require.NoError(t, err)
		commits = append(commits, commit)
		for i := 0; i < numFiles; i++ {
			_, err = c.PutFile(repo, "master", fmt.Sprintf("file-%d", i), strings.NewReader(fmt.Sprintf("%d", i)))
		}
		require.NoError(t, c.FinishCommit(repo, "master"))
	}

	t.Run("union all", func(t *testing.T) {
		pipeline := uniqueString("pipeline")
		require.NoError(t, c.CreatePipeline(
			pipeline,
			"",
			[]string{"bash"},
			[]string{
				"cp /pfs/*/* /pfs/out",
			},
			&pps.ParallelismSpec{
				Constant: 1,
			},
			client.NewUnionInput(
				client.NewAtomInput(repos[0], "/*"),
				client.NewAtomInput(repos[1], "/*"),
				client.NewAtomInput(repos[2], "/*"),
				client.NewAtomInput(repos[3], "/*"),
			),
			"",
			false,
		))

		commitIter, err := c.FlushCommit(commits, []*pfs.Repo{client.NewRepo(pipeline)})
		require.NoError(t, err)
		commitInfos := collectCommitInfos(t, commitIter)
		require.Equal(t, 1, len(commitInfos))
		outCommit := commitInfos[0].Commit
		fileInfos, err := c.ListFile(outCommit.Repo.Name, outCommit.ID, "")
		require.NoError(t, err)
		require.Equal(t, 2, len(fileInfos))
		for _, fi := range fileInfos {
			// 1 byte per repo
			require.Equal(t, uint64(len(repos)), fi.SizeBytes)
		}
	})

	t.Run("union crosses", func(t *testing.T) {
		pipeline := uniqueString("pipeline")
		require.NoError(t, c.CreatePipeline(
			pipeline,
			"",
			[]string{"bash"},
			[]string{
				"cp -r /pfs/TestUnionInput* /pfs/out",
			},
			&pps.ParallelismSpec{
				Constant: 1,
			},
			client.NewUnionInput(
				client.NewCrossInput(
					client.NewAtomInput(repos[0], "/*"),
					client.NewAtomInput(repos[1], "/*"),
				),
				client.NewCrossInput(
					client.NewAtomInput(repos[2], "/*"),
					client.NewAtomInput(repos[3], "/*"),
				),
			),
			"",
			false,
		))

		commitIter, err := c.FlushCommit(commits, []*pfs.Repo{client.NewRepo(pipeline)})
		require.NoError(t, err)
		commitInfos := collectCommitInfos(t, commitIter)
		require.Equal(t, 1, len(commitInfos))
		outCommit := commitInfos[0].Commit
		for _, repo := range repos {
			fileInfos, err := c.ListFile(outCommit.Repo.Name, outCommit.ID, repo)
			require.NoError(t, err)
			require.Equal(t, 2, len(fileInfos))
			for _, fi := range fileInfos {
				// each file should be seen twice
				require.Equal(t, uint64(2), fi.SizeBytes)
			}
		}
	})

	t.Run("cross unions", func(t *testing.T) {
		pipeline := uniqueString("pipeline")
		require.NoError(t, c.CreatePipeline(
			pipeline,
			"",
			[]string{"bash"},
			[]string{
				"cp -r /pfs/TestUnionInput* /pfs/out",
			},
			&pps.ParallelismSpec{
				Constant: 1,
			},
			client.NewCrossInput(
				client.NewUnionInput(
					client.NewAtomInput(repos[0], "/*"),
					client.NewAtomInput(repos[1], "/*"),
				),
				client.NewUnionInput(
					client.NewAtomInput(repos[2], "/*"),
					client.NewAtomInput(repos[3], "/*"),
				),
			),
			"",
			false,
		))

		commitIter, err := c.FlushCommit(commits, []*pfs.Repo{client.NewRepo(pipeline)})
		require.NoError(t, err)
		commitInfos := collectCommitInfos(t, commitIter)
		require.Equal(t, 1, len(commitInfos))
		outCommit := commitInfos[0].Commit
		for _, repo := range repos {
			fileInfos, err := c.ListFile(outCommit.Repo.Name, outCommit.ID, repo)
			require.NoError(t, err)
			require.Equal(t, 2, len(fileInfos))
			for _, fi := range fileInfos {
				// each file should be seen twice
				require.Equal(t, uint64(4), fi.SizeBytes)
			}
		}
	})

	t.Run("union alias", func(t *testing.T) {
		pipeline := uniqueString("pipeline")
		require.NoError(t, c.CreatePipeline(
			pipeline,
			"",
			[]string{"bash"},
			[]string{
				"cp -r /pfs/in /pfs/out",
			},
			&pps.ParallelismSpec{
				Constant: 1,
			},
			client.NewUnionInput(
				client.NewAtomInputOpts("in", repos[0], "", "/*", false, ""),
				client.NewAtomInputOpts("in", repos[1], "", "/*", false, ""),
				client.NewAtomInputOpts("in", repos[2], "", "/*", false, ""),
				client.NewAtomInputOpts("in", repos[3], "", "/*", false, ""),
			),
			"",
			false,
		))

		commitIter, err := c.FlushCommit(commits, []*pfs.Repo{client.NewRepo(pipeline)})
		require.NoError(t, err)
		commitInfos := collectCommitInfos(t, commitIter)
		require.Equal(t, 1, len(commitInfos))
		outCommit := commitInfos[0].Commit
		fileInfos, err := c.ListFile(outCommit.Repo.Name, outCommit.ID, "in")
		require.NoError(t, err)
		require.Equal(t, 2, len(fileInfos))
		for _, fi := range fileInfos {
			require.Equal(t, uint64(4), fi.SizeBytes)
		}
	})

	t.Run("union cross alias", func(t *testing.T) {
		pipeline := uniqueString("pipeline")
		require.YesError(t, c.CreatePipeline(
			pipeline,
			"",
			[]string{"bash"},
			[]string{
				"cp -r /pfs/in* /pfs/out",
			},
			&pps.ParallelismSpec{
				Constant: 1,
			},
			client.NewUnionInput(
				client.NewCrossInput(
					client.NewAtomInputOpts("in1", repos[0], "", "/*", false, ""),
					client.NewAtomInputOpts("in1", repos[1], "", "/*", false, ""),
				),
				client.NewCrossInput(
					client.NewAtomInputOpts("in2", repos[2], "", "/*", false, ""),
					client.NewAtomInputOpts("in2", repos[3], "", "/*", false, ""),
				),
			),
			"",
			false,
		))
		require.NoError(t, c.CreatePipeline(
			pipeline,
			"",
			[]string{"bash"},
			[]string{
				"cp -r /pfs/in* /pfs/out",
			},
			&pps.ParallelismSpec{
				Constant: 1,
			},
			client.NewUnionInput(
				client.NewCrossInput(
					client.NewAtomInputOpts("in1", repos[0], "", "/*", false, ""),
					client.NewAtomInputOpts("in2", repos[1], "", "/*", false, ""),
				),
				client.NewCrossInput(
					client.NewAtomInputOpts("in1", repos[2], "", "/*", false, ""),
					client.NewAtomInputOpts("in2", repos[3], "", "/*", false, ""),
				),
			),
			"",
			false,
		))

		commitIter, err := c.FlushCommit(commits, []*pfs.Repo{client.NewRepo(pipeline)})
		require.NoError(t, err)
		commitInfos := collectCommitInfos(t, commitIter)
		require.Equal(t, 1, len(commitInfos))
		outCommit := commitInfos[0].Commit
		for _, dir := range []string{"in1", "in2"} {
			fileInfos, err := c.ListFile(outCommit.Repo.Name, outCommit.ID, dir)
			require.NoError(t, err)
			require.Equal(t, 2, len(fileInfos))
			for _, fi := range fileInfos {
				// each file should be seen twice
				require.Equal(t, uint64(4), fi.SizeBytes)
			}
		}
	})
	t.Run("cross union alias", func(t *testing.T) {
		pipeline := uniqueString("pipeline")
		require.YesError(t, c.CreatePipeline(
			pipeline,
			"",
			[]string{"bash"},
			[]string{
				"cp -r /pfs/in* /pfs/out",
			},
			&pps.ParallelismSpec{
				Constant: 1,
			},
			client.NewCrossInput(
				client.NewUnionInput(
					client.NewAtomInputOpts("in1", repos[0], "", "/*", false, ""),
					client.NewAtomInputOpts("in2", repos[1], "", "/*", false, ""),
				),
				client.NewUnionInput(
					client.NewAtomInputOpts("in1", repos[2], "", "/*", false, ""),
					client.NewAtomInputOpts("in2", repos[3], "", "/*", false, ""),
				),
			),
			"",
			false,
		))
		require.NoError(t, c.CreatePipeline(
			pipeline,
			"",
			[]string{"bash"},
			[]string{
				"cp -r /pfs/in* /pfs/out",
			},
			&pps.ParallelismSpec{
				Constant: 1,
			},
			client.NewCrossInput(
				client.NewUnionInput(
					client.NewAtomInputOpts("in1", repos[0], "", "/*", false, ""),
					client.NewAtomInputOpts("in1", repos[1], "", "/*", false, ""),
				),
				client.NewUnionInput(
					client.NewAtomInputOpts("in2", repos[2], "", "/*", false, ""),
					client.NewAtomInputOpts("in2", repos[3], "", "/*", false, ""),
				),
			),
			"",
			false,
		))

		commitIter, err := c.FlushCommit(commits, []*pfs.Repo{client.NewRepo(pipeline)})
		require.NoError(t, err)
		commitInfos := collectCommitInfos(t, commitIter)
		require.Equal(t, 1, len(commitInfos))
		outCommit := commitInfos[0].Commit
		for _, dir := range []string{"in1", "in2"} {
			fileInfos, err := c.ListFile(outCommit.Repo.Name, outCommit.ID, dir)
			require.NoError(t, err)
			require.Equal(t, 2, len(fileInfos))
			for _, fi := range fileInfos {
				// each file should be seen twice
				require.Equal(t, uint64(8), fi.SizeBytes)
			}
		}
	})
}

func TestIncrementalOverwritePipeline(t *testing.T) {
	if testing.Short() {
		t.Skip("Skipping integration tests in short mode")
	}

	c := getPachClient(t)
	defer require.NoError(t, c.DeleteAll())

	dataRepo := uniqueString("TestIncrementalOverwritePipeline_data")
	require.NoError(t, c.CreateRepo(dataRepo))

	pipeline := uniqueString("pipeline")
	_, err := c.PpsAPIClient.CreatePipeline(
		context.Background(),
		&pps.CreatePipelineRequest{
			Pipeline: client.NewPipeline(pipeline),
			Transform: &pps.Transform{
				Cmd: []string{"bash"},
				Stdin: []string{
					"touch /pfs/out/sum",
					fmt.Sprintf("SUM=`cat /pfs/%s/data /pfs/out/sum | awk '{sum+=$1} END {print sum}'`", dataRepo),
					"echo $SUM > /pfs/out/sum",
				},
			},
			ParallelismSpec: &pps.ParallelismSpec{
				Constant: 1,
			},
			Input:       client.NewAtomInput(dataRepo, "/"),
			Incremental: true,
		})
	require.NoError(t, err)
	expectedValue := 0
	for i := 0; i <= 150; i++ {
		_, err := c.StartCommit(dataRepo, "master")
		require.NoError(t, err)
		require.NoError(t, c.DeleteFile(dataRepo, "master", "data"))
		_, err = c.PutFile(dataRepo, "master", "data", strings.NewReader(fmt.Sprintf("%d\n", i)))
		require.NoError(t, err)
		require.NoError(t, c.FinishCommit(dataRepo, "master"))
		expectedValue += i
	}

	commitIter, err := c.FlushCommit([]*pfs.Commit{client.NewCommit(dataRepo, "master")}, nil)
	require.NoError(t, err)
	commitInfos := collectCommitInfos(t, commitIter)
	require.Equal(t, 1, len(commitInfos))
	var buf bytes.Buffer
	require.NoError(t, c.GetFile(pipeline, "master", "sum", 0, 0, &buf))
	require.Equal(t, fmt.Sprintf("%d\n", expectedValue), buf.String())
}

func TestIncrementalAppendPipeline(t *testing.T) {
	if testing.Short() {
		t.Skip("Skipping integration tests in short mode")
	}

	c := getPachClient(t)
	defer require.NoError(t, c.DeleteAll())

	dataRepo := uniqueString("TestIncrementalAppendPipeline_data")
	require.NoError(t, c.CreateRepo(dataRepo))

	pipeline := uniqueString("pipeline")
	_, err := c.PpsAPIClient.CreatePipeline(
		context.Background(),
		&pps.CreatePipelineRequest{
			Pipeline: client.NewPipeline(pipeline),
			Transform: &pps.Transform{
				Cmd: []string{"bash"},
				Stdin: []string{
					"touch /pfs/out/sum",
					fmt.Sprintf("SUM=`cat /pfs/%s/data/* /pfs/out/sum | awk '{sum+=$1} END {print sum}'`", dataRepo),
					"echo $SUM > /pfs/out/sum",
				},
			},
			ParallelismSpec: &pps.ParallelismSpec{
				Constant: 1,
			},
			Input:       client.NewAtomInput(dataRepo, "/"),
			Incremental: true,
		})
	require.NoError(t, err)
	expectedValue := 0
	for i := 0; i <= 150; i++ {
		_, err := c.StartCommit(dataRepo, "master")
		require.NoError(t, err)
		w, err := c.PutFileSplitWriter(dataRepo, "master", "data", pfs.Delimiter_LINE, 0, 0, false)
		require.NoError(t, err)
		_, err = w.Write([]byte(fmt.Sprintf("%d\n", i)))
		require.NoError(t, err)
		require.NoError(t, w.Close())
		require.NoError(t, c.FinishCommit(dataRepo, "master"))
		expectedValue += i
	}

	commitIter, err := c.FlushCommit([]*pfs.Commit{client.NewCommit(dataRepo, "master")}, nil)
	require.NoError(t, err)
	commitInfos := collectCommitInfos(t, commitIter)
	require.Equal(t, 1, len(commitInfos))
	var buf bytes.Buffer
	require.NoError(t, c.GetFile(pipeline, "master", "sum", 0, 0, &buf))
	require.Equal(t, fmt.Sprintf("%d\n", expectedValue), buf.String())
}

func TestIncrementalOneFile(t *testing.T) {
	if testing.Short() {
		t.Skip("Skipping integration tests in short mode")
	}

	c := getPachClient(t)
	defer require.NoError(t, c.DeleteAll())

	dataRepo := uniqueString("TestIncrementalOneFile")
	require.NoError(t, c.CreateRepo(dataRepo))

	pipeline := uniqueString("pipeline")
	_, err := c.PpsAPIClient.CreatePipeline(
		context.Background(),
		&pps.CreatePipelineRequest{
			Pipeline: client.NewPipeline(pipeline),
			Transform: &pps.Transform{
				Cmd: []string{"bash"},
				Stdin: []string{
					"find /pfs",
					fmt.Sprintf("cp /pfs/%s/dir/file /pfs/out/file", dataRepo),
				},
			},
			ParallelismSpec: &pps.ParallelismSpec{
				Constant: 1,
			},
			Input:       client.NewAtomInput(dataRepo, "/dir/file"),
			Incremental: true,
		})
	require.NoError(t, err)
	_, err = c.StartCommit(dataRepo, "master")
	require.NoError(t, err)
	_, err = c.PutFile(dataRepo, "master", "/dir/file", strings.NewReader("foo\n"))
	require.NoError(t, err)
	require.NoError(t, c.FinishCommit(dataRepo, "master"))
	_, err = c.StartCommit(dataRepo, "master")
	require.NoError(t, err)
	_, err = c.PutFile(dataRepo, "master", "/dir/file", strings.NewReader("bar\n"))
	require.NoError(t, err)
	require.NoError(t, c.FinishCommit(dataRepo, "master"))

	commitIter, err := c.FlushCommit([]*pfs.Commit{client.NewCommit(dataRepo, "master")}, nil)
	require.NoError(t, err)
	commitInfos := collectCommitInfos(t, commitIter)
	require.Equal(t, 1, len(commitInfos))
	var buf bytes.Buffer
	require.NoError(t, c.GetFile(pipeline, "master", "file", 0, 0, &buf))
	require.Equal(t, "foo\nbar\n", buf.String())
}

func TestGarbageCollection(t *testing.T) {
	if testing.Short() {
		t.Skip("Skipping integration tests in short mode")
	}

	if os.Getenv(InCloudEnv) == "" {
		t.Skip("Skipping this test as it can only be run in the cloud.")
	}

	c := getPachClient(t)
	defer require.NoError(t, c.DeleteAll())

	// The objects/tags that are there originally.  We run GC
	// first so that later GC runs doesn't collect objects created
	// by other tests.
	require.NoError(t, c.GarbageCollect())
	originalObjects := getAllObjects(t, c)
	originalTags := getAllTags(t, c)

	dataRepo := uniqueString("TestGarbageCollection")
	pipeline := uniqueString("TestGarbageCollectionPipeline")

	var commit *pfs.Commit
	var err error
	createInputAndPipeline := func() {
		require.NoError(t, c.CreateRepo(dataRepo))

		commit, err = c.StartCommit(dataRepo, "master")
		require.NoError(t, err)
		_, err = c.PutFile(dataRepo, commit.ID, "foo", strings.NewReader("foo"))
		require.NoError(t, err)
		_, err = c.PutFile(dataRepo, commit.ID, "bar", strings.NewReader("bar"))
		require.NoError(t, err)
		require.NoError(t, c.FinishCommit(dataRepo, "master"))

		// This pipeline copies foo and modifies bar
		require.NoError(t, c.CreatePipeline(
			pipeline,
			"",
			[]string{"bash"},
			[]string{
				fmt.Sprintf("cp /pfs/%s/foo /pfs/out/foo", dataRepo),
				fmt.Sprintf("cp /pfs/%s/bar /pfs/out/bar", dataRepo),
				"echo bar >> /pfs/out/bar",
			},
			nil,
			client.NewAtomInput(dataRepo, "/"),
			"",
			false,
		))
		commitIter, err := c.FlushCommit([]*pfs.Commit{commit}, nil)
		require.NoError(t, err)
		commitInfos := collectCommitInfos(t, commitIter)
		require.Equal(t, 1, len(commitInfos))
	}
	createInputAndPipeline()

	objectsBefore := getAllObjects(t, c)
	tagsBefore := getAllTags(t, c)

	// Now delete the output repo and GC
	require.NoError(t, c.DeleteRepo(pipeline, false))
	require.NoError(t, c.GarbageCollect())

	// Check that data still exists in the input repo
	var buf bytes.Buffer
	require.NoError(t, c.GetFile(dataRepo, commit.ID, "foo", 0, 0, &buf))
	require.Equal(t, "foo", buf.String())
	buf.Reset()
	require.NoError(t, c.GetFile(dataRepo, commit.ID, "bar", 0, 0, &buf))
	require.Equal(t, "bar", buf.String())

	// Check that the objects that should be removed have been removed.
	// We should've deleted precisely one object: the tree for the output
	// commit.
	objectsAfter := getAllObjects(t, c)
	tagsAfter := getAllTags(t, c)

	require.Equal(t, len(tagsBefore), len(tagsAfter))
	require.Equal(t, len(objectsBefore), len(objectsAfter)+1)
	objectsBefore = objectsAfter
	tagsBefore = tagsAfter

	// Now delete the pipeline and GC
	require.NoError(t, c.DeletePipeline(pipeline, false))
	require.NoError(t, c.GarbageCollect())

	// We should've deleted one tag since the pipeline has only processed
	// one datum.
	// We should've deleted two objects: one is the object referenced by
	// the tag, and another is the modified "bar" file.
	objectsAfter = getAllObjects(t, c)
	tagsAfter = getAllTags(t, c)

	require.Equal(t, len(tagsBefore), len(tagsAfter)+1)
	require.Equal(t, len(objectsBefore), len(objectsAfter)+2)

	// Now we delete the input repo.
	require.NoError(t, c.DeleteRepo(dataRepo, false))
	require.NoError(t, c.GarbageCollect())

	// Since we've now deleted everything that we created in this test,
	// the tag count and object count should be back to the originals.
	objectsAfter = getAllObjects(t, c)
	tagsAfter = getAllTags(t, c)
	require.Equal(t, len(originalTags), len(tagsAfter))
	require.Equal(t, len(originalObjects), len(objectsAfter))

	// Now we create the pipeline again and check that all data is
	// accessible.  This is important because there used to be a bug
	// where we failed to invalidate the cache such that the objects in
	// the cache were referencing blocks that had been GC-ed.
	createInputAndPipeline()
	buf.Reset()
	require.NoError(t, c.GetFile(dataRepo, commit.ID, "foo", 0, 0, &buf))
	require.Equal(t, "foo", buf.String())
	buf.Reset()
	require.NoError(t, c.GetFile(dataRepo, commit.ID, "bar", 0, 0, &buf))
	require.Equal(t, "bar", buf.String())
	buf.Reset()
	require.NoError(t, c.GetFile(pipeline, "master", "foo", 0, 0, &buf))
	require.Equal(t, "foo", buf.String())
	buf.Reset()
	require.NoError(t, c.GetFile(pipeline, "master", "bar", 0, 0, &buf))
	require.Equal(t, "barbar\n", buf.String())
}

func TestPipelineWithStats(t *testing.T) {
	if testing.Short() {
		t.Skip("Skipping integration tests in short mode")
	}

	c := getPachClient(t)
	defer require.NoError(t, c.DeleteAll())

	dataRepo := uniqueString("TestPipelineWithStats_data")
	require.NoError(t, c.CreateRepo(dataRepo))

	numFiles := 500
	commit1, err := c.StartCommit(dataRepo, "master")
	require.NoError(t, err)
	for i := 0; i < numFiles; i++ {
		_, err = c.PutFile(dataRepo, commit1.ID, fmt.Sprintf("file-%d", i), strings.NewReader(strings.Repeat("foo\n", 100)))
	}
	require.NoError(t, c.FinishCommit(dataRepo, commit1.ID))

	pipeline := uniqueString("pipeline")
	_, err = c.PpsAPIClient.CreatePipeline(context.Background(),
		&pps.CreatePipelineRequest{
			Pipeline: client.NewPipeline(pipeline),
			Transform: &pps.Transform{
				Cmd: []string{"bash"},
				Stdin: []string{
					fmt.Sprintf("cp /pfs/%s/* /pfs/out/", dataRepo),
				},
			},
			Input:       client.NewAtomInput(dataRepo, "/*"),
			EnableStats: true,
			ParallelismSpec: &pps.ParallelismSpec{
				Constant: 4,
			},
		})

	commitIter, err := c.FlushCommit([]*pfs.Commit{commit1}, nil)
	require.NoError(t, err)
	commitInfos := collectCommitInfos(t, commitIter)
	require.Equal(t, 1, len(commitInfos))

	jobs, err := c.ListJob(pipeline, nil, nil)
	require.NoError(t, err)
	require.Equal(t, 1, len(jobs))

	// Check we can list datums before job completion
	resp, err := c.ListDatum(jobs[0].Job.ID, 0, 0)
	require.NoError(t, err)
	require.Equal(t, numFiles, len(resp.DatumInfos))
	require.Equal(t, 1, len(resp.DatumInfos[0].Data))

	// Check we can list datums before job completion w pagination
	resp, err = c.ListDatum(jobs[0].Job.ID, 100, 0)
	require.NoError(t, err)
	require.Equal(t, 100, len(resp.DatumInfos))
	require.Equal(t, int64(numFiles/100), resp.TotalPages)
	require.Equal(t, int64(0), resp.Page)

	// Block on the job being complete before we call ListDatum again so we're
	// sure the datums have actually been processed.
	_, err = c.InspectJob(jobs[0].Job.ID, true)
	require.NoError(t, err)

	resp, err = c.ListDatum(jobs[0].Job.ID, 0, 0)
	require.NoError(t, err)
	require.Equal(t, numFiles, len(resp.DatumInfos))
	require.Equal(t, 1, len(resp.DatumInfos[0].Data))

	for _, datum := range resp.DatumInfos {
		require.NoError(t, err)
		require.Equal(t, pps.DatumState_SUCCESS, datum.State)
	}

	// Make sure inspect-datum works
	datum, err := c.InspectDatum(jobs[0].Job.ID, resp.DatumInfos[0].Datum.ID)
	require.NoError(t, err)
	require.Equal(t, pps.DatumState_SUCCESS, datum.State)
}

func TestPipelineWithStatsFailedDatums(t *testing.T) {
	if testing.Short() {
		t.Skip("Skipping integration tests in short mode")
	}

	c := getPachClient(t)
	defer require.NoError(t, c.DeleteAll())

	dataRepo := uniqueString("TestPipelineWithStatsFailedDatums_data")
	require.NoError(t, c.CreateRepo(dataRepo))

	numFiles := 200
	commit1, err := c.StartCommit(dataRepo, "master")
	require.NoError(t, err)
	for i := 0; i < numFiles; i++ {
		_, err = c.PutFile(dataRepo, commit1.ID, fmt.Sprintf("file-%d", i), strings.NewReader(strings.Repeat("foo\n", 100)))
	}
	require.NoError(t, c.FinishCommit(dataRepo, commit1.ID))

	pipeline := uniqueString("pipeline")
	_, err = c.PpsAPIClient.CreatePipeline(context.Background(),
		&pps.CreatePipelineRequest{
			Pipeline: client.NewPipeline(pipeline),
			Transform: &pps.Transform{
				Cmd: []string{"bash"},
				Stdin: []string{
					"if [ $RANDOM -gt 15000 ]; then exit 1; fi",
					fmt.Sprintf("cp /pfs/%s/* /pfs/out/", dataRepo),
				},
			},
			Input:       client.NewAtomInput(dataRepo, "/*"),
			EnableStats: true,
			ParallelismSpec: &pps.ParallelismSpec{
				Constant: 4,
			},
		})

	_, err = c.FlushCommit([]*pfs.Commit{commit1}, nil)
	require.NoError(t, err)

	// Without this sleep, I get no results from list-job
	// See issue: https://github.com/pachyderm/pachyderm/issues/2181
	time.Sleep(15 * time.Second)
	jobs, err := c.ListJob(pipeline, nil, nil)
	require.NoError(t, err)
	require.Equal(t, 1, len(jobs))
	// Block on the job being complete before we call ListDatum
	_, err = c.InspectJob(jobs[0].Job.ID, true)
	require.NoError(t, err)

	resp, err := c.ListDatum(jobs[0].Job.ID, 0, 0)
	require.NoError(t, err)
	require.Equal(t, numFiles, len(resp.DatumInfos))

	// First entry should be failed
	require.Equal(t, pps.DatumState_FAILED, resp.DatumInfos[0].State)
	// Last entry should be success
	require.Equal(t, pps.DatumState_SUCCESS, resp.DatumInfos[len(resp.DatumInfos)-1].State)

	// Make sure inspect-datum works for failed state
	datum, err := c.InspectDatum(jobs[0].Job.ID, resp.DatumInfos[0].Datum.ID)
	require.NoError(t, err)
	require.Equal(t, pps.DatumState_FAILED, datum.State)
}

func TestPipelineWithStatsPaginated(t *testing.T) {
	if testing.Short() {
		t.Skip("Skipping integration tests in short mode")
	}

	c := getPachClient(t)
	defer require.NoError(t, c.DeleteAll())

	dataRepo := uniqueString("TestPipelineWithStatsPaginated_data")
	require.NoError(t, c.CreateRepo(dataRepo))

	numPages := int64(2)
	pageSize := int64(100)
	numFiles := int(numPages * pageSize)
	commit1, err := c.StartCommit(dataRepo, "master")
	require.NoError(t, err)
	for i := 0; i < numFiles; i++ {
		_, err = c.PutFile(dataRepo, commit1.ID, fmt.Sprintf("file-%d", i), strings.NewReader(strings.Repeat("foo\n", 100)))
	}
	require.NoError(t, c.FinishCommit(dataRepo, commit1.ID))

	pipeline := uniqueString("pipeline")
	_, err = c.PpsAPIClient.CreatePipeline(context.Background(),
		&pps.CreatePipelineRequest{
			Pipeline: client.NewPipeline(pipeline),
			Transform: &pps.Transform{
				Cmd: []string{"bash"},
				Stdin: []string{
					"if [ $RANDOM -gt 15000 ]; then exit 1; fi",
					fmt.Sprintf("cp /pfs/%s/* /pfs/out/", dataRepo),
				},
			},
			Input:       client.NewAtomInput(dataRepo, "/*"),
			EnableStats: true,
			ParallelismSpec: &pps.ParallelismSpec{
				Constant: 4,
			},
		})

	_, err = c.FlushCommit([]*pfs.Commit{commit1}, nil)
	require.NoError(t, err)

	var jobs []*pps.JobInfo
	require.NoError(t, backoff.Retry(func() error {
		jobs, err = c.ListJob(pipeline, nil, nil)
		require.NoError(t, err)
		if len(jobs) != 1 {
			return fmt.Errorf("expected 1 jobs, got %d", len(jobs))
		}
		return nil
	}, backoff.NewTestingBackOff()))

	// Block on the job being complete before we call ListDatum
	_, err = c.InspectJob(jobs[0].Job.ID, true)
	require.NoError(t, err)

	resp, err := c.ListDatum(jobs[0].Job.ID, pageSize, 0)
	require.NoError(t, err)
	require.Equal(t, pageSize, int64(len(resp.DatumInfos)))
	require.Equal(t, int64(numFiles)/pageSize, resp.TotalPages)

	// First entry should be failed
	require.Equal(t, pps.DatumState_FAILED, resp.DatumInfos[0].State)

	resp, err = c.ListDatum(jobs[0].Job.ID, pageSize, int64(numPages-1))
	require.NoError(t, err)
	require.Equal(t, pageSize, int64(len(resp.DatumInfos)))
	require.Equal(t, int64(int64(numFiles)/pageSize-1), resp.Page)

	// Last entry should be success
	require.Equal(t, pps.DatumState_SUCCESS, resp.DatumInfos[len(resp.DatumInfos)-1].State)

	// Make sure we get error when requesting pages too high
	resp, err = c.ListDatum(jobs[0].Job.ID, pageSize, int64(numPages))
	require.YesError(t, err)
}

func TestPipelineWithStatsAcrossJobs(t *testing.T) {
	if testing.Short() {
		t.Skip("Skipping integration tests in short mode")
	}

	c := getPachClient(t)
	defer require.NoError(t, c.DeleteAll())

	dataRepo := uniqueString("TestPipelineWithStatsAcrossJobs_data")
	require.NoError(t, c.CreateRepo(dataRepo))

	numFiles := 500
	commit1, err := c.StartCommit(dataRepo, "master")
	require.NoError(t, err)
	for i := 0; i < numFiles; i++ {
		_, err = c.PutFile(dataRepo, commit1.ID, fmt.Sprintf("foo-%d", i), strings.NewReader(strings.Repeat("foo\n", 100)))
	}
	require.NoError(t, c.FinishCommit(dataRepo, commit1.ID))

	commit2, err := c.StartCommit(dataRepo, "master")
	require.NoError(t, err)
	for i := 0; i < numFiles; i++ {
		_, err = c.PutFile(dataRepo, commit2.ID, fmt.Sprintf("bar-%d", i), strings.NewReader(strings.Repeat("bar\n", 100)))
	}
	require.NoError(t, c.FinishCommit(dataRepo, commit2.ID))

	pipeline := uniqueString("StatsAcrossJobs")
	_, err = c.PpsAPIClient.CreatePipeline(context.Background(),
		&pps.CreatePipelineRequest{
			Pipeline: client.NewPipeline(pipeline),
			Transform: &pps.Transform{
				Cmd: []string{"bash"},
				Stdin: []string{
					fmt.Sprintf("cp /pfs/%s/* /pfs/out/", dataRepo),
				},
			},
			Input:       client.NewAtomInput(dataRepo, "/*"),
			EnableStats: true,
			ParallelismSpec: &pps.ParallelismSpec{
				Constant: 4,
			},
		})

	commitIter, err := c.FlushCommit([]*pfs.Commit{commit1}, nil)
	require.NoError(t, err)
	commitInfos := collectCommitInfos(t, commitIter)
	require.Equal(t, 1, len(commitInfos))

	jobs, err := c.ListJob(pipeline, nil, nil)
	require.NoError(t, err)
	require.Equal(t, 1, len(jobs))

	// Block on the job being complete before we call ListDatum
	_, err = c.InspectJob(jobs[0].Job.ID, true)
	require.NoError(t, err)

	resp, err := c.ListDatum(jobs[0].Job.ID, 0, 0)
	require.NoError(t, err)
	require.Equal(t, numFiles, len(resp.DatumInfos))

	datum, err := c.InspectDatum(jobs[0].Job.ID, resp.DatumInfos[0].Datum.ID)
	require.NoError(t, err)
	require.Equal(t, pps.DatumState_SUCCESS, datum.State)

	commitIter, err = c.FlushCommit([]*pfs.Commit{commit2}, nil)
	require.NoError(t, err)
	commitInfos = collectCommitInfos(t, commitIter)
	require.Equal(t, 1, len(commitInfos))

	jobs, err = c.ListJob(pipeline, nil, nil)
	require.NoError(t, err)
	require.Equal(t, 2, len(jobs))

	// Block on the job being complete before we call ListDatum
	_, err = c.InspectJob(jobs[0].Job.ID, true)
	require.NoError(t, err)

	resp, err = c.ListDatum(jobs[0].Job.ID, 0, 0)
	require.NoError(t, err)
	// we should see all the datums from the first job (which should be skipped)
	// in addition to all the new datums processed in this job
	require.Equal(t, numFiles*2, len(resp.DatumInfos))

	datum, err = c.InspectDatum(jobs[0].Job.ID, resp.DatumInfos[0].Datum.ID)
	require.NoError(t, err)
	require.Equal(t, pps.DatumState_SUCCESS, datum.State)
	// Test datums marked as skipped correctly
	// (also tests list datums are sorted by state)
	datum, err = c.InspectDatum(jobs[0].Job.ID, resp.DatumInfos[numFiles].Datum.ID)
	require.NoError(t, err)
	require.Equal(t, pps.DatumState_SKIPPED, datum.State)
}

func TestPipelineWithStatsSkippedEdgeCase(t *testing.T) {
	// If I add a file in commit1, delete it in commit2, add it again in commit 3 ...
	// the datum will be marked as success on the 3rd job, even though it should be marked as skipped
	if testing.Short() {
		t.Skip("Skipping integration tests in short mode")
	}

	c := getPachClient(t)
	defer require.NoError(t, c.DeleteAll())

	dataRepo := uniqueString("TestPipelineWithStatsSkippedEdgeCase_data")
	require.NoError(t, c.CreateRepo(dataRepo))

	numFiles := 10
	commit1, err := c.StartCommit(dataRepo, "master")
	require.NoError(t, err)
	for i := 0; i < numFiles; i++ {
		_, err = c.PutFile(dataRepo, commit1.ID, fmt.Sprintf("file-%d", i), strings.NewReader(strings.Repeat("foo\n", 100)))
	}
	require.NoError(t, c.FinishCommit(dataRepo, commit1.ID))
	commit2, err := c.StartCommit(dataRepo, "master")
	require.NoError(t, err)
	err = c.DeleteFile(dataRepo, commit2.ID, "file-0")
	require.NoError(t, c.FinishCommit(dataRepo, commit2.ID))
	commit3, err := c.StartCommit(dataRepo, "master")
	require.NoError(t, err)
	_, err = c.PutFile(dataRepo, commit3.ID, "file-0", strings.NewReader(strings.Repeat("foo\n", 100)))
	require.NoError(t, c.FinishCommit(dataRepo, commit3.ID))

	pipeline := uniqueString("StatsEdgeCase")
	_, err = c.PpsAPIClient.CreatePipeline(context.Background(),
		&pps.CreatePipelineRequest{
			Pipeline: client.NewPipeline(pipeline),
			Transform: &pps.Transform{
				Cmd: []string{"bash"},
				Stdin: []string{
					fmt.Sprintf("cp /pfs/%s/* /pfs/out/", dataRepo),
				},
			},
			Input:       client.NewAtomInput(dataRepo, "/*"),
			EnableStats: true,
			ParallelismSpec: &pps.ParallelismSpec{
				Constant: 4,
			},
		})

	commitIter, err := c.FlushCommit([]*pfs.Commit{commit1}, nil)
	require.NoError(t, err)
	commitInfos := collectCommitInfos(t, commitIter)
	require.Equal(t, 1, len(commitInfos))

	jobs, err := c.ListJob(pipeline, nil, nil)
	require.NoError(t, err)
	require.Equal(t, 1, len(jobs))

	// Block on the job being complete before we call ListDatum
	_, err = c.InspectJob(jobs[0].Job.ID, true)
	require.NoError(t, err)
	resp, err := c.ListDatum(jobs[0].Job.ID, 0, 0)
	require.NoError(t, err)
	require.Equal(t, numFiles, len(resp.DatumInfos))

	for _, datum := range resp.DatumInfos {
		require.NoError(t, err)
		require.Equal(t, pps.DatumState_SUCCESS, datum.State)
	}

	// Make sure inspect-datum works
	datum, err := c.InspectDatum(jobs[0].Job.ID, resp.DatumInfos[0].Datum.ID)
	require.NoError(t, err)
	require.Equal(t, pps.DatumState_SUCCESS, datum.State)

	commitIter, err = c.FlushCommit([]*pfs.Commit{commit3}, nil)
	require.NoError(t, err)
	commitInfos = collectCommitInfos(t, commitIter)
	require.Equal(t, 1, len(commitInfos))

	jobs, err = c.ListJob(pipeline, nil, nil)
	require.NoError(t, err)
	require.Equal(t, 3, len(jobs))

	// Block on the job being complete before we call ListDatum
	_, err = c.InspectJob(jobs[0].Job.ID, true)
	require.NoError(t, err)
	resp, err = c.ListDatum(jobs[0].Job.ID, 0, 0)
	require.NoError(t, err)
	require.Equal(t, numFiles, len(resp.DatumInfos))

	var states []interface{}
	for _, datum := range resp.DatumInfos {
		require.Equal(t, pps.DatumState_SKIPPED, datum.State)
		states = append(states, datum.State)
	}
}

func TestIncrementalSharedProvenance(t *testing.T) {
	if testing.Short() {
		t.Skip("Skipping integration tests in short mode")
	}

	c := getPachClient(t)
	defer require.NoError(t, c.DeleteAll())

	dataRepo := uniqueString("TestIncrementalSharedProvenance_data")
	require.NoError(t, c.CreateRepo(dataRepo))

	pipeline1 := uniqueString("pipeline1")
	require.NoError(t, c.CreatePipeline(
		pipeline1,
		"",
		[]string{"true"},
		nil,
		&pps.ParallelismSpec{
			Constant: 1,
		},
		client.NewAtomInput(dataRepo, "/"),
		"",
		false,
	))
	pipeline2 := uniqueString("pipeline2")
	_, err := c.PpsAPIClient.CreatePipeline(
		context.Background(),
		&pps.CreatePipelineRequest{
			Pipeline: client.NewPipeline(pipeline2),
			Transform: &pps.Transform{
				Cmd: []string{"true"},
			},
			ParallelismSpec: &pps.ParallelismSpec{
				Constant: 1,
			},
			Input: client.NewCrossInput(
				client.NewAtomInput(dataRepo, "/"),
				client.NewAtomInput(pipeline1, "/"),
			),
			Incremental: true,
		})
	require.YesError(t, err)
	pipeline3 := uniqueString("pipeline3")
	require.NoError(t, c.CreatePipeline(
		pipeline3,
		"",
		[]string{"true"},
		nil,
		&pps.ParallelismSpec{
			Constant: 1,
		},
		client.NewAtomInput(dataRepo, "/"),
		"",
		false,
	))
	pipeline4 := uniqueString("pipeline4")
	_, err = c.PpsAPIClient.CreatePipeline(
		context.Background(),
		&pps.CreatePipelineRequest{
			Pipeline: client.NewPipeline(pipeline4),
			Transform: &pps.Transform{
				Cmd: []string{"true"},
			},
			ParallelismSpec: &pps.ParallelismSpec{
				Constant: 1,
			},
			Input: client.NewCrossInput(
				client.NewAtomInput(pipeline1, "/"),
				client.NewAtomInput(pipeline3, "/"),
			),
			Incremental: true,
		})
	require.YesError(t, err)
}

func TestSkippedDatums(t *testing.T) {
	if testing.Short() {
		t.Skip("Skipping integration tests in short mode")
	}

	c := getPachClient(t)
	defer require.NoError(t, c.DeleteAll())
	// create repos
	dataRepo := uniqueString("TestPipeline_data")
	require.NoError(t, c.CreateRepo(dataRepo))
	// create pipeline
	pipelineName := uniqueString("pipeline")
	//	require.NoError(t, c.CreatePipeline(
	_, err := c.PpsAPIClient.CreatePipeline(context.Background(),
		&pps.CreatePipelineRequest{
			Pipeline: client.NewPipeline(pipelineName),
			Transform: &pps.Transform{
				Cmd: []string{"bash"},
				Stdin: []string{
					fmt.Sprintf("cp /pfs/%s/* /pfs/out/", dataRepo),
				},
			},
			ParallelismSpec: &pps.ParallelismSpec{
				Constant: 1,
			},
			Input:       client.NewAtomInput(dataRepo, "/*"),
			EnableStats: true,
		})
	require.NoError(t, err)
	// Do first commit to repo
	commit1, err := c.StartCommit(dataRepo, "master")
	require.NoError(t, err)
	_, err = c.PutFile(dataRepo, commit1.ID, "file", strings.NewReader("foo\n"))
	require.NoError(t, err)
	require.NoError(t, c.FinishCommit(dataRepo, commit1.ID))
	commitInfoIter, err := c.FlushCommit([]*pfs.Commit{client.NewCommit(dataRepo, commit1.ID)}, nil)
	require.NoError(t, err)
	commitInfos := collectCommitInfos(t, commitInfoIter)
	require.Equal(t, 1, len(commitInfos))
	var buffer bytes.Buffer
	require.NoError(t, c.GetFile(commitInfos[0].Commit.Repo.Name, commitInfos[0].Commit.ID, "file", 0, 0, &buffer))
	require.Equal(t, "foo\n", buffer.String())
	// Do second commit to repo
	commit2, err := c.StartCommit(dataRepo, "master")
	require.NoError(t, err)
	_, err = c.PutFile(dataRepo, commit2.ID, "file2", strings.NewReader("bar\n"))
	require.NoError(t, err)
	require.NoError(t, c.FinishCommit(dataRepo, commit2.ID))
	commitInfoIter, err = c.FlushCommit([]*pfs.Commit{client.NewCommit(dataRepo, "master")}, nil)
	require.NoError(t, err)
	commitInfos = collectCommitInfos(t, commitInfoIter)
	require.Equal(t, 1, len(commitInfos))
	/*
		jobs, err := c.ListJob(pipelineName, nil, nil)
		require.NoError(t, err)
		require.Equal(t, 2, len(jobs))

		datums, err := c.ListDatum(jobs[1].Job.ID)
		fmt.Printf("got datums: %v\n", datums)
		require.NoError(t, err)
		require.Equal(t, 2, len(datums))

		datum, err := c.InspectDatum(jobs[1].Job.ID, datums[0].ID)
		require.NoError(t, err)
		require.Equal(t, pps.DatumState_SUCCESS, datum.State)
	*/
}

func TestOpencvDemo(t *testing.T) {
	t.Skip("flaky")
	if testing.Short() {
		t.Skip("Skipping integration tests in short mode")
	}

	c := getPachClient(t)
	defer require.NoError(t, c.DeleteAll())
	require.NoError(t, c.CreateRepo("images"))
	commit, err := c.StartCommit("images", "master")
	require.NoError(t, err)
	require.NoError(t, c.PutFileURL("images", "master", "46Q8nDz.jpg", "http://imgur.com/46Q8nDz.jpg", false, false))
	require.NoError(t, c.FinishCommit("images", "master"))
	bytes, err := ioutil.ReadFile("../../doc/examples/opencv/edges.json")
	require.NoError(t, err)
	createPipelineRequest := &pps.CreatePipelineRequest{}
	require.NoError(t, json.Unmarshal(bytes, createPipelineRequest))
	_, err = c.PpsAPIClient.CreatePipeline(context.Background(), createPipelineRequest)
	require.NoError(t, err)
	bytes, err = ioutil.ReadFile("../../doc/examples/opencv/montage.json")
	require.NoError(t, err)
	createPipelineRequest = &pps.CreatePipelineRequest{}
	require.NoError(t, json.Unmarshal(bytes, createPipelineRequest))
	_, err = c.PpsAPIClient.CreatePipeline(context.Background(), createPipelineRequest)
	require.NoError(t, err)
	commitIter, err := c.FlushCommit([]*pfs.Commit{commit}, nil)
	require.NoError(t, err)
	commitInfos := collectCommitInfos(t, commitIter)
	require.Equal(t, 2, len(commitInfos))
}

func TestCronPipeline(t *testing.T) {
	if testing.Short() {
		t.Skip("Skipping integration tests in short mode")
	}

	c := getPachClient(t)
	defer require.NoError(t, c.DeleteAll())
	pipeline1 := uniqueString("cron1")
	require.NoError(t, c.CreatePipeline(
		pipeline1,
		"",
		[]string{"cp", "/pfs/time/time", "/pfs/out/time"},
		nil,
		nil,
		client.NewCronInput("time", "@every 20s"),
		"",
		false,
	))
	pipeline2 := uniqueString("cron2")
	require.NoError(t, c.CreatePipeline(
		pipeline2,
		"",
		[]string{"cp", fmt.Sprintf("/pfs/%s/time", pipeline1), "/pfs/out/time"},
		nil,
		nil,
		client.NewAtomInput(pipeline1, "/*"),
		"",
		false,
	))

	repo := fmt.Sprintf("%s_%s", pipeline1, "time")
	ctx, cancel := context.WithTimeout(context.Background(), time.Second*30)
	defer cancel() //cleanup resources
	iter, err := c.WithCtx(ctx).SubscribeCommit(repo, "master", "")
	require.NoError(t, err)
	commitInfo, err := iter.Next()
	require.NoError(t, err)

	commitIter, err := c.FlushCommit([]*pfs.Commit{commitInfo.Commit}, nil)
	require.NoError(t, err)
	commitInfos := collectCommitInfos(t, commitIter)
	require.Equal(t, 2, len(commitInfos))

	dataRepo := uniqueString("TestCronPipeline_data")
	require.NoError(t, c.CreateRepo(dataRepo))
	pipeline3 := uniqueString("cron3")
	require.NoError(t, c.CreatePipeline(
		pipeline3,
		"",
		[]string{"bash"},
		[]string{
			"cp /pfs/time/time /pfs/out/time",
			fmt.Sprintf("cp /pfs/%s/file /pfs/out/file", dataRepo),
		},
		nil,
		client.NewCrossInput(
			client.NewCronInput("time", "@every 20s"),
			client.NewAtomInput(dataRepo, "/"),
		),
		"",
		false,
	))
	dataCommit, err := c.StartCommit(dataRepo, "master")
	require.NoError(t, err)
	_, err = c.PutFile(dataRepo, "master", "file", strings.NewReader("file"))
	require.NoError(t, c.FinishCommit(dataRepo, "master"))

	repo = fmt.Sprintf("%s_%s", pipeline3, "time")
	ctx, cancel = context.WithTimeout(context.Background(), time.Second*30)
	defer cancel() //cleanup resources
	iter, err = c.WithCtx(ctx).SubscribeCommit(repo, "master", "")
	require.NoError(t, err)
	commitInfo, err = iter.Next()
	require.NoError(t, err)

	commitIter, err = c.FlushCommit([]*pfs.Commit{dataCommit, commitInfo.Commit}, nil)
	require.NoError(t, err)
	commitInfos = collectCommitInfos(t, commitIter)
	require.Equal(t, 1, len(commitInfos))
}

func TestSelfReferentialPipeline(t *testing.T) {
	if testing.Short() {
		t.Skip("Skipping integration tests in short mode")
	}

	c := getPachClient(t)
	defer require.NoError(t, c.DeleteAll())
	pipeline := uniqueString("pipeline")
	require.YesError(t, c.CreatePipeline(
		pipeline,
		"",
		[]string{"true"},
		nil,
		nil,
		client.NewAtomInput(pipeline, "/"),
		"",
		false,
	))
}

func TestPipelineBadImage(t *testing.T) {
	if testing.Short() {
		t.Skip("Skipping integration tests in short mode")
	}

	c := getPachClient(t)
	defer require.NoError(t, c.DeleteAll())
	pipeline1 := uniqueString("bad_pipeline")
	require.NoError(t, c.CreatePipeline(
		pipeline1,
		"BadImage",
		[]string{"true"},
		nil,
		nil,
		client.NewCronInput("time", "@every 20s"),
		"",
		false,
	))
	pipeline2 := uniqueString("bad_pipeline")
	require.NoError(t, c.CreatePipeline(
		pipeline2,
		"bs/badimage:vcrap",
		[]string{"true"},
		nil,
		nil,
		client.NewCronInput("time", "@every 20s"),
		"",
		false,
	))
	require.NoError(t, backoff.Retry(func() error {
		for _, pipeline := range []string{pipeline1, pipeline2} {
			pipelineInfo, err := c.InspectPipeline(pipeline)
			if err != nil {
				return err
			}
			if pipelineInfo.State != pps.PipelineState_PIPELINE_FAILURE {
				return fmt.Errorf("pipeline %s should have failed", pipeline)
			}
			require.True(t, pipelineInfo.Reason != "")
		}
		return nil
	}, backoff.NewTestingBackOff()))
}

func TestFixPipeline(t *testing.T) {
	if testing.Short() {
		t.Skip("Skipping integration tests in short mode")
	}

	c := getPachClient(t)
	defer require.NoError(t, c.DeleteAll())
	// create repos
	dataRepo := uniqueString("TestFixPipeline_data")
	require.NoError(t, c.CreateRepo(dataRepo))
	_, err := c.StartCommit(dataRepo, "master")
	require.NoError(t, err)
	_, err = c.PutFile(dataRepo, "master", "file", strings.NewReader("1"))
	require.NoError(t, err)
	require.NoError(t, c.FinishCommit(dataRepo, "master"))
	pipelineName := uniqueString("TestFixPipeline_pipeline")
	require.NoError(t, c.CreatePipeline(
		pipelineName,
		"",
		[]string{"exit 1"},
		nil,
		&pps.ParallelismSpec{
			Constant: 1,
		},
		client.NewAtomInput(dataRepo, "/*"),
		"",
		false,
	))

	require.NoError(t, backoff.Retry(func() error {
		jobInfos, err := c.ListJob(pipelineName, nil, nil)
		require.NoError(t, err)
		if len(jobInfos) != 1 {
			return fmt.Errorf("expected 1 jobs, got %d", len(jobInfos))
		}
		jobInfo, err := c.InspectJob(jobInfos[0].Job.ID, true)
		require.NoError(t, err)
		require.Equal(t, pps.JobState_JOB_FAILURE, jobInfo.State)
		return nil
	}, backoff.NewTestingBackOff()))

	// Update the pipeline, this will not create a new pipeline as reprocess
	// isn't set to true.
	require.NoError(t, c.CreatePipeline(
		pipelineName,
		"",
		[]string{"bash"},
		[]string{"echo bar >/pfs/out/file"},
		&pps.ParallelismSpec{
			Constant: 1,
		},
		client.NewAtomInput(dataRepo, "/*"),
		"",
		true,
	))

	require.NoError(t, backoff.Retry(func() error {
		jobInfos, err := c.ListJob(pipelineName, nil, nil)
		require.NoError(t, err)
		if len(jobInfos) != 2 {
			return fmt.Errorf("expected 2 jobs, got %d", len(jobInfos))
		}
		jobInfo, err := c.InspectJob(jobInfos[0].Job.ID, true)
		require.NoError(t, err)
		require.Equal(t, pps.JobState_JOB_SUCCESS, jobInfo.State)
		return nil
	}, backoff.NewTestingBackOff()))
}

func TestListJobOutput(t *testing.T) {
	if testing.Short() {
		t.Skip("Skipping integration tests in short mode")
	}
	c := getPachClient(t)

	dataRepo := uniqueString("TestListJobOutput_data")
	require.NoError(t, c.CreateRepo(dataRepo))

	commit1, err := c.StartCommit(dataRepo, "master")
	require.NoError(t, err)
	_, err = c.PutFile(dataRepo, commit1.ID, "file", strings.NewReader("foo"))
	require.NoError(t, err)
	require.NoError(t, c.FinishCommit(dataRepo, commit1.ID))

	pipeline := uniqueString("pipeline")
	require.NoError(t, c.CreatePipeline(
		pipeline,
		"",
		[]string{"bash"},
		[]string{
			fmt.Sprintf("cp /pfs/%s/* /pfs/out/", dataRepo),
		},
		&pps.ParallelismSpec{
			Constant: 4,
		},
		client.NewAtomInput(dataRepo, "/*"),
		"",
		false,
	))

	commitIter, err := c.FlushCommit([]*pfs.Commit{commit1}, nil)
	require.NoError(t, err)
	commitInfos := collectCommitInfos(t, commitIter)
	require.Equal(t, 1, len(commitInfos))

	require.NoError(t, backoff.Retry(func() error {
		jobInfos, err := c.ListJob("", nil, commitInfos[0].Commit)
		if err != nil {
			return err
		}
		if len(jobInfos) != 1 {
			return fmt.Errorf("expected 1 job")
		}
		return nil
	}, backoff.NewTestingBackOff()))
}

func TestPipelineEnvVarAlias(t *testing.T) {
	if testing.Short() {
		t.Skip("Skipping integration tests in short mode")
	}

	c := getPachClient(t)
	defer require.NoError(t, c.DeleteAll())

	dataRepo := uniqueString("TestPipelineEnvVarAlias_data")
	require.NoError(t, c.CreateRepo(dataRepo))

	numFiles := 10
	commit1, err := c.StartCommit(dataRepo, "master")
	require.NoError(t, err)
	for i := 0; i < numFiles; i++ {
		_, err = c.PutFile(dataRepo, commit1.ID, fmt.Sprintf("file-%d", i), strings.NewReader(fmt.Sprintf("%d", i)))
	}
	require.NoError(t, c.FinishCommit(dataRepo, commit1.ID))

	pipeline := uniqueString("pipeline")
	require.NoError(t, c.CreatePipeline(
		pipeline,
		"",
		[]string{"bash"},
		[]string{
			"env",
			fmt.Sprintf("cp $%s /pfs/out/", dataRepo),
		},
		nil,
		client.NewAtomInput(dataRepo, "/*"),
		"",
		false,
	))

	commitIter, err := c.FlushCommit([]*pfs.Commit{commit1}, nil)
	require.NoError(t, err)
	commitInfos := collectCommitInfos(t, commitIter)
	require.Equal(t, 1, len(commitInfos))

	for i := 0; i < numFiles; i++ {
		var buf bytes.Buffer
		require.NoError(t, c.GetFile(commitInfos[0].Commit.Repo.Name, commitInfos[0].Commit.ID, fmt.Sprintf("file-%d", i), 0, 0, &buf))
		require.Equal(t, fmt.Sprintf("%d", i), buf.String())
	}
}

func TestMaxQueueSize(t *testing.T) {
	t.Skip("flaky")
	if testing.Short() {
		t.Skip("Skipping integration tests in short mode")
	}
	c := getPachClient(t)

	dataRepo := uniqueString("TestMaxQueueSize_data")
	require.NoError(t, c.CreateRepo(dataRepo))

	commit1, err := c.StartCommit(dataRepo, "master")
	require.NoError(t, err)
	for i := 0; i < 20; i++ {
		_, err = c.PutFile(dataRepo, commit1.ID, fmt.Sprintf("file%d", i), strings.NewReader("foo"))
		require.NoError(t, err)
	}
	require.NoError(t, c.FinishCommit(dataRepo, commit1.ID))

	pipeline := uniqueString("pipeline")
	// This pipeline sleeps for 10 secs per datum
	_, err = c.PpsAPIClient.CreatePipeline(
		context.Background(),
		&pps.CreatePipelineRequest{
			Pipeline: client.NewPipeline(pipeline),
			Transform: &pps.Transform{
				Cmd: []string{"bash"},
				Stdin: []string{
					"sleep 10",
				},
			},
			Input: client.NewAtomInput(dataRepo, "/*"),
			ParallelismSpec: &pps.ParallelismSpec{
				Constant: 2,
			},
			MaxQueueSize: 1,
		})
	require.NoError(t, err)
	// Get job info 2x/sec for 20s until we confirm two workers for the current job
	require.NoError(t, backoff.Retry(func() error {
		jobs, err := c.ListJob(pipeline, nil, nil)
		if err != nil {
			return fmt.Errorf("could not list job: %s", err.Error())
		}
		if len(jobs) == 0 {
			return fmt.Errorf("failed to find job")
		}
		jobInfo, err := c.InspectJob(jobs[0].Job.ID, false)
		if err != nil {
			return fmt.Errorf("could not inspect job: %s", err.Error())
		}
		if len(jobInfo.WorkerStatus) != 2 {
			return fmt.Errorf("incorrect number of statuses: %v", len(jobInfo.WorkerStatus))
		}
		for _, status := range jobInfo.WorkerStatus {
			if status.QueueSize > 1 {
				return fmt.Errorf("queue size too big")
			}
		}
		return nil
	}, backoff.RetryEvery(500*time.Millisecond).For(20*time.Second)))
}

func TestHTTPAuth(t *testing.T) {
	if testing.Short() {
		t.Skip("Skipping integration tests in short mode")
	}
	c := getPachClient(t)

	clientAddr := c.GetAddress()
	host, _, err := net.SplitHostPort(clientAddr)
	port, ok := os.LookupEnv("PACHD_SERVICE_PORT_API_HTTP_PORT")
	if !ok {
		port = "30652" // default NodePort port for Pachd's HTTP API
	}
	httpAPIAddr := net.JoinHostPort(host, port)

	// Try to login
	token := "abbazabbadoo"
	form := url.Values{}
	form.Add("Token", token)
	req, err := http.NewRequest("POST", fmt.Sprintf("http://%s/v1/auth/login", httpAPIAddr), strings.NewReader(form.Encode()))
	req.Header.Add("Content-Type", "application/x-www-form-urlencoded")
	require.NoError(t, err)
	httpClient := &http.Client{}
	resp, err := httpClient.Do(req)
	require.NoError(t, err)
	defer resp.Body.Close()
	require.Equal(t, 1, len(resp.Cookies()))
	require.Equal(t, auth.ContextTokenKey, resp.Cookies()[0].Name)
	require.Equal(t, "*", resp.Header.Get("Access-Control-Allow-Origin"))
	require.Equal(t, token, resp.Cookies()[0].Value)

	// Try to logout
	req, err = http.NewRequest("POST", fmt.Sprintf("http://%s/v1/auth/logout", httpAPIAddr), nil)
	require.NoError(t, err)
	resp, err = httpClient.Do(req)
	require.NoError(t, err)
	defer resp.Body.Close()
	require.Equal(t, 1, len(resp.Cookies()))
	require.Equal(t, auth.ContextTokenKey, resp.Cookies()[0].Name)
	require.Equal(t, "*", resp.Header.Get("Access-Control-Allow-Origin"))
	// The cookie should be unset now
	require.Equal(t, "", resp.Cookies()[0].Value)

	// Make sure we get 404s for non existent routes
	req, err = http.NewRequest("POST", fmt.Sprintf("http://%s/v1/auth/logoutzz", httpAPIAddr), nil)
	require.NoError(t, err)
	resp, err = httpClient.Do(req)
	require.NoError(t, err)
	require.Equal(t, 404, resp.StatusCode)
}

func TestHTTPGetFile(t *testing.T) {
	if testing.Short() {
		t.Skip("Skipping integration tests in short mode")
	}
	c := getPachClient(t)

	dataRepo := uniqueString("TestHTTPGetFile_data")
	require.NoError(t, c.CreateRepo(dataRepo))

	commit1, err := c.StartCommit(dataRepo, "master")
	require.NoError(t, err)
	_, err = c.PutFile(dataRepo, commit1.ID, "file", strings.NewReader("foo"))
	f, err := os.Open("../../etc/testing/artifacts/giphy.gif")
	require.NoError(t, err)
	_, err = c.PutFile(dataRepo, commit1.ID, "giphy.gif", f)
	require.NoError(t, err)
	require.NoError(t, c.FinishCommit(dataRepo, commit1.ID))

	clientAddr := c.GetAddress()
	host, _, err := net.SplitHostPort(clientAddr)
	port, ok := os.LookupEnv("PACHD_SERVICE_PORT_API_HTTP_PORT")
	if !ok {
		port = "30652" // default NodePort port for Pachd's HTTP API
	}
	httpAPIAddr := net.JoinHostPort(host, port)

	// Try to get raw contents
	resp, err := http.Get(fmt.Sprintf("http://%s/v1/pfs/repos/%v/commits/%v/files/file", httpAPIAddr, dataRepo, commit1.ID))
	require.NoError(t, err)
	defer resp.Body.Close()
	contents, err := ioutil.ReadAll(resp.Body)
	require.NoError(t, err)
	require.Equal(t, "foo", string(contents))
	contentDisposition := resp.Header.Get("Content-Disposition")
	require.Equal(t, "", contentDisposition)

	// Try to get file for downloading
	resp, err = http.Get(fmt.Sprintf("http://%s/v1/pfs/repos/%v/commits/%v/files/file?download=true", httpAPIAddr, dataRepo, commit1.ID))
	require.NoError(t, err)
	defer resp.Body.Close()
	contents, err = ioutil.ReadAll(resp.Body)
	require.NoError(t, err)
	require.Equal(t, "foo", string(contents))
	contentDisposition = resp.Header.Get("Content-Disposition")
	require.Equal(t, "attachment; filename=\"file\"", contentDisposition)

	// Make sure MIME type is set
	resp, err = http.Get(fmt.Sprintf("http://%s/v1/pfs/repos/%v/commits/%v/files/giphy.gif", httpAPIAddr, dataRepo, commit1.ID))
	require.NoError(t, err)
	defer resp.Body.Close()
	contentDisposition = resp.Header.Get("Content-Type")
	require.Equal(t, "image/gif", contentDisposition)
}

func TestService(t *testing.T) {
	if testing.Short() {
		t.Skip("Skipping integration tests in short mode")
	}
	c := getPachClient(t)

	dataRepo := uniqueString("TestService_data")
	require.NoError(t, c.CreateRepo(dataRepo))

	commit1, err := c.StartCommit(dataRepo, "master")
	_, err = c.PutFile(dataRepo, commit1.ID, "file1", strings.NewReader("foo"))
	require.NoError(t, err)
	require.NoError(t, c.FinishCommit(dataRepo, commit1.ID))

	pipeline := uniqueString("pipelineservice")
	// This pipeline sleeps for 10 secs per datum
	require.NoError(t, c.CreatePipelineService(
		pipeline,
		"trinitronx/python-simplehttpserver",
		[]string{"sh"},
		[]string{
			"cd /pfs",
			"exec python -m SimpleHTTPServer 8000",
		},
		&pps.ParallelismSpec{
			Constant: 1,
		},
		client.NewAtomInput(dataRepo, "/"),
		false,
		8000,
		31800,
	))
	time.Sleep(10 * time.Second)

	// Lookup the address for 'pipelineservice' (different inside vs outside k8s)
	serviceAddr := func() string {
		// Hack: detect if running inside the cluster by looking for this env var
		if _, ok := os.LookupEnv("KUBERNETES_PORT"); !ok {
			// Outside cluster: Re-use external IP and external port defined above
			clientAddr := c.GetAddress()
			host, _, err := net.SplitHostPort(clientAddr)
			require.NoError(t, err)
			return net.JoinHostPort(host, "31800")
		}
		// Get k8s service corresponding to pachyderm service above--must access
		// via internal cluster IP, but we don't know what that is
		var address string
		kubeClient := getKubeClient(t)
		backoff.Retry(func() error {
			svcs, err := kubeClient.Services("default").List(api.ListOptions{})
			require.NoError(t, err)
			for _, svc := range svcs.Items {
				// Pachyderm actually generates two services for pipelineservice: one
				// for pachyderm (a ClusterIP service) and one for the user container
				// (a NodePort service, which is the one we want)
				rightName := strings.Contains(svc.Name, "pipelineservice")
				rightType := svc.Spec.Type == api.ServiceTypeNodePort
				if !rightName || !rightType {
					continue
				}
				host := svc.Spec.ClusterIP
				port := fmt.Sprintf("%d", svc.Spec.Ports[0].Port)
				address = net.JoinHostPort(host, port)
				return nil
			}
			return fmt.Errorf("no matching k8s service found")
		}, backoff.NewTestingBackOff())

		require.NotEqual(t, "", address)
		return address
	}()

	require.NoError(t, backoff.Retry(func() error {
		resp, err := http.Get(fmt.Sprintf("http://%s/%s/file1", serviceAddr, dataRepo))
		if err != nil {
			return err
		}
		if resp.StatusCode != 200 {
			return fmt.Errorf("GET returned %d", resp.StatusCode)
		}
		content, err := ioutil.ReadAll(resp.Body)
		if err != nil {
			return err
		}
		if string(content) != "foo" {
			return fmt.Errorf("wrong content for file1: expected foo, got %s", string(content))
		}
		return nil
	}, backoff.NewTestingBackOff()))

	commit2, err := c.StartCommit(dataRepo, "master")
	_, err = c.PutFile(dataRepo, commit2.ID, "file2", strings.NewReader("bar"))
	require.NoError(t, err)
	require.NoError(t, c.FinishCommit(dataRepo, commit2.ID))

	require.NoError(t, backoff.Retry(func() error {
		resp, err := http.Get(fmt.Sprintf("http://%s/%s/file2", serviceAddr, dataRepo))
		if err != nil {
			return err
		}
		if resp.StatusCode != 200 {
			return fmt.Errorf("GET returned %d", resp.StatusCode)
		}
		content, err := ioutil.ReadAll(resp.Body)
		if err != nil {
			return err
		}
		if string(content) != "bar" {
			return fmt.Errorf("wrong content for file2: expected bar, got %s", string(content))
		}
		return nil
	}, backoff.NewTestingBackOff()))
}

<<<<<<< HEAD
func TestChunkSpec(t *testing.T) {
=======
func TestPipelineWithGitInputInvalidURLs(t *testing.T) {
>>>>>>> 0c1070d2
	if testing.Short() {
		t.Skip("Skipping integration tests in short mode")
	}

	c := getPachClient(t)
	defer require.NoError(t, c.DeleteAll())

<<<<<<< HEAD
	dataRepo := uniqueString("TestChunkSpec_data")
	require.NoError(t, c.CreateRepo(dataRepo))

	commit1, err := c.StartCommit(dataRepo, "master")
	require.NoError(t, err)
	numFiles := 101
	for i := 0; i < numFiles; i++ {
		_, err = c.PutFile(dataRepo, commit1.ID, fmt.Sprintf("file%d", i), strings.NewReader("foo"))
		require.NoError(t, err)
	}
	require.NoError(t, c.FinishCommit(dataRepo, commit1.ID))

	t.Run("number", func(t *testing.T) {
		pipeline := uniqueString("TestChunkSpec")
		c.PpsAPIClient.CreatePipeline(context.Background(),
			&pps.CreatePipelineRequest{
				Pipeline: client.NewPipeline(pipeline),
				Transform: &pps.Transform{
					Cmd: []string{"bash"},
					Stdin: []string{
						fmt.Sprintf("cp /pfs/%s/* /pfs/out/", dataRepo),
					},
				},
				Input:     client.NewAtomInput(dataRepo, "/*"),
				ChunkSpec: &pps.ChunkSpec{Number: 1},
			})

		commitIter, err := c.FlushCommit([]*pfs.Commit{commit1}, []*pfs.Repo{client.NewRepo(pipeline)})
		require.NoError(t, err)
		commitInfos := collectCommitInfos(t, commitIter)
		require.Equal(t, 1, len(commitInfos))

		for i := 0; i < numFiles; i++ {
			var buf bytes.Buffer
			require.NoError(t, c.GetFile(commitInfos[0].Commit.Repo.Name, commitInfos[0].Commit.ID, fmt.Sprintf("file%d", i), 0, 0, &buf))
			require.Equal(t, "foo", buf.String())
		}
	})
	t.Run("size", func(t *testing.T) {
		pipeline := uniqueString("TestChunkSpec")
		c.PpsAPIClient.CreatePipeline(context.Background(),
			&pps.CreatePipelineRequest{
				Pipeline: client.NewPipeline(pipeline),
				Transform: &pps.Transform{
					Cmd: []string{"bash"},
					Stdin: []string{
						fmt.Sprintf("cp /pfs/%s/* /pfs/out/", dataRepo),
					},
				},
				Input:     client.NewAtomInput(dataRepo, "/*"),
				ChunkSpec: &pps.ChunkSpec{SizeBytes: 5},
			})

		commitIter, err := c.FlushCommit([]*pfs.Commit{commit1}, []*pfs.Repo{client.NewRepo(pipeline)})
=======
	outputFilename := "commitSHA"
	pipeline := uniqueString("github_pipeline")
	// Of the common git URL types (listed below), only the 'clone' url is supported RN
	// (for several reasons, one of which is that we can't assume we have SSH / an ssh env setup on the user container)
	//git_url: "git://github.com/sjezewski/testgithook.git",
	//ssh_url: "git@github.com:sjezewski/testgithook.git",
	//svn_url: "https://github.com/sjezewski/testgithook",
	//clone_url: "https://github.com/sjezewski/testgithook.git",
	require.YesError(t, c.CreatePipeline(
		pipeline,
		"",
		[]string{"bash"},
		[]string{
			fmt.Sprintf("cat /pfs/pachyderm/.git/HEAD > /pfs/out/%v", outputFilename),
		},
		nil,
		&pps.Input{
			Git: &pps.GitInput{
				URL: "git://github.com/pachyderm/pachyderm.git",
			},
		},
		"",
		false,
	))
	require.YesError(t, c.CreatePipeline(
		pipeline,
		"",
		[]string{"bash"},
		[]string{
			fmt.Sprintf("cat /pfs/pachyderm/.git/HEAD > /pfs/out/%v", outputFilename),
		},
		nil,
		&pps.Input{
			Git: &pps.GitInput{
				URL: "git@github.com:pachyderm/pachyderm.git",
			},
		},
		"",
		false,
	))
	require.YesError(t, c.CreatePipeline(
		pipeline,
		"",
		[]string{"bash"},
		[]string{
			fmt.Sprintf("cat /pfs/pachyderm/.git/HEAD > /pfs/out/%v", outputFilename),
		},
		nil,
		&pps.Input{
			Git: &pps.GitInput{
				URL: "https://github.com:pachyderm/pachyderm",
			},
		},
		"",
		false,
	))
}

func TestPipelineWithGitInputPrivateGHRepo(t *testing.T) {
	if testing.Short() {
		t.Skip("Skipping integration tests in short mode")
	}

	c := getPachClient(t)
	defer require.NoError(t, c.DeleteAll())

	outputFilename := "commitSHA"
	pipeline := uniqueString("github_pipeline")
	repoName := "pachyderm-dummy"
	require.NoError(t, c.CreatePipeline(
		pipeline,
		"",
		[]string{"bash"},
		[]string{
			fmt.Sprintf("cat /pfs/%v/.git/HEAD > /pfs/out/%v", repoName, outputFilename),
		},
		nil,
		&pps.Input{
			Git: &pps.GitInput{
				URL: fmt.Sprintf("https://github.com/pachyderm/%v.git", repoName),
			},
		},
		"",
		false,
	))
	// There should be a pachyderm repo created w no commits:
	repos, err := c.ListRepo(nil)
	require.NoError(t, err)
	found := false
	for _, repo := range repos {
		if repo.Repo.Name == repoName {
			found = true
		}
	}
	require.Equal(t, true, found)

	commits, err := c.ListCommit(repoName, "", "", 0)
	require.NoError(t, err)
	require.Equal(t, 0, len(commits))

	// To trigger the pipeline, we'll need to simulate the webhook by pushing a POST payload to the githook server
	simulateGitPush(t, "../../etc/testing/artifacts/githook-payloads/private.json")
	// Need to sleep since the webhook http handler is non blocking
	time.Sleep(2 * time.Second)

	// Now there should NOT be a new commit on the pachyderm repo
	branches, err := c.ListBranch(repoName)
	require.NoError(t, err)
	require.Equal(t, 0, len(branches))

	// We should see that the pipeline has failed
	pipelineInfo, err := c.InspectPipeline(pipeline)
	require.NoError(t, err)
	require.Equal(t, pps.PipelineState_PIPELINE_FAILURE, pipelineInfo.State)
	require.Equal(t, fmt.Sprintf("unable to clone private github repo (https://github.com/pachyderm/%v.git)", repoName), pipelineInfo.Reason)
}

func TestPipelineWithGitInputDuplicateNames(t *testing.T) {
	if testing.Short() {
		t.Skip("Skipping integration tests in short mode")
	}

	c := getPachClient(t)
	defer require.NoError(t, c.DeleteAll())

	outputFilename := "commitSHA"
	pipeline := uniqueString("github_pipeline")
	//Test same name on one pipeline
	require.YesError(t, c.CreatePipeline(
		pipeline,
		"",
		[]string{"bash"},
		[]string{
			fmt.Sprintf("cat /pfs/pachyderm/.git/HEAD > /pfs/out/%v", outputFilename),
		},
		nil,
		&pps.Input{
			Cross: []*pps.Input{
				&pps.Input{
					Git: &pps.GitInput{
						URL:  "https://github.com/pachyderm/pachyderm.git",
						Name: "foo",
					},
				},
				&pps.Input{
					Git: &pps.GitInput{
						URL:  "https://github.com/pachyderm/pachyderm.git",
						Name: "foo",
					},
				},
			},
		},
		"",
		false,
	))
	//Test same URL on one pipeline
	require.YesError(t, c.CreatePipeline(
		pipeline,
		"",
		[]string{"bash"},
		[]string{
			fmt.Sprintf("cat /pfs/pachyderm/.git/HEAD > /pfs/out/%v", outputFilename),
		},
		nil,
		&pps.Input{
			Cross: []*pps.Input{
				&pps.Input{
					Git: &pps.GitInput{
						URL: "https://github.com/pachyderm/pachyderm.git",
					},
				},
				&pps.Input{
					Git: &pps.GitInput{
						URL: "https://github.com/pachyderm/pachyderm.git",
					},
				},
			},
		},
		"",
		false,
	))
	// Test same URL but different names
	require.NoError(t, c.CreatePipeline(
		pipeline,
		"",
		[]string{"bash"},
		[]string{
			fmt.Sprintf("cat /pfs/pachyderm/.git/HEAD > /pfs/out/%v", outputFilename),
		},
		nil,
		&pps.Input{
			Cross: []*pps.Input{
				&pps.Input{
					Git: &pps.GitInput{
						URL:  "https://github.com/pachyderm/pachyderm.git",
						Name: "foo",
					},
				},
				&pps.Input{
					Git: &pps.GitInput{
						URL: "https://github.com/pachyderm/pachyderm.git",
					},
				},
			},
		},
		"",
		false,
	))
}

func TestPipelineWithGitInput(t *testing.T) {
	if testing.Short() {
		t.Skip("Skipping integration tests in short mode")
	}

	c := getPachClient(t)
	defer require.NoError(t, c.DeleteAll())

	outputFilename := "commitSHA"
	pipeline := uniqueString("github_pipeline")
	require.NoError(t, c.CreatePipeline(
		pipeline,
		"",
		[]string{"bash"},
		[]string{
			fmt.Sprintf("cat /pfs/pachyderm/.git/HEAD > /pfs/out/%v", outputFilename),
		},
		nil,
		&pps.Input{
			Git: &pps.GitInput{
				URL: "https://github.com/pachyderm/pachyderm.git",
			},
		},
		"",
		false,
	))
	// There should be a pachyderm repo created w no commits:
	repos, err := c.ListRepo(nil)
	require.NoError(t, err)
	found := false
	for _, repo := range repos {
		if repo.Repo.Name == "pachyderm" {
			found = true
		}
	}
	require.Equal(t, true, found)

	commits, err := c.ListCommit("pachyderm", "", "", 0)
	require.NoError(t, err)
	require.Equal(t, 0, len(commits))

	// To trigger the pipeline, we'll need to simulate the webhook by pushing a POST payload to the githook server
	simulateGitPush(t, "../../etc/testing/artifacts/githook-payloads/master.json")
	// Need to sleep since the webhook http handler is non blocking
	time.Sleep(2 * time.Second)

	// Now there should be a new commit on the pachyderm repo / master branch
	branches, err := c.ListBranch("pachyderm")
	require.NoError(t, err)
	require.Equal(t, 1, len(branches))
	require.Equal(t, "master", branches[0].Name)
	commit := branches[0].Head

	// Now wait for the pipeline complete as normal
	outputRepo := &pfs.Repo{Name: pipeline}
	commitIter, err := c.FlushCommit([]*pfs.Commit{commit}, []*pfs.Repo{outputRepo})
	require.NoError(t, err)
	commitInfos := collectCommitInfos(t, commitIter)
	require.Equal(t, 1, len(commitInfos))

	commit = commitInfos[0].Commit

	var buf bytes.Buffer

	require.NoError(t, c.GetFile(commit.Repo.Name, commit.ID, outputFilename, 0, 0, &buf))
	require.Equal(t, "c2ea2034f2df0914c837406dbd305726ea271015", strings.TrimSpace(buf.String()))
}

func TestPipelineWithGitInputSequentialPushes(t *testing.T) {
	if testing.Short() {
		t.Skip("Skipping integration tests in short mode")
	}

	c := getPachClient(t)
	defer require.NoError(t, c.DeleteAll())

	outputFilename := "commitSHA"
	pipeline := uniqueString("github_pipeline")
	require.NoError(t, c.CreatePipeline(
		pipeline,
		"",
		[]string{"bash"},
		[]string{
			fmt.Sprintf("cat /pfs/pachyderm/.git/HEAD > /pfs/out/%v", outputFilename),
		},
		nil,
		&pps.Input{
			Git: &pps.GitInput{
				URL: "https://github.com/pachyderm/pachyderm.git",
			},
		},
		"",
		false,
	))
	// There should be a pachyderm repo created w no commits:
	repos, err := c.ListRepo(nil)
	require.NoError(t, err)
	found := false
	for _, repo := range repos {
		if repo.Repo.Name == "pachyderm" {
			found = true
		}
	}
	require.Equal(t, true, found)

	commits, err := c.ListCommit("pachyderm", "", "", 0)
	require.NoError(t, err)
	require.Equal(t, 0, len(commits))

	// To trigger the pipeline, we'll need to simulate the webhook by pushing a POST payload to the githook server
	simulateGitPush(t, "../../etc/testing/artifacts/githook-payloads/master.json")
	// Need to sleep since the webhook http handler is non blocking
	time.Sleep(2 * time.Second)

	// Now there should be a new commit on the pachyderm repo / master branch
	branches, err := c.ListBranch("pachyderm")
	require.NoError(t, err)
	require.Equal(t, 1, len(branches))
	require.Equal(t, "master", branches[0].Name)
	commit := branches[0].Head

	// Now wait for the pipeline complete as normal
	commitIter, err := c.FlushCommit([]*pfs.Commit{commit}, nil)
	require.NoError(t, err)
	commitInfos := collectCommitInfos(t, commitIter)
	require.Equal(t, 1, len(commitInfos))

	commit = commitInfos[0].Commit

	var buf bytes.Buffer

	require.NoError(t, c.GetFile(commit.Repo.Name, commit.ID, outputFilename, 0, 0, &buf))
	require.Equal(t, "c2ea2034f2df0914c837406dbd305726ea271015", strings.TrimSpace(buf.String()))

	// To trigger the pipeline, we'll need to simulate the webhook by pushing a POST payload to the githook server
	simulateGitPush(t, "../../etc/testing/artifacts/githook-payloads/master-2.json")
	// Need to sleep since the webhook http handler is non blocking
	time.Sleep(2 * time.Second)

	// Now there should be a new commit on the pachyderm repo / master branch
	branches, err = c.ListBranch("pachyderm")
	require.NoError(t, err)
	require.Equal(t, 1, len(branches))
	require.Equal(t, "master", branches[0].Name)
	commit = branches[0].Head

	// Now wait for the pipeline complete as normal
	commitIter, err = c.FlushCommit([]*pfs.Commit{commit}, nil)
	require.NoError(t, err)
	commitInfos = collectCommitInfos(t, commitIter)
	require.Equal(t, 1, len(commitInfos))

	commit = commitInfos[0].Commit

	buf.Reset()
	require.NoError(t, c.GetFile(commit.Repo.Name, commit.ID, outputFilename, 0, 0, &buf))
	require.Equal(t, "6c7da7691d949d2d7442e64911463cd4b88b2709", strings.TrimSpace(buf.String()))
}

func TestPipelineWithGitInputCustomName(t *testing.T) {
	if testing.Short() {
		t.Skip("Skipping integration tests in short mode")
	}

	c := getPachClient(t)
	defer require.NoError(t, c.DeleteAll())

	outputFilename := "commitSHA"
	pipeline := uniqueString("github_pipeline")
	repoName := "foo"
	require.NoError(t, c.CreatePipeline(
		pipeline,
		"",
		[]string{"bash"},
		[]string{
			fmt.Sprintf("cat /pfs/%v/.git/HEAD > /pfs/out/%v", repoName, outputFilename),
		},
		nil,
		&pps.Input{
			Git: &pps.GitInput{
				URL:  "https://github.com/pachyderm/pachyderm.git",
				Name: repoName,
			},
		},
		"",
		false,
	))
	// There should be a pachyderm repo created w no commits:
	repos, err := c.ListRepo(nil)
	require.NoError(t, err)
	found := false
	for _, repo := range repos {
		if repo.Repo.Name == repoName {
			found = true
		}
	}
	require.Equal(t, true, found)

	commits, err := c.ListCommit(repoName, "", "", 0)
	require.NoError(t, err)
	require.Equal(t, 0, len(commits))

	// To trigger the pipeline, we'll need to simulate the webhook by pushing a POST payload to the githook server
	simulateGitPush(t, "../../etc/testing/artifacts/githook-payloads/master.json")
	// Need to sleep since the webhook http handler is non blocking
	time.Sleep(2 * time.Second)

	// Now there should be a new commit on the pachyderm repo / master branch
	branches, err := c.ListBranch(repoName)
	require.NoError(t, err)
	require.Equal(t, 1, len(branches))
	require.Equal(t, "master", branches[0].Name)
	commit := branches[0].Head

	// Now wait for the pipeline complete as normal
	outputRepo := &pfs.Repo{Name: pipeline}
	commitIter, err := c.FlushCommit([]*pfs.Commit{commit}, []*pfs.Repo{outputRepo})
	require.NoError(t, err)
	commitInfos := collectCommitInfos(t, commitIter)
	require.Equal(t, 1, len(commitInfos))

	commit = commitInfos[0].Commit

	var buf bytes.Buffer

	require.NoError(t, c.GetFile(commit.Repo.Name, commit.ID, outputFilename, 0, 0, &buf))
	require.Equal(t, "c2ea2034f2df0914c837406dbd305726ea271015", strings.TrimSpace(buf.String()))
}

func TestPipelineWithGitInputMultiPipelineSeparateInputs(t *testing.T) {
	if testing.Short() {
		t.Skip("Skipping integration tests in short mode")
	}

	c := getPachClient(t)
	defer require.NoError(t, c.DeleteAll())

	outputFilename := "commitSHA"
	repos := []string{"pachyderm", "foo"}
	pipelines := []string{
		uniqueString("github_pipeline_a_"),
		uniqueString("github_pipeline_b_"),
	}
	for i, repoName := range repos {
		require.NoError(t, c.CreatePipeline(
			pipelines[i],
			"",
			[]string{"bash"},
			[]string{
				fmt.Sprintf("cat /pfs/%v/.git/HEAD > /pfs/out/%v", repoName, outputFilename),
			},
			nil,
			&pps.Input{
				Git: &pps.GitInput{
					URL:  "https://github.com/pachyderm/pachyderm.git",
					Name: repoName,
				},
			},
			"",
			false,
		))
		// There should be a pachyderm repo created w no commits:
		repos, err := c.ListRepo(nil)
		require.NoError(t, err)
		found := false
		for _, repo := range repos {
			if repo.Repo.Name == repoName {
				found = true
			}
		}
		require.Equal(t, true, found)

		commits, err := c.ListCommit(repoName, "", "", 0)
		require.NoError(t, err)
		require.Equal(t, 0, len(commits))
	}

	// To trigger the pipeline, we'll need to simulate the webhook by pushing a POST payload to the githook server
	simulateGitPush(t, "../../etc/testing/artifacts/githook-payloads/master.json")
	// Need to sleep since the webhook http handler is non blocking
	time.Sleep(2 * time.Second)

	for i, repoName := range repos {
		// Now there should be a new commit on the pachyderm repo / master branch
		branches, err := c.ListBranch(repoName)
		require.NoError(t, err)
		require.Equal(t, 1, len(branches))
		require.Equal(t, "master", branches[0].Name)
		commit := branches[0].Head

		// Now wait for the pipeline complete as normal
		outputRepo := &pfs.Repo{Name: pipelines[i]}
		commitIter, err := c.FlushCommit([]*pfs.Commit{commit}, []*pfs.Repo{outputRepo})
>>>>>>> 0c1070d2
		require.NoError(t, err)
		commitInfos := collectCommitInfos(t, commitIter)
		require.Equal(t, 1, len(commitInfos))

<<<<<<< HEAD
		for i := 0; i < numFiles; i++ {
			var buf bytes.Buffer
			require.NoError(t, c.GetFile(commitInfos[0].Commit.Repo.Name, commitInfos[0].Commit.ID, fmt.Sprintf("file%d", i), 0, 0, &buf))
			require.Equal(t, "foo", buf.String())
		}
	})
}

func TestLongDatums(t *testing.T) {
=======
		commit = commitInfos[0].Commit

		var buf bytes.Buffer

		require.NoError(t, c.GetFile(commit.Repo.Name, commit.ID, outputFilename, 0, 0, &buf))
		require.Equal(t, "c2ea2034f2df0914c837406dbd305726ea271015", strings.TrimSpace(buf.String()))
	}
}

func TestPipelineWithGitInputMultiPipelineSameInput(t *testing.T) {
>>>>>>> 0c1070d2
	if testing.Short() {
		t.Skip("Skipping integration tests in short mode")
	}

	c := getPachClient(t)
	defer require.NoError(t, c.DeleteAll())

<<<<<<< HEAD
	dataRepo := uniqueString("TestLongDatums_data")
	require.NoError(t, c.CreateRepo(dataRepo))

	commit1, err := c.StartCommit(dataRepo, "master")
	require.NoError(t, err)
	numFiles := 8
	for i := 0; i < numFiles; i++ {
		_, err = c.PutFile(dataRepo, commit1.ID, fmt.Sprintf("file%d", i), strings.NewReader("foo"))
		require.NoError(t, err)
	}
	require.NoError(t, c.FinishCommit(dataRepo, commit1.ID))

	pipeline := uniqueString("TestLongDatums")
=======
	outputFilename := "commitSHA"
	repos := []string{"pachyderm", "pachyderm"}
	pipelines := []string{
		uniqueString("github_pipeline_a_"),
		uniqueString("github_pipeline_b_"),
	}
	for i, repoName := range repos {
		require.NoError(t, c.CreatePipeline(
			pipelines[i],
			"",
			[]string{"bash"},
			[]string{
				fmt.Sprintf("cat /pfs/%v/.git/HEAD > /pfs/out/%v", repoName, outputFilename),
			},
			nil,
			&pps.Input{
				Git: &pps.GitInput{
					URL: "https://github.com/pachyderm/pachyderm.git",
				},
			},
			"",
			false,
		))
		// There should be a pachyderm repo created w no commits:
		repos, err := c.ListRepo(nil)
		require.NoError(t, err)
		found := false
		for _, repo := range repos {
			if repo.Repo.Name == repoName {
				found = true
			}
		}
		require.Equal(t, true, found)

		commits, err := c.ListCommit(repoName, "", "", 0)
		require.NoError(t, err)
		require.Equal(t, 0, len(commits))
	}

	// To trigger the pipeline, we'll need to simulate the webhook by pushing a POST payload to the githook server
	simulateGitPush(t, "../../etc/testing/artifacts/githook-payloads/master.json")
	// Need to sleep since the webhook http handler is non blocking
	time.Sleep(2 * time.Second)

	// Now there should be a new commit on the pachyderm repo / master branch
	branches, err := c.ListBranch(repos[0])
	require.NoError(t, err)
	require.Equal(t, 1, len(branches))
	require.Equal(t, "master", branches[0].Name)
	commit := branches[0].Head

	// Now wait for the pipeline complete as normal
	commitIter, err := c.FlushCommit([]*pfs.Commit{commit}, nil)
	require.NoError(t, err)
	commitInfos := collectCommitInfos(t, commitIter)
	require.Equal(t, 2, len(commitInfos))

	commit = commitInfos[0].Commit

	for _, commitInfo := range commitInfos {
		commit = commitInfo.Commit
		var buf bytes.Buffer
		require.NoError(t, c.GetFile(commit.Repo.Name, commit.ID, outputFilename, 0, 0, &buf))
		require.Equal(t, "c2ea2034f2df0914c837406dbd305726ea271015", strings.TrimSpace(buf.String()))
	}
}

func TestPipelineWithGitInputAndBranch(t *testing.T) {
	if testing.Short() {
		t.Skip("Skipping integration tests in short mode")
	}

	c := getPachClient(t)
	defer require.NoError(t, c.DeleteAll())

	branchName := "test_artifact_dont_delete"
	outputFilename := "commitSHA"
	pipeline := uniqueString("github_pipeline")
>>>>>>> 0c1070d2
	require.NoError(t, c.CreatePipeline(
		pipeline,
		"",
		[]string{"bash"},
		[]string{
<<<<<<< HEAD
			"sleep 1m",
			fmt.Sprintf("cp /pfs/%s/* /pfs/out/", dataRepo),
		},
		&pps.ParallelismSpec{
			Constant: 4,
		},
		client.NewAtomInput(dataRepo, "/*"),
		"",
		false,
	))

	commitIter, err := c.FlushCommit([]*pfs.Commit{commit1}, nil)
=======
			fmt.Sprintf("cat /pfs/pachyderm/.git/HEAD > /pfs/out/%v", outputFilename),
		},
		nil,
		&pps.Input{
			Git: &pps.GitInput{
				URL:    "https://github.com/pachyderm/pachyderm.git",
				Branch: branchName,
			},
		},
		"",
		false,
	))
	// There should be a pachyderm repo created w no commits:
	repos, err := c.ListRepo(nil)
	require.NoError(t, err)
	found := false
	for _, repo := range repos {
		if repo.Repo.Name == "pachyderm" {
			found = true
		}
	}
	require.Equal(t, true, found)

	commits, err := c.ListCommit("pachyderm", "", "", 0)
	require.NoError(t, err)
	require.Equal(t, 0, len(commits))

	// Make sure a push to master does NOT trigger this pipeline
	simulateGitPush(t, "../../etc/testing/artifacts/githook-payloads/master.json")
	// Need to sleep since the webhook http handler is non blocking
	time.Sleep(5 * time.Second)
	// Now there should be a new commit on the pachyderm repo / master branch
	branches, err := c.ListBranch("pachyderm")
	require.NoError(t, err)
	require.Equal(t, 0, len(branches))

	// To trigger the pipeline, we'll need to simulate the webhook by pushing a POST payload to the githook server
	simulateGitPush(t, "../../etc/testing/artifacts/githook-payloads/branch.json")
	// Need to sleep since the webhook http handler is non blocking
	time.Sleep(2 * time.Second)
	// Now there should be a new commit on the pachyderm repo / master branch
	branches, err = c.ListBranch("pachyderm")
	require.NoError(t, err)
	require.Equal(t, 1, len(branches))
	require.Equal(t, branchName, branches[0].Name)
	commit := branches[0].Head

	// Now wait for the pipeline complete as normal
	outputRepo := &pfs.Repo{Name: pipeline}
	commitIter, err := c.FlushCommit([]*pfs.Commit{commit}, []*pfs.Repo{outputRepo})
>>>>>>> 0c1070d2
	require.NoError(t, err)
	commitInfos := collectCommitInfos(t, commitIter)
	require.Equal(t, 1, len(commitInfos))

<<<<<<< HEAD
	for i := 0; i < numFiles; i++ {
		var buf bytes.Buffer
		require.NoError(t, c.GetFile(commitInfos[0].Commit.Repo.Name, commitInfos[0].Commit.ID, fmt.Sprintf("file%d", i), 0, 0, &buf))
		require.Equal(t, "foo", buf.String())
	}
=======
	commit = commitInfos[0].Commit

	var buf bytes.Buffer

	require.NoError(t, c.GetFile(commit.Repo.Name, commit.ID, outputFilename, 0, 0, &buf))
	require.Equal(t, "c7f697432dc805eb2b92f39d4961a585e8a0b2d5", strings.TrimSpace(buf.String()))
>>>>>>> 0c1070d2
}

func getAllObjects(t testing.TB, c *client.APIClient) []*pfs.Object {
	objectsClient, err := c.ListObjects(context.Background(), &pfs.ListObjectsRequest{})
	require.NoError(t, err)
	var objects []*pfs.Object
	for object, err := objectsClient.Recv(); err != io.EOF; object, err = objectsClient.Recv() {
		require.NoError(t, err)
		objects = append(objects, object)
	}
	return objects
}

func getAllTags(t testing.TB, c *client.APIClient) []string {
	tagsClient, err := c.ListTags(context.Background(), &pfs.ListTagsRequest{})
	require.NoError(t, err)
	var tags []string
	for resp, err := tagsClient.Recv(); err != io.EOF; resp, err = tagsClient.Recv() {
		require.NoError(t, err)
		tags = append(tags, resp.Tag)
	}
	return tags
}

func restartAll(t *testing.T) {
	k := getKubeClient(t)
	podsInterface := k.Pods(api.NamespaceDefault)
	labelSelector, err := labels.Parse("suite=pachyderm")
	require.NoError(t, err)
	podList, err := podsInterface.List(
		api.ListOptions{
			LabelSelector: labelSelector,
		})
	require.NoError(t, err)
	for _, pod := range podList.Items {
		require.NoError(t, podsInterface.Delete(pod.Name, api.NewDeleteOptions(0)))
	}
	waitForReadiness(t)
}

func restartOne(t *testing.T) {
	k := getKubeClient(t)
	podsInterface := k.Pods(api.NamespaceDefault)
	labelSelector, err := labels.Parse("app=pachd")
	require.NoError(t, err)
	podList, err := podsInterface.List(
		api.ListOptions{
			LabelSelector: labelSelector,
		})
	require.NoError(t, err)
	require.NoError(t, podsInterface.Delete(podList.Items[rand.Intn(len(podList.Items))].Name, api.NewDeleteOptions(0)))
	waitForReadiness(t)
}

const (
	retries = 10
)

// getUsablePachClient is like getPachClient except it blocks until it gets a
// connection that actually works
func getUsablePachClient(t *testing.T) *client.APIClient {
	for i := 0; i < retries; i++ {
		client := getPachClient(t)
		ctx, cancel := context.WithTimeout(context.Background(), time.Second*30)
		defer cancel() //cleanup resources
		_, err := client.PfsAPIClient.ListRepo(ctx, &pfs.ListRepoRequest{})
		if err == nil {
			return client
		}
	}
	t.Fatalf("failed to connect after %d tries", retries)
	return nil
}

func waitForReadiness(t testing.TB) {
	k := getKubeClient(t)
	deployment := pachdDeployment(t)
	for {
		// This code is taken from
		// k8s.io/kubernetes/pkg/client/unversioned.ControllerHasDesiredReplicas
		// It used to call that fun ction but an update to the k8s library
		// broke it due to a type error.  We should see if we can go back to
		// using that code but I(jdoliner) couldn't figure out how to fanagle
		// the types into compiling.
		newDeployment, err := k.Extensions().Deployments(api.NamespaceDefault).Get(deployment.Name)
		require.NoError(t, err)
		if newDeployment.Status.ObservedGeneration >= deployment.Generation && newDeployment.Status.Replicas == newDeployment.Spec.Replicas {
			break
		}
		time.Sleep(time.Second * 5)
	}
	watch, err := k.Pods(api.NamespaceDefault).Watch(api.ListOptions{
		LabelSelector: labels.SelectorFromSet(map[string]string{"app": "pachd"}),
	})
	defer watch.Stop()
	require.NoError(t, err)
	readyPods := make(map[string]bool)
	for event := range watch.ResultChan() {
		ready, err := kube.PodRunningAndReady(event)
		require.NoError(t, err)
		if ready {
			pod, ok := event.Object.(*api.Pod)
			if !ok {
				t.Fatal("event.Object should be an object")
			}
			readyPods[pod.Name] = true
			if len(readyPods) == int(deployment.Spec.Replicas) {
				break
			}
		}
	}
}

func simulateGitPush(t *testing.T, pathToPayload string) {
	payload, err := ioutil.ReadFile(pathToPayload)
	require.NoError(t, err)
	req, err := http.NewRequest(
		"POST",
		fmt.Sprintf("http://127.0.0.1:%v/v1/handle/push", githook.GitHookPort+30000),
		bytes.NewBuffer(payload),
	)
	req.Header.Set("X-Github-Delivery", "2984f5d0-c032-11e7-82d7-ed3ee54be25d")
	req.Header.Set("User-Agent", "GitHub-Hookshot/c1d08eb")
	req.Header.Set("X-Github-Event", "push")
	req.Header.Set("Content-Type", "application/json")

	client := &http.Client{}
	resp, err := client.Do(req)
	require.NoError(t, err)
	defer resp.Body.Close()

	require.Equal(t, 200, resp.StatusCode)
}

func pipelineRc(t testing.TB, pipelineInfo *pps.PipelineInfo) (*api.ReplicationController, error) {
	k := getKubeClient(t)
	rc := k.ReplicationControllers(api.NamespaceDefault)
	return rc.Get(ppsserver.PipelineRcName(pipelineInfo.Pipeline.Name, pipelineInfo.Version))
}

func pachdDeployment(t testing.TB) *extensions.Deployment {
	k := getKubeClient(t)
	result, err := k.Extensions().Deployments(api.NamespaceDefault).Get("pachd")
	require.NoError(t, err)
	return result
}

// scalePachd scales the number of pachd nodes up or down.
// If up is true, then the number of nodes will be within (n, 2n]
// If up is false, then the number of nodes will be within [1, n)
func scalePachdRandom(t testing.TB, up bool) {
	pachdRc := pachdDeployment(t)
	originalReplicas := pachdRc.Spec.Replicas
	for {
		if up {
			pachdRc.Spec.Replicas = originalReplicas + int32(rand.Intn(int(originalReplicas))+1)
		} else {
			pachdRc.Spec.Replicas = int32(rand.Intn(int(originalReplicas)-1) + 1)
		}

		if pachdRc.Spec.Replicas != originalReplicas {
			break
		}
	}
	scalePachdN(t, int(pachdRc.Spec.Replicas))
}

// scalePachdN scales the number of pachd nodes to N
func scalePachdN(t testing.TB, n int) {
	k := getKubeClient(t)
	pachdDeployment := pachdDeployment(t)
	pachdDeployment.Spec.Replicas = int32(n)
	_, err := k.Extensions().Deployments(api.NamespaceDefault).Update(pachdDeployment)
	require.NoError(t, err)
	waitForReadiness(t)
	// Unfortunately, even when all pods are ready, the cluster membership
	// protocol might still be running, thus PFS API calls might fail.  So
	// we wait a little bit for membership to stablize.
	time.Sleep(15 * time.Second)
}

// scalePachd reads the number of pachd nodes from an env variable and
// scales pachd accordingly.
func scalePachd(t testing.TB) {
	nStr := os.Getenv("PACHD")
	if nStr == "" {
		return
	}
	n, err := strconv.Atoi(nStr)
	require.NoError(t, err)
	scalePachdN(t, n)
}

func getKubeClient(t testing.TB) *kube.Client {
	var config *kube_client.Config
	host := os.Getenv("KUBERNETES_SERVICE_HOST")
	if host != "" {
		var err error
		config, err = kube_client.InClusterConfig()
		require.NoError(t, err)
	} else {
		config = &kube_client.Config{
			Host:     "http://0.0.0.0:8080",
			Insecure: false,
		}
	}
	k, err := kube.New(config)
	require.NoError(t, err)
	return k
}

var pachClient *client.APIClient
var getPachClientOnce sync.Once

func getPachClient(t testing.TB) *client.APIClient {
	getPachClientOnce.Do(func() {
		var err error
		if addr := os.Getenv("PACHD_PORT_650_TCP_ADDR"); addr != "" {
			pachClient, err = client.NewInCluster()
		} else {
			pachClient, err = client.NewOnUserMachine(false, "user")
		}
		require.NoError(t, err)
	})
	return pachClient
}

func uniqueString(prefix string) string {
	return prefix + uuid.NewWithoutDashes()[0:12]
}<|MERGE_RESOLUTION|>--- conflicted
+++ resolved
@@ -5338,19 +5338,14 @@
 	}, backoff.NewTestingBackOff()))
 }
 
-<<<<<<< HEAD
 func TestChunkSpec(t *testing.T) {
-=======
-func TestPipelineWithGitInputInvalidURLs(t *testing.T) {
->>>>>>> 0c1070d2
-	if testing.Short() {
-		t.Skip("Skipping integration tests in short mode")
-	}
-
-	c := getPachClient(t)
-	defer require.NoError(t, c.DeleteAll())
-
-<<<<<<< HEAD
+	if testing.Short() {
+		t.Skip("Skipping integration tests in short mode")
+	}
+
+	c := getPachClient(t)
+	defer require.NoError(t, c.DeleteAll())
+
 	dataRepo := uniqueString("TestChunkSpec_data")
 	require.NoError(t, c.CreateRepo(dataRepo))
 
@@ -5405,7 +5400,75 @@
 			})
 
 		commitIter, err := c.FlushCommit([]*pfs.Commit{commit1}, []*pfs.Repo{client.NewRepo(pipeline)})
-=======
+		require.NoError(t, err)
+		commitInfos := collectCommitInfos(t, commitIter)
+		require.Equal(t, 1, len(commitInfos))
+
+		for i := 0; i < numFiles; i++ {
+			var buf bytes.Buffer
+			require.NoError(t, c.GetFile(commitInfos[0].Commit.Repo.Name, commitInfos[0].Commit.ID, fmt.Sprintf("file%d", i), 0, 0, &buf))
+			require.Equal(t, "foo", buf.String())
+		}
+	})
+}
+
+func TestLongDatums(t *testing.T) {
+	if testing.Short() {
+		t.Skip("Skipping integration tests in short mode")
+	}
+
+	c := getPachClient(t)
+	defer require.NoError(t, c.DeleteAll())
+
+	dataRepo := uniqueString("TestLongDatums_data")
+	require.NoError(t, c.CreateRepo(dataRepo))
+
+	commit1, err := c.StartCommit(dataRepo, "master")
+	require.NoError(t, err)
+	numFiles := 8
+	for i := 0; i < numFiles; i++ {
+		_, err = c.PutFile(dataRepo, commit1.ID, fmt.Sprintf("file%d", i), strings.NewReader("foo"))
+		require.NoError(t, err)
+	}
+	require.NoError(t, c.FinishCommit(dataRepo, commit1.ID))
+
+	pipeline := uniqueString("TestLongDatums")
+	require.NoError(t, c.CreatePipeline(
+		pipeline,
+		"",
+		[]string{"bash"},
+		[]string{
+			"sleep 1m",
+			fmt.Sprintf("cp /pfs/%s/* /pfs/out/", dataRepo),
+		},
+		&pps.ParallelismSpec{
+			Constant: 4,
+		},
+		client.NewAtomInput(dataRepo, "/*"),
+		"",
+		false,
+	))
+
+	commitIter, err := c.FlushCommit([]*pfs.Commit{commit1}, nil)
+	require.NoError(t, err)
+	commitInfos := collectCommitInfos(t, commitIter)
+	require.Equal(t, 1, len(commitInfos))
+
+	for i := 0; i < numFiles; i++ {
+		var buf bytes.Buffer
+		require.NoError(t, c.GetFile(commitInfos[0].Commit.Repo.Name, commitInfos[0].Commit.ID, fmt.Sprintf("file%d", i), 0, 0, &buf))
+		require.Equal(t, "foo", buf.String())
+	}
+}
+
+func TestPipelineWithGitInputInvalidURLs(t *testing.T) {
+	if testing.Short() {
+		t.Skip("Skipping integration tests in short mode")
+	}
+
+	c := getPachClient(t)
+	defer require.NoError(t, c.DeleteAll())
+
 	outputFilename := "commitSHA"
 	pipeline := uniqueString("github_pipeline")
 	// Of the common git URL types (listed below), only the 'clone' url is supported RN
@@ -5909,22 +5972,10 @@
 		// Now wait for the pipeline complete as normal
 		outputRepo := &pfs.Repo{Name: pipelines[i]}
 		commitIter, err := c.FlushCommit([]*pfs.Commit{commit}, []*pfs.Repo{outputRepo})
->>>>>>> 0c1070d2
 		require.NoError(t, err)
 		commitInfos := collectCommitInfos(t, commitIter)
 		require.Equal(t, 1, len(commitInfos))
 
-<<<<<<< HEAD
-		for i := 0; i < numFiles; i++ {
-			var buf bytes.Buffer
-			require.NoError(t, c.GetFile(commitInfos[0].Commit.Repo.Name, commitInfos[0].Commit.ID, fmt.Sprintf("file%d", i), 0, 0, &buf))
-			require.Equal(t, "foo", buf.String())
-		}
-	})
-}
-
-func TestLongDatums(t *testing.T) {
-=======
 		commit = commitInfos[0].Commit
 
 		var buf bytes.Buffer
@@ -5935,29 +5986,13 @@
 }
 
 func TestPipelineWithGitInputMultiPipelineSameInput(t *testing.T) {
->>>>>>> 0c1070d2
-	if testing.Short() {
-		t.Skip("Skipping integration tests in short mode")
-	}
-
-	c := getPachClient(t)
-	defer require.NoError(t, c.DeleteAll())
-
-<<<<<<< HEAD
-	dataRepo := uniqueString("TestLongDatums_data")
-	require.NoError(t, c.CreateRepo(dataRepo))
-
-	commit1, err := c.StartCommit(dataRepo, "master")
-	require.NoError(t, err)
-	numFiles := 8
-	for i := 0; i < numFiles; i++ {
-		_, err = c.PutFile(dataRepo, commit1.ID, fmt.Sprintf("file%d", i), strings.NewReader("foo"))
-		require.NoError(t, err)
-	}
-	require.NoError(t, c.FinishCommit(dataRepo, commit1.ID))
-
-	pipeline := uniqueString("TestLongDatums")
-=======
+	if testing.Short() {
+		t.Skip("Skipping integration tests in short mode")
+	}
+
+	c := getPachClient(t)
+	defer require.NoError(t, c.DeleteAll())
+
 	outputFilename := "commitSHA"
 	repos := []string{"pachyderm", "pachyderm"}
 	pipelines := []string{
@@ -6036,26 +6071,11 @@
 	branchName := "test_artifact_dont_delete"
 	outputFilename := "commitSHA"
 	pipeline := uniqueString("github_pipeline")
->>>>>>> 0c1070d2
 	require.NoError(t, c.CreatePipeline(
 		pipeline,
 		"",
 		[]string{"bash"},
 		[]string{
-<<<<<<< HEAD
-			"sleep 1m",
-			fmt.Sprintf("cp /pfs/%s/* /pfs/out/", dataRepo),
-		},
-		&pps.ParallelismSpec{
-			Constant: 4,
-		},
-		client.NewAtomInput(dataRepo, "/*"),
-		"",
-		false,
-	))
-
-	commitIter, err := c.FlushCommit([]*pfs.Commit{commit1}, nil)
-=======
 			fmt.Sprintf("cat /pfs/pachyderm/.git/HEAD > /pfs/out/%v", outputFilename),
 		},
 		nil,
@@ -6106,25 +6126,16 @@
 	// Now wait for the pipeline complete as normal
 	outputRepo := &pfs.Repo{Name: pipeline}
 	commitIter, err := c.FlushCommit([]*pfs.Commit{commit}, []*pfs.Repo{outputRepo})
->>>>>>> 0c1070d2
 	require.NoError(t, err)
 	commitInfos := collectCommitInfos(t, commitIter)
 	require.Equal(t, 1, len(commitInfos))
 
-<<<<<<< HEAD
-	for i := 0; i < numFiles; i++ {
-		var buf bytes.Buffer
-		require.NoError(t, c.GetFile(commitInfos[0].Commit.Repo.Name, commitInfos[0].Commit.ID, fmt.Sprintf("file%d", i), 0, 0, &buf))
-		require.Equal(t, "foo", buf.String())
-	}
-=======
 	commit = commitInfos[0].Commit
 
 	var buf bytes.Buffer
 
 	require.NoError(t, c.GetFile(commit.Repo.Name, commit.ID, outputFilename, 0, 0, &buf))
 	require.Equal(t, "c7f697432dc805eb2b92f39d4961a585e8a0b2d5", strings.TrimSpace(buf.String()))
->>>>>>> 0c1070d2
 }
 
 func getAllObjects(t testing.TB, c *client.APIClient) []*pfs.Object {
