--- conflicted
+++ resolved
@@ -6445,18 +6445,13 @@
 	require.NoError(t, pfspretty.PrintDetailedCommitInfo(commitInfo))
 }
 
-<<<<<<< HEAD
 func TestGetFileWithEmptyCommits(t *testing.T) {
-=======
-func TestPipelineDescription(t *testing.T) {
->>>>>>> f691f6da
-	if testing.Short() {
-		t.Skip("Skipping integration tests in short mode")
-	}
-
-	c := getPachClient(t)
-	defer require.NoError(t, c.DeleteAll())
-<<<<<<< HEAD
+	if testing.Short() {
+		t.Skip("Skipping integration tests in short mode")
+	}
+
+	c := getPachClient(t)
+	defer require.NoError(t, c.DeleteAll())
 	ctx, cancel := context.WithTimeout(context.Background(), 60*time.Second)
 	defer cancel()
 
@@ -6482,7 +6477,15 @@
 	err = c.GetFile(repoName, "master", "/file", 0, 0, &buf)
 	require.YesError(t, err)
 	require.True(t, strings.Contains(err.Error(), "not found"))
-=======
+}
+
+func TestPipelineDescription(t *testing.T) {
+	if testing.Short() {
+		t.Skip("Skipping integration tests in short mode")
+	}
+
+	c := getPachClient(t)
+	defer require.NoError(t, c.DeleteAll())
 
 	dataRepo := uniqueString("TestPipelineDescription_data")
 	require.NoError(t, c.CreateRepo(dataRepo))
@@ -6501,7 +6504,6 @@
 	pi, err := c.InspectPipeline(pipeline)
 	require.NoError(t, err)
 	require.Equal(t, description, pi.Description)
->>>>>>> f691f6da
 }
 
 func TestListJobInputCommits(t *testing.T) {
@@ -6609,21 +6611,16 @@
 	require.Equal(t, 1, len(jobInfos))
 }
 
-<<<<<<< HEAD
 // TestCancelJob creates a long-running job and then kills it, testing that the
 // user process is killed.
 func TestCancelJob(t *testing.T) {
-=======
-func TestEntryPoint(t *testing.T) {
->>>>>>> f691f6da
-	if testing.Short() {
-		t.Skip("Skipping integration tests in short mode")
-	}
-
-	c := getPachClient(t)
-	defer require.NoError(t, c.DeleteAll())
-
-<<<<<<< HEAD
+	if testing.Short() {
+		t.Skip("Skipping integration tests in short mode")
+	}
+
+	c := getPachClient(t)
+	defer require.NoError(t, c.DeleteAll())
+
 	// Create an input repo
 	repo := uniqueString("TestCancelJob")
 	require.NoError(t, c.CreateRepo(repo))
@@ -6735,27 +6732,10 @@
 		pipeline,
 		"",
 		[]string{"sleep", "600"},
-=======
-	dataRepo := uniqueString("TestEntryPoint_data")
-	require.NoError(t, c.CreateRepo(dataRepo))
-
-	commit1, err := c.StartCommit(dataRepo, "master")
-	require.NoError(t, err)
-	_, err = c.PutFile(dataRepo, commit1.ID, "file", strings.NewReader("foo"))
-	require.NoError(t, err)
-	require.NoError(t, c.FinishCommit(dataRepo, commit1.ID))
-
-	pipeline := uniqueString("TestSimplePipeline")
-	require.NoError(t, c.CreatePipeline(
-		pipeline,
-		"pachyderm_entrypoint",
-		nil,
->>>>>>> f691f6da
 		nil,
 		&pps.ParallelismSpec{
 			Constant: 1,
 		},
-<<<<<<< HEAD
 		client.NewAtomInput(repo, "/"),
 		"",
 		false,
@@ -6952,20 +6932,10 @@
 			Constant: 1,
 		},
 		client.NewAtomInput(repo, "/"),
-=======
-		&pps.Input{
-			Atom: &pps.AtomInput{
-				Name: "in",
-				Repo: dataRepo,
-				Glob: "/*",
-			},
-		},
->>>>>>> f691f6da
-		"",
-		false,
-	))
-
-<<<<<<< HEAD
+		"",
+		false,
+	))
+
 	// Wait until PPS has started processing commit2
 	require.NoErrorWithinT(t, 30*time.Second, func() error {
 		return backoff.Retry(func() error {
@@ -7052,7 +7022,45 @@
 	err = c.GetFile(pipeline, commitInfos[0].Commit.ID, "/data", 0, 0, &buf)
 	require.NoError(t, err)
 	require.Equal(t, "commit 3 data", buf.String())
-=======
+}
+
+func TestEntryPoint(t *testing.T) {
+	if testing.Short() {
+		t.Skip("Skipping integration tests in short mode")
+	}
+
+	c := getPachClient(t)
+	defer require.NoError(t, c.DeleteAll())
+
+	dataRepo := uniqueString("TestEntryPoint_data")
+	require.NoError(t, c.CreateRepo(dataRepo))
+
+	commit1, err := c.StartCommit(dataRepo, "master")
+	require.NoError(t, err)
+	_, err = c.PutFile(dataRepo, commit1.ID, "file", strings.NewReader("foo"))
+	require.NoError(t, err)
+	require.NoError(t, c.FinishCommit(dataRepo, commit1.ID))
+
+	pipeline := uniqueString("TestSimplePipeline")
+	require.NoError(t, c.CreatePipeline(
+		pipeline,
+		"pachyderm_entrypoint",
+		nil,
+		nil,
+		&pps.ParallelismSpec{
+			Constant: 1,
+		},
+		&pps.Input{
+			Atom: &pps.AtomInput{
+				Name: "in",
+				Repo: dataRepo,
+				Glob: "/*",
+			},
+		},
+		"",
+		false,
+	))
+
 	commitIter, err := c.FlushCommit([]*pfs.Commit{commit1}, nil)
 	require.NoError(t, err)
 	commitInfos := collectCommitInfos(t, commitIter)
@@ -7061,7 +7069,6 @@
 	var buf bytes.Buffer
 	require.NoError(t, c.GetFile(commitInfos[0].Commit.Repo.Name, commitInfos[0].Commit.ID, "file", 0, 0, &buf))
 	require.Equal(t, "foo", buf.String())
->>>>>>> f691f6da
 }
 
 func getAllObjects(t testing.TB, c *client.APIClient) []*pfs.Object {
