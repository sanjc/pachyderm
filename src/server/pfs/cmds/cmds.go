package cmds

import (
	"bufio"
	"bytes"
	"errors"
	"fmt"
	"io"
	"net/http"
	"net/url"
	"os"
	"path/filepath"
	"strings"
	gosync "sync"
	"syscall"

	"golang.org/x/sync/errgroup"

	"github.com/gogo/protobuf/jsonpb"
	"github.com/hanwen/go-fuse/fuse/nodefs"
	"github.com/pachyderm/pachyderm/src/client"
	"github.com/pachyderm/pachyderm/src/client/limit"
	pfsclient "github.com/pachyderm/pachyderm/src/client/pfs"
	"github.com/pachyderm/pachyderm/src/client/pkg/grpcutil"
	"github.com/pachyderm/pachyderm/src/server/pfs/fuse"
	"github.com/pachyderm/pachyderm/src/server/pfs/pretty"
	"github.com/pachyderm/pachyderm/src/server/pkg/cmdutil"
	"github.com/pachyderm/pachyderm/src/server/pkg/sync"
	"github.com/pachyderm/pachyderm/src/server/pkg/tabwriter"
	txncmds "github.com/pachyderm/pachyderm/src/server/transaction/cmds"
	"github.com/spf13/cobra"
	"github.com/spf13/pflag"
)

const (
	// DefaultParallelism is the default parallelism used by 'get file' and 'put file'.
	DefaultParallelism = 10
)

// Cmds returns a slice containing pfs commands.
func Cmds(noMetrics *bool, noPortForwarding *bool) []*cobra.Command {
	var commands []*cobra.Command

	raw := false
	rawFlags := pflag.NewFlagSet("", pflag.ContinueOnError)
	rawFlags.BoolVar(&raw, "raw", false, "disable pretty printing, print raw json")

	fullTimestamps := false
	fullTimestampsFlags := pflag.NewFlagSet("", pflag.ContinueOnError)
	fullTimestampsFlags.BoolVar(&fullTimestamps, "full-timestamps", false, "Return absolute timestamps (as opposed to the default, relative timestamps).")

	marshaller := &jsonpb.Marshaler{Indent: "  "}

	repoDocs := &cobra.Command{
		Short: "Docs for repos.",
		Long: `Repos, short for repository, are the top level data objects in Pachyderm.

Repos contain version-controlled directories and files. Files can be of any size
or type (e.g. csv, binary, images, etc).`,
	}
	cmdutil.SetDocsUsage(repoDocs)
	commands = append(commands, cmdutil.CreateAlias(repoDocs, "repo"))

	var description string
	createRepo := &cobra.Command{
		Use:   "{{alias}} <repo>",
		Short: "Create a new repo.",
		Long:  "Create a new repo.",
		Run: cmdutil.RunFixedArgs(1, func(args []string) error {
			c, err := client.NewOnUserMachine(!*noMetrics, !*noPortForwarding, "user")
			if err != nil {
				return err
			}
			defer c.Close()

			request := &pfsclient.CreateRepoRequest{
				Repo:        client.NewRepo(args[0]),
				Description: description,
			}

			txn, err := txncmds.GetActiveTransaction()
			if err != nil {
				return err
			} else if txn != nil {
				_, err = c.AppendCreateRepo(txn, request)
			} else {
				_, err = c.PfsAPIClient.CreateRepo(c.Ctx(), request)
			}
			return grpcutil.ScrubGRPC(err)
		}),
	}
	createRepo.Flags().StringVarP(&description, "description", "d", "", "A description of the repo.")
	commands = append(commands, cmdutil.CreateAlias(createRepo, "create repo"))

	updateRepo := &cobra.Command{
		Use:   "{{alias}} <repo>",
		Short: "Update a repo.",
		Long:  "Update a repo.",
		Run: cmdutil.RunFixedArgs(1, func(args []string) error {
			c, err := client.NewOnUserMachine(!*noMetrics, !*noPortForwarding, "user")
			if err != nil {
				return err
			}
			defer c.Close()

			request := &pfsclient.CreateRepoRequest{
				Repo:        client.NewRepo(args[0]),
				Description: description,
				Update:      true,
			}

			txn, err := txncmds.GetActiveTransaction()
			if err != nil {
				return err
			} else if txn != nil {
				_, err = c.AppendCreateRepo(txn, request)
			} else {
				_, err = c.PfsAPIClient.CreateRepo(c.Ctx(), request)
			}
			return grpcutil.ScrubGRPC(err)
		}),
	}
	updateRepo.Flags().StringVarP(&description, "description", "d", "", "A description of the repo.")
	commands = append(commands, cmdutil.CreateAlias(updateRepo, "update repo"))

	inspectRepo := &cobra.Command{
		Use:   "{{alias}} <repo>",
		Short: "Return info about a repo.",
		Long:  "Return info about a repo.",
		Run: cmdutil.RunFixedArgs(1, func(args []string) error {
			c, err := client.NewOnUserMachine(!*noMetrics, !*noPortForwarding, "user")
			if err != nil {
				return err
			}
			defer c.Close()
			repoInfo, err := c.InspectRepo(args[0])
			if err != nil {
				return err
			}
			if repoInfo == nil {
				return fmt.Errorf("repo %s not found", args[0])
			}
			if raw {
				return marshaller.Marshal(os.Stdout, repoInfo)
			}
			ri := &pretty.PrintableRepoInfo{
				RepoInfo:       repoInfo,
				FullTimestamps: fullTimestamps,
			}
			return pretty.PrintDetailedRepoInfo(ri)
		}),
	}
	inspectRepo.Flags().AddFlagSet(rawFlags)
	inspectRepo.Flags().AddFlagSet(fullTimestampsFlags)
	commands = append(commands, cmdutil.CreateAlias(inspectRepo, "inspect repo"))

	listRepo := &cobra.Command{
		Short: "Return all repos.",
		Long:  "Return all repos.",
		Run: cmdutil.RunFixedArgs(0, func(args []string) error {
			c, err := client.NewOnUserMachine(!*noMetrics, !*noPortForwarding, "user")
			if err != nil {
				return err
			}
			defer c.Close()
			repoInfos, err := c.ListRepo()
			if err != nil {
				return err
			}
			if raw {
				for _, repoInfo := range repoInfos {
					if err := marshaller.Marshal(os.Stdout, repoInfo); err != nil {
						return err
					}
				}
				return nil
			}

			header := pretty.RepoHeader
			if (len(repoInfos) > 0) && (repoInfos[0].AuthInfo != nil) {
				header = pretty.RepoAuthHeader
			}
			writer := tabwriter.NewWriter(os.Stdout, header)
			for _, repoInfo := range repoInfos {
				pretty.PrintRepoInfo(writer, repoInfo, fullTimestamps)
			}
			return writer.Flush()
		}),
	}
	listRepo.Flags().AddFlagSet(rawFlags)
	listRepo.Flags().AddFlagSet(fullTimestampsFlags)
	commands = append(commands, cmdutil.CreateAlias(listRepo, "list repo"))

	var force bool
	var all bool
	deleteRepo := &cobra.Command{
		Use:   "{{alias}} <repo>",
		Short: "Delete a repo.",
		Long:  "Delete a repo.",
		Run: cmdutil.RunBoundedArgs(0, 1, func(args []string) error {
			c, err := client.NewOnUserMachine(!*noMetrics, !*noPortForwarding, "user")
			if err != nil {
				return err
			}
			defer c.Close()

			request := &pfsclient.DeleteRepoRequest{
				Force: force,
				All:   all,
			}
			if len(args) > 0 {
				if all {
					return fmt.Errorf("cannot use the --all flag with an argument")
				}
				request.Repo = client.NewRepo(args[0])
			} else if !all {
				return fmt.Errorf("either a repo name or the --all flag needs to be provided")
			}

			txn, err := txncmds.GetActiveTransaction()
			if err != nil {
				return err
			} else if txn != nil {
				_, err = c.AppendDeleteRepo(txn, request)
			} else {
				_, err = c.PfsAPIClient.DeleteRepo(c.Ctx(), request)
			}

			return grpcutil.ScrubGRPC(err)
		}),
	}
	deleteRepo.Flags().BoolVarP(&force, "force", "f", false, "remove the repo regardless of errors; use with care")
	deleteRepo.Flags().BoolVar(&all, "all", false, "remove all repos")
	commands = append(commands, cmdutil.CreateAlias(deleteRepo, "delete repo"))

	commitDocs := &cobra.Command{
		Short: "Docs for commits.",
		Long: `Commits are atomic transactions on the content of a repo.

Creating a commit is a multistep process:
- start a new commit with 'start commit'
- write files to the commit via 'put file'
- finish the new commit with 'finish commit'

Commits that have been started but not finished are NOT durable storage.
Commits become reliable (and immutable) when they are finished.

Commits can be created with another commit as a parent.`,
	}
	cmdutil.SetDocsUsage(commitDocs)
	commands = append(commands, cmdutil.CreateAlias(commitDocs, "commit"))

	var parent string
	startCommit := &cobra.Command{
		Use:   "{{alias}} <repo>@<branch-or-commit>",
		Short: "Start a new commit.",
		Long:  "Start a new commit with parent-commit as the parent, or start a commit on the given branch; if the branch does not exist, it will be created.",
		Example: `# Start a new commit in repo "test" that's not on any branch
$ {{alias}} test

# Start a commit in repo "test" on branch "master"
$ {{alias}} test@master

# Start a commit with "master" as the parent in repo "test", on a new branch "patch"; essentially a fork.
$ {{alias}} test@patch -p master

# Start a commit with XXX as the parent in repo "test", not on any branch
$ {{alias}} test -p XXX`,
		Run: cmdutil.RunFixedArgs(1, func(args []string) error {
			branch, err := cmdutil.ParseBranch(args[0])
			if err != nil {
				return err
			}
			c, err := client.NewOnUserMachine(!*noMetrics, !*noPortForwarding, "user")
			if err != nil {
				return err
			}
			defer c.Close()

			request := &pfsclient.StartCommitRequest{
				Branch:      branch.Name,
				Parent:      client.NewCommit(branch.Repo.Name, parent),
				Description: description,
			}

			var commit *pfsclient.Commit
			txn, err := txncmds.GetActiveTransaction()
			if err != nil {
				return err
			} else if txn != nil {
				commit, err = c.AppendStartCommit(txn, request)
			} else {
				commit, err = c.PfsAPIClient.StartCommit(c.Ctx(), request)
			}

			if err == nil {
				fmt.Println(commit.ID)
			}
			return grpcutil.ScrubGRPC(err)
		}),
	}
	startCommit.Flags().StringVarP(&parent, "parent", "p", "", "The parent of the new commit, unneeded if branch is specified and you want to use the previous head of the branch as the parent.")
	startCommit.MarkFlagCustom("parent", "__pachctl_get_commit $(__parse_repo ${nouns[0]})")
	startCommit.Flags().StringVarP(&description, "message", "m", "", "A description of this commit's contents")
	startCommit.Flags().StringVar(&description, "description", "", "A description of this commit's contents (synonym for --message)")
	commands = append(commands, cmdutil.CreateAlias(startCommit, "start commit"))

	finishCommit := &cobra.Command{
		Use:   "{{alias}} <repo>@<branch-or-commit>",
		Short: "Finish a started commit.",
		Long:  "Finish a started commit. Commit-id must be a writeable commit.",
		Run: cmdutil.RunFixedArgs(1, func(args []string) error {
			commit, err := cmdutil.ParseCommit(args[0])
			if err != nil {
				return err
			}
			c, err := client.NewOnUserMachine(!*noMetrics, !*noPortForwarding, "user")
			if err != nil {
				return err
			}
			defer c.Close()

			request := &pfsclient.FinishCommitRequest{
				Commit:      commit,
				Description: description,
			}

			txn, err := txncmds.GetActiveTransaction()
			if err != nil {
				return err
			} else if txn != nil {
				_, err = c.AppendFinishCommit(txn, request)
			} else {
				_, err = c.PfsAPIClient.FinishCommit(c.Ctx(), request)
			}
			return grpcutil.ScrubGRPC(err)
		}),
	}
	finishCommit.Flags().StringVarP(&description, "message", "m", "", "A description of this commit's contents (overwrites any existing commit description)")
	finishCommit.Flags().StringVar(&description, "description", "", "A description of this commit's contents (synonym for --message)")
	commands = append(commands, cmdutil.CreateAlias(finishCommit, "finish commit"))

	inspectCommit := &cobra.Command{
		Use:   "{{alias}} <repo>@<branch-or-commit>",
		Short: "Return info about a commit.",
		Long:  "Return info about a commit.",
		Run: cmdutil.RunFixedArgs(1, func(args []string) error {
			commit, err := cmdutil.ParseCommit(args[0])
			if err != nil {
				return err
			}
			c, err := client.NewOnUserMachine(!*noMetrics, !*noPortForwarding, "user")
			if err != nil {
				return err
			}
			defer c.Close()

			commitInfo, err := c.InspectCommit(commit.Repo.Name, commit.ID)
			if err != nil {
				return err
			}
			if commitInfo == nil {
				return fmt.Errorf("commit %s not found", commit.ID)
			}
			if raw {
				return marshaller.Marshal(os.Stdout, commitInfo)
			}
			ci := &pretty.PrintableCommitInfo{
				CommitInfo:     commitInfo,
				FullTimestamps: fullTimestamps,
			}
			return pretty.PrintDetailedCommitInfo(ci)
		}),
	}
	inspectCommit.Flags().AddFlagSet(rawFlags)
	inspectCommit.Flags().AddFlagSet(fullTimestampsFlags)
	commands = append(commands, cmdutil.CreateAlias(inspectCommit, "inspect commit"))

	var from string
	var number int
	listCommit := &cobra.Command{
		Use:   "{{alias}} <repo>[@<branch>]",
		Short: "Return all commits on a repo.",
		Long:  "Return all commits on a repo.",
		Example: `
# return commits in repo "foo"
$ {{alias}} foo

# return commits in repo "foo" on branch "master"
$ {{alias}} foo@master

# return the last 20 commits in repo "foo" on branch "master"
$ {{alias}} foo@master -n 20

# return commits in repo "foo" since commit XXX
$ {{alias}} foo@master --from XXX`,
		Run: cmdutil.RunFixedArgs(1, func(args []string) (retErr error) {
			c, err := client.NewOnUserMachine(!*noMetrics, !*noPortForwarding, "user")
			if err != nil {
				return err
			}
			defer c.Close()

			var to string
			if len(args) == 2 {
				to = args[1]
			}
			if raw {
				return c.ListCommitF(args[0], to, from, uint64(number), func(ci *pfsclient.CommitInfo) error {
					return marshaller.Marshal(os.Stdout, ci)
				})
			}
			writer := tabwriter.NewWriter(os.Stdout, pretty.CommitHeader)
			if err := c.ListCommitF(args[0], to, from, uint64(number), func(ci *pfsclient.CommitInfo) error {
				pretty.PrintCommitInfo(writer, ci, fullTimestamps)
				return nil
			}); err != nil {
				return err
			}
			return writer.Flush()
		}),
	}
	listCommit.Flags().StringVarP(&from, "from", "f", "", "list all commits since this commit")
	listCommit.Flags().IntVarP(&number, "number", "n", 0, "list only this many commits; if set to zero, list all commits")
	listCommit.MarkFlagCustom("from", "__pachctl_get_commit $(__parse_repo ${nouns[0]})")
	listCommit.Flags().AddFlagSet(rawFlags)
	listCommit.Flags().AddFlagSet(fullTimestampsFlags)
	commands = append(commands, cmdutil.CreateAlias(listCommit, "list commit"))

	printCommitIter := func(commitIter client.CommitInfoIterator) error {
		if raw {
			for {
				commitInfo, err := commitIter.Next()
				if err == io.EOF {
					return nil
				}
				if err != nil {
					return err
				}
				if err := marshaller.Marshal(os.Stdout, commitInfo); err != nil {
					return err
				}
			}
		}
		writer := tabwriter.NewWriter(os.Stdout, pretty.CommitHeader)
		for {
			commitInfo, err := commitIter.Next()
			if err == io.EOF {
				break
			}
			if err != nil {
				return err
			}
			pretty.PrintCommitInfo(writer, commitInfo, fullTimestamps)
		}
		return writer.Flush()
	}

	var repos cmdutil.RepeatedStringArg
	flushCommit := &cobra.Command{
		Use:   "{{alias}} <repo>@<branch-or-commit> ...",
		Short: "Wait for all commits caused by the specified commits to finish and return them.",
		Long:  "Wait for all commits caused by the specified commits to finish and return them.",
		Example: `
# return commits caused by foo@XXX and bar@YYY
$ {{alias}} foo@XXX bar@YYY

# return commits caused by foo@XXX leading to repos bar and baz
$ {{alias}} foo@XXX -r bar -r baz`,
		Run: cmdutil.Run(func(args []string) error {
			commits, err := cmdutil.ParseCommits(args)
			if err != nil {
				return err
			}

			c, err := client.NewOnUserMachine(!*noMetrics, !*noPortForwarding, "user")
			if err != nil {
				return err
			}
			defer c.Close()

			var toRepos []*pfsclient.Repo
			for _, repoName := range repos {
				toRepos = append(toRepos, client.NewRepo(repoName))
			}

			commitIter, err := c.FlushCommit(commits, toRepos)
			if err != nil {
				return err
			}

			return printCommitIter(commitIter)
		}),
	}
	flushCommit.Flags().VarP(&repos, "repos", "r", "Wait only for commits leading to a specific set of repos")
	flushCommit.MarkFlagCustom("repos", "__pachctl_get_repo")
	flushCommit.Flags().AddFlagSet(rawFlags)
	flushCommit.Flags().AddFlagSet(fullTimestampsFlags)
	commands = append(commands, cmdutil.CreateAlias(flushCommit, "flush commit"))

	var newCommits bool
	subscribeCommit := &cobra.Command{
		Use:   "{{alias}} <repo>@<branch>",
		Short: "Print commits as they are created (finished).",
		Long:  "Print commits as they are created in the specified repo and branch.  By default, all existing commits on the specified branch are returned first.  A commit is only considered 'created' when it's been finished.",
		Example: `
# subscribe to commits in repo "test" on branch "master"
$ {{alias}} test@master

# subscribe to commits in repo "test" on branch "master", but only since commit XXX.
$ {{alias}} test@master --from XXX

# subscribe to commits in repo "test" on branch "master", but only for new commits created from now on.
$ {{alias}} test@master --new`,
		Run: cmdutil.RunFixedArgs(1, func(args []string) error {
			branch, err := cmdutil.ParseBranch(args[0])
			if err != nil {
				return err
			}
			c, err := client.NewOnUserMachine(!*noMetrics, !*noPortForwarding, "user")
			if err != nil {
				return err
			}
			defer c.Close()

			if newCommits && from != "" {
				return fmt.Errorf("--new and --from cannot be used together")
			}

			if newCommits {
				from = branch.Name
			}

			commitIter, err := c.SubscribeCommit(branch.Repo.Name, branch.Name, from, pfsclient.CommitState_STARTED)
			if err != nil {
				return err
			}

			return printCommitIter(commitIter)
		}),
	}
	subscribeCommit.Flags().StringVar(&from, "from", "", "subscribe to all commits since this commit")
	subscribeCommit.MarkFlagCustom("from", "__pachctl_get_commit $(__parse_repo ${nouns[0]})")
	subscribeCommit.Flags().BoolVar(&newCommits, "new", false, "subscribe to only new commits created from now on")
	subscribeCommit.Flags().AddFlagSet(rawFlags)
	subscribeCommit.Flags().AddFlagSet(fullTimestampsFlags)
	commands = append(commands, cmdutil.CreateAlias(subscribeCommit, "subscribe commit"))

	deleteCommit := &cobra.Command{
		Use:   "{{alias}} <repo>@<branch-or-commit>",
		Short: "Delete an input commit.",
		Long:  "Delete an input commit. An input is a commit which is not the output of a pipeline.",
		Run: cmdutil.RunFixedArgs(1, func(args []string) error {
			commit, err := cmdutil.ParseCommit(args[0])
			if err != nil {
				return err
			}
			c, err := client.NewOnUserMachine(!*noMetrics, !*noPortForwarding, "user")
			if err != nil {
				return err
			}
			defer c.Close()

			request := &pfsclient.DeleteCommitRequest{Commit: commit}
			txn, err := txncmds.GetActiveTransaction()
			if err != nil {
				return err
			} else if txn != nil {
				_, err = c.AppendDeleteCommit(txn, request)
			} else {
				_, err = c.PfsAPIClient.DeleteCommit(c.Ctx(), request)
			}
			return grpcutil.ScrubGRPC(err)
		}),
	}
	commands = append(commands, cmdutil.CreateAlias(deleteCommit, "delete commit"))

	branchDocs := &cobra.Command{
		Short: "Docs for branches.",
		Long: `A branch in Pachyderm is an alias for a Commit ID.

The branch reference will "float" to always refer to the latest commit on the
branch, known as the HEAD commit. Not all commits must be on a branch and
multiple branches can refer to the same commit.

Any pachctl command that can take a Commit ID, can take a branch name instead.`,
	}
	cmdutil.SetDocsUsage(branchDocs)
	commands = append(commands, cmdutil.CreateAlias(branchDocs, "branch"))

	var branchProvenance cmdutil.RepeatedStringArg
	var head string
	createBranch := &cobra.Command{
		Use:   "{{alias}} <repo>@<branch-or-commit>",
		Short: "Create a new branch, or update an existing branch, on a repo.",
		Long:  "Create a new branch, or update an existing branch, on a repo, starting a commit on the branch will also create it, so there's often no need to call this.",
		Run: cmdutil.RunFixedArgs(1, func(args []string) error {
			branch, err := cmdutil.ParseBranch(args[0])
			if err != nil {
				return err
			}
			provenance, err := cmdutil.ParseBranches(branchProvenance)
			if err != nil {
				return err
			}
			c, err := client.NewOnUserMachine(!*noMetrics, !*noPortForwarding, "user")
			if err != nil {
				return err
			}
			defer c.Close()

			request := &pfsclient.CreateBranchRequest{
				Branch:     branch,
				Provenance: provenance,
			}

			if head != "" {
				request.Head = client.NewCommit(branch.Repo.Name, head)
			}

			txn, err := txncmds.GetActiveTransaction()
			if err != nil {
				return err
			} else if txn != nil {
				_, err = c.AppendCreateBranch(txn, request)
			} else {
				_, err = c.PfsAPIClient.CreateBranch(c.Ctx(), request)
			}
			return grpcutil.ScrubGRPC(err)
		}),
	}
	createBranch.Flags().VarP(&branchProvenance, "provenance", "p", "The provenance for the branch. format: <repo>@<branch-or-commit>")
	createBranch.MarkFlagCustom("provenance", "__pachctl_get_repo_commit")
	createBranch.Flags().StringVarP(&head, "head", "", "", "The head of the newly created branch.")
	createBranch.MarkFlagCustom("head", "__pachctl_get_commit $(__parse_repo ${nouns[0]})")
	commands = append(commands, cmdutil.CreateAlias(createBranch, "create branch"))

	listBranch := &cobra.Command{
		Use:   "{{alias}} <repo>",
		Short: "Return all branches on a repo.",
		Long:  "Return all branches on a repo.",
		Run: cmdutil.RunFixedArgs(1, func(args []string) error {
			c, err := client.NewOnUserMachine(!*noMetrics, !*noPortForwarding, "user")
			if err != nil {
				return err
			}
			defer c.Close()
			branches, err := c.ListBranch(args[0])
			if err != nil {
				return err
			}
			if raw {
				for _, branch := range branches {
					if err := marshaller.Marshal(os.Stdout, branch); err != nil {
						return err
					}
				}
				return nil
			}
			writer := tabwriter.NewWriter(os.Stdout, pretty.BranchHeader)
			for _, branch := range branches {
				pretty.PrintBranch(writer, branch)
			}
			return writer.Flush()
		}),
	}
	listBranch.Flags().AddFlagSet(rawFlags)
	commands = append(commands, cmdutil.CreateAlias(listBranch, "list branch"))

	deleteBranch := &cobra.Command{
		Use:   "{{alias}} <repo>@<branch-or-commit>",
		Short: "Delete a branch",
		Long:  "Delete a branch, while leaving the commits intact",
		Run: cmdutil.RunFixedArgs(1, func(args []string) error {
			branch, err := cmdutil.ParseBranch(args[0])
			if err != nil {
				return err
			}
			c, err := client.NewOnUserMachine(!*noMetrics, !*noPortForwarding, "user")
			if err != nil {
				return err
			}
			defer c.Close()

			request := &pfsclient.DeleteBranchRequest{Branch: branch, Force: force}
			txn, err := txncmds.GetActiveTransaction()
			if err != nil {
				return err
			} else if txn != nil {
				_, err = c.AppendDeleteBranch(txn, request)
			} else {
				_, err = c.PfsAPIClient.DeleteBranch(c.Ctx(), request)
			}
			return grpcutil.ScrubGRPC(err)
		}),
	}
	deleteBranch.Flags().BoolVarP(&force, "force", "f", false, "remove the branch regardless of errors; use with care")
	commands = append(commands, cmdutil.CreateAlias(deleteBranch, "delete branch"))

	fileDocs := &cobra.Command{
		Short: "Docs for files.",
		Long: `Files are the lowest level data objects in Pachyderm.

Files can be of any type (e.g. csv, binary, images, etc) or size and can be
written to started (but not finished) commits with 'put file'. Files can be read
from commits with 'get file'.`,
	}
	cmdutil.SetDocsUsage(fileDocs)
	commands = append(commands, cmdutil.CreateAlias(fileDocs, "file"))

	var filePaths []string
	var recursive bool
	var inputFile string
	var parallelism int
	var split string
	var targetFileDatums uint
	var targetFileBytes uint
	var headerRecords uint
	var putFileCommit bool
	var overwrite bool
	putFile := &cobra.Command{
		Use:   "{{alias}} <repo>@<branch-or-commit>[:<path/in/pfs>]",
		Short: "Put a file into the filesystem.",
		Long:  "Put a file into the filesystem.  This supports a number of ways to insert data into pfs.",
		Example: `
# Put data from stdin as repo/branch/path:
$ echo "data" | {{alias}} repo branch path

# Put data from stdin as repo/branch/path and start / finish a new commit on the branch.
$ echo "data" | {{alias}} -c repo branch path

# Put a file from the local filesystem as repo/branch/path:
$ {{alias}} repo branch path -f file

# Put a file from the local filesystem as repo/branch/file:
$ {{alias}} repo branch -f file

# Put the contents of a directory as repo/branch/path/dir/file:
$ {{alias}} -r repo branch path -f dir

# Put the contents of a directory as repo/branch/dir/file:
$ {{alias}} -r repo branch -f dir

# Put the contents of a directory as repo/branch/file, i.e. put files at the top level:
$ {{alias}} -r repo branch / -f dir

# Put the data from a URL as repo/branch/path:
$ {{alias}} repo branch path -f http://host/path

# Put the data from a URL as repo/branch/path:
$ {{alias}} repo branch -f http://host/path

# Put the data from an S3 bucket as repo/branch/s3_object:
$ {{alias}} repo branch -r -f s3://my_bucket

# Put several files or URLs that are listed in file.
# Files and URLs should be newline delimited.
$ {{alias}} repo branch -i file

# Put several files or URLs that are listed at URL.
# NOTE this URL can reference local files, so it could cause you to put sensitive
# files into your Pachyderm cluster.
$ {{alias}} repo branch -i http://host/path`,
		Run: cmdutil.RunFixedArgs(1, func(args []string) (retErr error) {
			file, err := cmdutil.ParseFile(args[0])
			if err != nil {
				return err
			}
			c, err := client.NewOnUserMachine(!*noMetrics, !*noPortForwarding, "user", client.WithMaxConcurrentStreams(parallelism))
			if err != nil {
				return err
			}
			defer c.Close()
			pfc, err := c.NewPutFileClient()
			if err != nil {
				return err
			}
			defer func() {
				if err := pfc.Close(); err != nil && retErr == nil {
					retErr = err
				}
			}()
			if putFileCommit {
				fmt.Fprintf(os.Stderr, "flag --commit / -c is deprecated; as of 1.7.2, you will get the same behavior without it\n")
			}

			limiter := limit.New(int(parallelism))
			var sources []string
			if inputFile != "" {
				// User has provided a file listing sources, one per line. Read sources
				var r io.Reader
				if inputFile == "-" {
					r = os.Stdin
				} else if url, err := url.Parse(inputFile); err == nil && url.Scheme != "" {
					resp, err := http.Get(url.String())
					if err != nil {
						return err
					}
					defer func() {
						if err := resp.Body.Close(); err != nil && retErr == nil {
							retErr = err
						}
					}()
					r = resp.Body
				} else {
					inputFile, err := os.Open(inputFile)
					if err != nil {
						return err
					}
					defer func() {
						if err := inputFile.Close(); err != nil && retErr == nil {
							retErr = err
						}
					}()
					r = inputFile
				}
				// scan line by line
				scanner := bufio.NewScanner(r)
				for scanner.Scan() {
					if filePath := scanner.Text(); filePath != "" {
						sources = append(sources, filePath)
					}
				}
			} else {
				// User has provided a single source
				sources = filePaths
			}

			// Arguments parsed; create putFileHelper and begin copying data
			var eg errgroup.Group
			filesPut := &gosync.Map{}
			for _, source := range sources {
				source := source
				if file.Path == "" {
					// The user has not specified a path so we use source as path.
					if source == "-" {
						return fmt.Errorf("must specify filename when reading data from stdin")
					}
					eg.Go(func() error {
						return putFileHelper(c, pfc, file.Commit.Repo.Name, file.Commit.ID, joinPaths("", source), source, recursive, overwrite, limiter, split, targetFileDatums, targetFileBytes, headerRecords, filesPut)
					})
				} else if len(sources) == 1 {
					// We have a single source and the user has specified a path,
					// we use the path and ignore source (in terms of naming the file).
					eg.Go(func() error {
						return putFileHelper(c, pfc, file.Commit.Repo.Name, file.Commit.ID, file.Path, source, recursive, overwrite, limiter, split, targetFileDatums, targetFileBytes, headerRecords, filesPut)
					})
				} else {
					// We have multiple sources and the user has specified a path,
					// we use that path as a prefix for the filepaths.
					eg.Go(func() error {
						return putFileHelper(c, pfc, file.Commit.Repo.Name, file.Commit.ID, joinPaths(file.Path, source), source, recursive, overwrite, limiter, split, targetFileDatums, targetFileBytes, headerRecords, filesPut)
					})
				}
			}
			return eg.Wait()
		}),
	}
	putFile.Flags().StringSliceVarP(&filePaths, "file", "f", []string{"-"}, "The file to be put, it can be a local file or a URL.")
	putFile.Flags().StringVarP(&inputFile, "input-file", "i", "", "Read filepaths or URLs from a file.  If - is used, paths are read from the standard input.")
	putFile.Flags().BoolVarP(&recursive, "recursive", "r", false, "Recursively put the files in a directory.")
	putFile.Flags().IntVarP(&parallelism, "parallelism", "p", DefaultParallelism, "The maximum number of files that can be uploaded in parallel.")
	putFile.Flags().StringVar(&split, "split", "", "Split the input file into smaller files, subject to the constraints of --target-file-datums and --target-file-bytes. Permissible values are `line`, `json`, `sql` and `csv`.")
	putFile.Flags().UintVar(&targetFileDatums, "target-file-datums", 0, "The upper bound of the number of datums that each file contains, the last file will contain fewer if the datums don't divide evenly; needs to be used with --split.")
	putFile.Flags().UintVar(&targetFileBytes, "target-file-bytes", 0, "The target upper bound of the number of bytes that each file contains; needs to be used with --split.")
	putFile.Flags().UintVar(&headerRecords, "header-records", 0, "the number of records that will be converted to a PFS 'header', and prepended to future retrievals of any subset of data from PFS; needs to be used with --split=(json|line|csv)")
	putFile.Flags().BoolVarP(&putFileCommit, "commit", "c", false, "DEPRECATED: Put file(s) in a new commit.")
	putFile.Flags().BoolVarP(&overwrite, "overwrite", "o", false, "Overwrite the existing content of the file, either from previous commits or previous calls to 'put file' within this commit.")
	commands = append(commands, cmdutil.CreateAlias(putFile, "put file"))

	copyFile := &cobra.Command{
		Use:   "{{alias}} <src-repo>@<src-branch-or-commit>:<src-path> <dst-repo>@<dst-branch-or-commit>:<dst-path>",
		Short: "Copy files between pfs paths.",
		Long:  "Copy files between pfs paths.",
		Run: cmdutil.RunFixedArgs(2, func(args []string) (retErr error) {
			srcFile, err := cmdutil.ParseFile(args[0])
			if err != nil {
				return err
			}
			destFile, err := cmdutil.ParseFile(args[1])
			if err != nil {
				return err
			}
			c, err := client.NewOnUserMachine(!*noMetrics, !*noPortForwarding, "user", client.WithMaxConcurrentStreams(parallelism))
			if err != nil {
				return err
			}
			defer c.Close()

			request := &pfsclient.CopyFileRequest{
				Src:       srcFile,
				Dst:       destFile,
				Overwrite: overwrite,
			}

			txn, err := txncmds.GetActiveTransaction()
			if err != nil {
				return err
			} else if txn != nil {
				_, err = c.AppendCopyFile(txn, request)
			} else {
				_, err = c.PfsAPIClient.CopyFile(c.Ctx(), request)
			}
			return grpcutil.ScrubGRPC(err)
		}),
	}
	copyFile.Flags().BoolVarP(&overwrite, "overwrite", "o", false, "Overwrite the existing content of the file, either from previous commits or previous calls to 'put file' within this commit.")
	commands = append(commands, cmdutil.CreateAlias(copyFile, "copy file"))

	var outputPath string
	getFile := &cobra.Command{
		Use:   "{{alias}} <repo>@<branch-or-commit>:<path/in/pfs>",
		Short: "Return the contents of a file.",
		Long:  "Return the contents of a file.",
		Example: `
# get file "XXX" on branch "master" in repo "foo"
$ {{alias}} foo@master:XXX

# get file "XXX" in the parent of the current head of branch "master"
# in repo "foo"
$ {{alias}} foo@master^:XXX

# get file "XXX" in the grandparent of the current head of branch "master"
# in repo "foo"
$ {{alias}} foo@master^2:XXX`,
		Run: cmdutil.RunFixedArgs(1, func(args []string) error {
			file, err := cmdutil.ParseFile(args[0])
			if err != nil {
				return err
			}
			c, err := client.NewOnUserMachine(!*noMetrics, !*noPortForwarding, "user")
			if err != nil {
				return err
			}
			defer c.Close()
			if recursive {
				if outputPath == "" {
					return fmt.Errorf("an output path needs to be specified when using the --recursive flag")
				}
				puller := sync.NewPuller()
				return puller.Pull(c, outputPath, file.Commit.Repo.Name, file.Commit.ID, file.Path, false, false, parallelism, nil, "")
			}
			var w io.Writer
			// If an output path is given, print the output to stdout
			if outputPath == "" {
				w = os.Stdout
			} else {
				f, err := os.Create(outputPath)
				if err != nil {
					return err
				}
				defer f.Close()
				w = f
			}
			return c.GetFile(file.Commit.Repo.Name, file.Commit.ID, file.Path, 0, 0, w)
		}),
	}
	getFile.Flags().BoolVarP(&recursive, "recursive", "r", false, "Recursively download a directory.")
	getFile.Flags().StringVarP(&outputPath, "output", "o", "", "The path where data will be downloaded.")
	getFile.Flags().IntVarP(&parallelism, "parallelism", "p", DefaultParallelism, "The maximum number of files that can be downloaded in parallel")
	commands = append(commands, cmdutil.CreateAlias(getFile, "get file"))

	inspectFile := &cobra.Command{
		Use:   "{{alias}} <repo>@<branch-or-commit>:<path/in/pfs>",
		Short: "Return info about a file.",
		Long:  "Return info about a file.",
		Run: cmdutil.RunFixedArgs(1, func(args []string) error {
			file, err := cmdutil.ParseFile(args[0])
			if err != nil {
				return err
			}
			c, err := client.NewOnUserMachine(!*noMetrics, !*noPortForwarding, "user")
			if err != nil {
				return err
			}
			defer c.Close()
			fileInfo, err := c.InspectFile(file.Commit.Repo.Name, file.Commit.ID, file.Path)
			if err != nil {
				return err
			}
			if fileInfo == nil {
				return fmt.Errorf("file %s not found", file.Path)
			}
			if raw {
				return marshaller.Marshal(os.Stdout, fileInfo)
			}
			return pretty.PrintDetailedFileInfo(fileInfo)
		}),
	}
	inspectFile.Flags().AddFlagSet(rawFlags)
	commands = append(commands, cmdutil.CreateAlias(inspectFile, "inspect file"))

	var history int64
	listFile := &cobra.Command{
		Use:   "{{alias}} <repo>@<branch-or-commit>[:<path/in/pfs>]",
		Short: "Return the files in a directory.",
		Long:  "Return the files in a directory.",
		Example: `
# list top-level files on branch "master" in repo "foo"
$ {{alias}} foo@master

# list files under directory "dir" on branch "master" in repo "foo"
$ {{alias}} foo@master:dir

# list top-level files in the parent commit of the current head of "master"
# in repo "foo"
$ {{alias}} foo@master^

# list top-level files in the grandparent of the current head of "master"
# in repo "foo"
$ {{alias}} foo@master^2

# list the last n versions of top-level files on branch "master" in repo "foo"
$ {{alias}} foo@master --history n

# list all versions of top-level files on branch "master" in repo "foo"
$ {{alias}} foo@master --history -1`,
		Run: cmdutil.RunFixedArgs(1, func(args []string) error {
			file, err := cmdutil.ParseFile(args[0])
			if err != nil {
				return err
			}
			c, err := client.NewOnUserMachine(!*noMetrics, !*noPortForwarding, "user")
			if err != nil {
				return err
			}
			defer c.Close()
			if raw {
				return c.ListFileF(file.Commit.Repo.Name, file.Commit.ID, file.Path, history, func(fi *pfsclient.FileInfo) error {
					return marshaller.Marshal(os.Stdout, fi)
				})
			}
			writer := tabwriter.NewWriter(os.Stdout, pretty.FileHeader)
			if err := c.ListFileF(file.Commit.Repo.Name, file.Commit.ID, file.Path, history, func(fi *pfsclient.FileInfo) error {
				pretty.PrintFileInfo(writer, fi, fullTimestamps)
				return nil
			}); err != nil {
				return err
			}
			return writer.Flush()
		}),
	}
	listFile.Flags().AddFlagSet(rawFlags)
	listFile.Flags().AddFlagSet(fullTimestampsFlags)
	listFile.Flags().Int64Var(&history, "history", 0, "Return revision history for files.")
	commands = append(commands, cmdutil.CreateAlias(listFile, "list file"))

	globFile := &cobra.Command{
		Use:   "{{alias}} <repo>@<branch-or-commit>:<pattern>",
		Short: "Return files that match a glob pattern in a commit.",
		Long:  "Return files that match a glob pattern in a commit (that is, match a glob pattern in a repo at the state represented by a commit). Glob patterns are documented [here](https://golang.org/pkg/path/filepath/#Match).",
		Example: `
# Return files in repo "foo" on branch "master" that start
# with the character "A".  Note how the double quotation marks around the
# parameter are necessary because otherwise your shell might interpret the "*".
$ {{alias}} "foo@master:A*"

# Return files in repo "foo" on branch "master" under directory "data".
$ {{alias}} "foo@master:data/*"`,
		Run: cmdutil.RunFixedArgs(1, func(args []string) error {
			file, err := cmdutil.ParseFile(args[0])
			if err != nil {
				return err
			}
			c, err := client.NewOnUserMachine(!*noMetrics, !*noPortForwarding, "user")
			if err != nil {
				return err
			}
			defer c.Close()
			fileInfos, err := c.GlobFile(file.Commit.Repo.Name, file.Commit.ID, file.Path)
			if err != nil {
				return err
			}
			if raw {
				for _, fileInfo := range fileInfos {
					if err := marshaller.Marshal(os.Stdout, fileInfo); err != nil {
						return err
					}
				}
				return nil
			}
			writer := tabwriter.NewWriter(os.Stdout, pretty.FileHeader)
			for _, fileInfo := range fileInfos {
				pretty.PrintFileInfo(writer, fileInfo, fullTimestamps)
			}
			return writer.Flush()
		}),
	}
	globFile.Flags().AddFlagSet(rawFlags)
	globFile.Flags().AddFlagSet(fullTimestampsFlags)
	commands = append(commands, cmdutil.CreateAlias(globFile, "glob file"))

	var shallow bool
	diffFile := &cobra.Command{
		Use:   "{{alias}} <new-repo>@<new-branch-or-commit>:<new-path> [<old-repo>@<old-branch-or-commit>:<old-path>]",
		Short: "Return a diff of two file trees.",
		Long:  "Return a diff of two file trees.",
		Example: `
# Return the diff of the file "path" of the repo "foo" between the head of the
# "master" branch and its parent.
$ {{alias}} foo@master:path

# Return the diff between the master branches of repos foo and bar at paths
# path1 and path2, respectively.
$ {{alias}} foo@master:path1 bar@master:path2`,
		Run: cmdutil.RunBoundedArgs(1, 2, func(args []string) error {
			newFile, err := cmdutil.ParseFile(args[0])
			if err != nil {
				return err
			}
			oldFile := client.NewFile("", "", "")
			if len(args) == 2 {
				oldFile, err = cmdutil.ParseFile(args[1])
				if err != nil {
					return err
				}
			}

			c, err := client.NewOnUserMachine(!*noMetrics, !*noPortForwarding, "user")
			if err != nil {
				return err
			}
			defer c.Close()

			newFiles, oldFiles, err := c.DiffFile(
				newFile.Commit.Repo.Name, newFile.Commit.ID, newFile.Path,
				oldFile.Commit.Repo.Name, oldFile.Commit.ID, oldFile.Path,
				shallow,
			)
			if err != nil {
				return err
			}

			if len(newFiles) > 0 {
				fmt.Println("New Files:")
				writer := tabwriter.NewWriter(os.Stdout, pretty.FileHeader)
				for _, fileInfo := range newFiles {
					pretty.PrintFileInfo(writer, fileInfo, fullTimestamps)
				}
				if err := writer.Flush(); err != nil {
					return err
				}
			}
			if len(oldFiles) > 0 {
				fmt.Println("Old Files:")
				writer := tabwriter.NewWriter(os.Stdout, pretty.FileHeader)
				for _, fileInfo := range oldFiles {
					pretty.PrintFileInfo(writer, fileInfo, fullTimestamps)
				}
				if err := writer.Flush(); err != nil {
					return err
				}
			}
			return nil
		}),
	}
	diffFile.Flags().BoolVarP(&shallow, "shallow", "s", false, "Specifies whether or not to diff subdirectories")
	diffFile.Flags().AddFlagSet(fullTimestampsFlags)
	commands = append(commands, cmdutil.CreateAlias(diffFile, "diff file"))

	deleteFile := &cobra.Command{
		Use:   "{{alias}} <repo>@<branch-or-commit>:<path/in/pfs>",
		Short: "Delete a file.",
		Long:  "Delete a file.",
		Run: cmdutil.RunFixedArgs(1, func(args []string) error {
			file, err := cmdutil.ParseFile(args[0])
			if err != nil {
				return err
			}
			c, err := client.NewOnUserMachine(!*noMetrics, !*noPortForwarding, "user")
			if err != nil {
				return err
			}
			defer c.Close()

			request := &pfsclient.DeleteFileRequest{File: file}
			txn, err := txncmds.GetActiveTransaction()
			if err != nil {
				return err
			} else if txn != nil {
				_, err = c.AppendDeleteFile(txn, request)
			} else {
				_, err = c.PfsAPIClient.DeleteFile(c.Ctx(), request)
			}
			return grpcutil.ScrubGRPC(err)
		}),
	}
	commands = append(commands, cmdutil.CreateAlias(deleteFile, "delete file"))

	objectDocs := &cobra.Command{
		Short: "Docs for objects.",
		Long: `Objects are content-addressed blobs of data that are directly stored in the backend object store.

Objects are a low-level resource and should not be accessed directly by most users.`,
	}
	cmdutil.SetDocsUsage(objectDocs)
	commands = append(commands, cmdutil.CreateAlias(objectDocs, "object"))

	getObject := &cobra.Command{
		Use:   "{{alias}} <hash>",
		Short: "Print the contents of an object.",
		Long:  "Print the contents of an object.",
		Run: cmdutil.RunFixedArgs(1, func(args []string) error {
			c, err := client.NewOnUserMachine(!*noMetrics, !*noPortForwarding, "user")
			if err != nil {
				return err
			}
			defer c.Close()
			return c.GetObject(args[0], os.Stdout)
		}),
	}
	commands = append(commands, cmdutil.CreateAlias(getObject, "get object"))

	tagDocs := &cobra.Command{
		Short: "Docs for tags.",
		Long: `Tags are aliases for objects. Many tags can refer to the same object.

Tags are a low-level resource and should not be accessed directly by most users.`,
	}
	cmdutil.SetDocsUsage(tagDocs)
	commands = append(commands, cmdutil.CreateAlias(tagDocs, "tag"))

	getTag := &cobra.Command{
		Use:   "{{alias}} <tag>",
		Short: "Print the contents of a tag.",
		Long:  "Print the contents of a tag.",
		Run: cmdutil.RunFixedArgs(1, func(args []string) error {
			c, err := client.NewOnUserMachine(!*noMetrics, !*noPortForwarding, "user")
			if err != nil {
				return err
			}
			defer c.Close()
			return c.GetTag(args[0], os.Stdout)
		}),
	}
	commands = append(commands, cmdutil.CreateAlias(getTag, "get tag"))

	var debug bool
	var commits cmdutil.RepeatedStringArg
	mount := &cobra.Command{
		Use:   "{{alias}} <path/to/mount/point>",
		Short: "Mount pfs locally. This command blocks.",
		Long:  "Mount pfs locally. This command blocks.",
		Run: cmdutil.RunFixedArgs(1, func(args []string) error {
			c, err := client.NewOnUserMachine(!*noMetrics, !*noPortForwarding, "fuse")
			if err != nil {
				return err
			}
			defer c.Close()
			mountPoint := args[0]
			commits, err := parseCommits(commits)
			if err != nil {
				return err
			}
			opts := &fuse.Options{
				Fuse: &nodefs.Options{
					Debug: debug,
				},
				Commits: commits,
			}
			return fuse.Mount(c, mountPoint, opts)
		}),
	}
	mount.Flags().BoolVarP(&debug, "debug", "d", false, "Turn on debug messages.")
	mount.Flags().VarP(&commits, "commits", "c", "Commits to mount for repos, arguments should be of the form \"repo@commit\"")
	mount.MarkFlagCustom("commits", "__pachctl_get_repo_branch")
	commands = append(commands, cmdutil.CreateAlias(mount, "mount"))

	unmount := &cobra.Command{
		Use:   "{{alias}} <path/to/mount/point>",
		Short: "Unmount pfs.",
		Long:  "Unmount pfs.",
		Run: cmdutil.RunBoundedArgs(0, 1, func(args []string) error {
			if len(args) == 1 {
				return syscall.Unmount(args[0], 0)
			}

			if all {
				stdin := strings.NewReader(`
	mount | grep pfs:// | cut -f 3 -d " "
	`)
				var stdout bytes.Buffer
				if err := cmdutil.RunIO(cmdutil.IO{
					Stdin:  stdin,
					Stdout: &stdout,
					Stderr: os.Stderr,
				}, "sh"); err != nil {
					return err
				}
				scanner := bufio.NewScanner(&stdout)
				var mounts []string
				for scanner.Scan() {
					mounts = append(mounts, scanner.Text())
				}
				if len(mounts) == 0 {
					fmt.Println("No mounts found.")
					return nil
				}
				fmt.Printf("Unmount the following filesystems? yN\n")
				for _, mount := range mounts {
					fmt.Printf("%s\n", mount)
				}
				r := bufio.NewReader(os.Stdin)
				bytes, err := r.ReadBytes('\n')
				if err != nil {
					return err
				}
				if bytes[0] == 'y' || bytes[0] == 'Y' {
					for _, mount := range mounts {
						if err := syscall.Unmount(mount, 0); err != nil {
							return err
						}
					}
				}
			}
			return nil
		}),
	}
	unmount.Flags().BoolVarP(&all, "all", "a", false, "unmount all pfs mounts")
	commands = append(commands, cmdutil.CreateAlias(unmount, "unmount"))

<<<<<<< HEAD
=======
	var port uint16
	s3gateway := &cobra.Command{
		Short: "Expose pfs via an S3-like API. This command blocks.",
		Long:  "Expose pfs via an S3-like API. This command blocks.",
		Run: cmdutil.RunFixedArgs(0, func(args []string) error {
			c, err := client.NewOnUserMachine(!*noMetrics, !*noPortForwarding, "user")
			if err != nil {
				return err
			}
			defer c.Close()

			server := s3.Server(c, port)
			if err := server.ListenAndServe(); err != http.ErrServerClosed {
				return err
			}
			return nil
		}),
	}
	s3gateway.Flags().Uint16VarP(&port, "port", "p", 30600, "The local port to bind the S3 gateway to.")
	commands = append(commands, cmdutil.CreateAlias(s3gateway, "s3gateway"))

>>>>>>> d3f90bcf
	return commands
}

func parseCommits(args []string) (map[string]string, error) {
	result := make(map[string]string)
	for _, arg := range args {
		split := strings.Split(arg, "@")
		if len(split) != 2 {
			return nil, fmt.Errorf("malformed input %s, must be of the form repo@commit", args)
		}
		result[split[0]] = split[1]
	}
	return result, nil
}

func putFileHelper(c *client.APIClient, pfc client.PutFileClient,
	repo, commit, path, source string, recursive, overwrite bool, // destination
	limiter limit.ConcurrencyLimiter,
	split string, targetFileDatums, targetFileBytes, headerRecords uint, // split
	filesPut *gosync.Map) (retErr error) {
	if _, ok := filesPut.LoadOrStore(path, nil); ok {
		return fmt.Errorf("multiple files put with the path %s, aborting, "+
			"some files may already have been put and should be cleaned up with "+
			"'delete file' or 'delete commit'", path)
	}
	putFile := func(reader io.ReadSeeker) error {
		if split == "" {
			if overwrite {
				return sync.PushFile(c, pfc, client.NewFile(repo, commit, path), reader)
			}
			_, err := pfc.PutFile(repo, commit, path, reader)
			return err
		}

		var delimiter pfsclient.Delimiter
		switch split {
		case "line":
			delimiter = pfsclient.Delimiter_LINE
		case "json":
			delimiter = pfsclient.Delimiter_JSON
		case "sql":
			delimiter = pfsclient.Delimiter_SQL
		case "csv":
			delimiter = pfsclient.Delimiter_CSV
		default:
			return fmt.Errorf("unrecognized delimiter '%s'; only accepts one of "+
				"{json,line,sql,csv}", split)
		}
		_, err := pfc.PutFileSplit(repo, commit, path, delimiter, int64(targetFileDatums), int64(targetFileBytes), int64(headerRecords), overwrite, reader)
		return err
	}

	if source == "-" {
		if recursive {
			return errors.New("cannot set -r and read from stdin (must also set -f or -i)")
		}
		limiter.Acquire()
		defer limiter.Release()
		fmt.Fprintln(os.Stderr, "Reading from stdin.")
		return putFile(os.Stdin)
	}
	// try parsing the filename as a url, if it is one do a PutFileURL
	if url, err := url.Parse(source); err == nil && url.Scheme != "" {
		limiter.Acquire()
		defer limiter.Release()
		return pfc.PutFileURL(repo, commit, path, url.String(), recursive, overwrite)
	}
	if recursive {
		var eg errgroup.Group
		if err := filepath.Walk(source, func(filePath string, info os.FileInfo, err error) error {
			// file doesn't exist
			if info == nil {
				return fmt.Errorf("%s doesn't exist", filePath)
			}
			if info.IsDir() {
				return nil
			}
			childDest := filepath.Join(path, strings.TrimPrefix(filePath, source))
			eg.Go(func() error {
				// don't do a second recursive 'put file', just put the one file at
				// filePath into childDest, and then this walk loop will go on to the
				// next one
				return putFileHelper(c, pfc, repo, commit, childDest, filePath, false,
					overwrite, limiter, split, targetFileDatums, targetFileBytes,
					headerRecords, filesPut)
			})
			return nil
		}); err != nil {
			return err
		}
		return eg.Wait()
	}
	limiter.Acquire()
	defer limiter.Release()
	f, err := os.Open(source)
	if err != nil {
		return err
	}
	defer func() {
		if err := f.Close(); err != nil && retErr == nil {
			retErr = err
		}
	}()
	return putFile(f)
}

func joinPaths(prefix, filePath string) string {
	if url, err := url.Parse(filePath); err == nil && url.Scheme != "" {
		if url.Scheme == "pfs" {
			// pfs paths are of the form pfs://host/repo/branch/path we don't
			// want to prefix every file with host/repo so we remove those
			splitPath := strings.Split(strings.TrimPrefix(url.Path, "/"), "/")
			if len(splitPath) < 3 {
				return prefix
			}
			return filepath.Join(append([]string{prefix}, splitPath[2:]...)...)
		}
		return filepath.Join(prefix, strings.TrimPrefix(url.Path, "/"))
	}
	return filepath.Join(prefix, filePath)
}<|MERGE_RESOLUTION|>--- conflicted
+++ resolved
@@ -1319,30 +1319,6 @@
 	unmount.Flags().BoolVarP(&all, "all", "a", false, "unmount all pfs mounts")
 	commands = append(commands, cmdutil.CreateAlias(unmount, "unmount"))
 
-<<<<<<< HEAD
-=======
-	var port uint16
-	s3gateway := &cobra.Command{
-		Short: "Expose pfs via an S3-like API. This command blocks.",
-		Long:  "Expose pfs via an S3-like API. This command blocks.",
-		Run: cmdutil.RunFixedArgs(0, func(args []string) error {
-			c, err := client.NewOnUserMachine(!*noMetrics, !*noPortForwarding, "user")
-			if err != nil {
-				return err
-			}
-			defer c.Close()
-
-			server := s3.Server(c, port)
-			if err := server.ListenAndServe(); err != http.ErrServerClosed {
-				return err
-			}
-			return nil
-		}),
-	}
-	s3gateway.Flags().Uint16VarP(&port, "port", "p", 30600, "The local port to bind the S3 gateway to.")
-	commands = append(commands, cmdutil.CreateAlias(s3gateway, "s3gateway"))
-
->>>>>>> d3f90bcf
 	return commands
 }
 
